<?xml version="1.0" encoding="UTF-8"?>
<!--
  ~ /*
  ~  * Copyright (c) 2019 - 2020 Snowflake Computing Inc. All rights reserved.
  ~  */
  -->

<project xmlns="http://maven.apache.org/POM/4.0.0"
         xmlns:xsi="http://www.w3.org/2001/XMLSchema-instance"
         xsi:schemaLocation="http://maven.apache.org/POM/4.0.0 http://maven.apache.org/xsd/maven-4.0.0.xsd">
    <modelVersion>4.0.0</modelVersion>

    <groupId>com.snowflake</groupId>
    <artifactId>snowflake-kafka-connector</artifactId>
<<<<<<< HEAD
    <version>1.9.0</version>
=======
    <version>1.8.3-CKO</version>
>>>>>>> 830c9209
    <packaging>jar</packaging>
    <name>Snowflake Kafka Connector</name>
    <description>Snowflake Kafka Connect Sink Connector</description>
    <url>https://www.snowflake.com/</url>

    <developers>
        <developer>
            <name>Snowflake Support Team</name>
            <email>snowflake-java@snowflake.com</email>
            <organization>Snowflake Computing</organization>
            <organizationUrl>https://www.snowflake.com</organizationUrl>
        </developer>
    </developers>

    <licenses>
        <license>
            <name>Apache License, Version 2.0</name>
            <url>http://www.apache.org/licenses/LICENSE-2.0.txt</url>
            <distribution>repo</distribution>
        </license>
    </licenses>

    <scm>
        <connection>
            scm:git:https://github.com/snowflakedb/snowflake-kafka-connector.git
        </connection>
        <url>https://github.com/snowflakedb/snowflake-kafka-connector</url>
    </scm>

    <!-- Set our Language Level to Java 8 -->
    <properties>
        <maven.compiler.source>1.8</maven.compiler.source>
        <maven.compiler.target>1.8</maven.compiler.target>
    </properties>


    <repositories>
        <repository>
            <id>confluent</id>
            <name>Confluent</name>
            <url>https://packages.confluent.io/maven/</url>
        </repository>

        <repository>
            <id>cloudera-repo</id>
            <url>
                https://repository.cloudera.com/content/repositories/releases/
            </url>
            <releases>
                <enabled>true</enabled>
            </releases>
            <snapshots>
                <enabled>true</enabled>
            </snapshots>
        </repository>
    </repositories>

    <distributionManagement>
        <snapshotRepository>
            <id>ossrh</id>
            <url>https://oss.sonatype.org/content/repositories/snapshots</url>
        </snapshotRepository>
    </distributionManagement>
    <build>
        <plugins>
            <plugin>
                <groupId>io.confluent</groupId>
                <version>0.11.1</version>
                <artifactId>kafka-connect-maven-plugin</artifactId>
                <executions>
                    <execution>
                        <goals>
                            <goal>kafka-connect</goal>
                        </goals>
                        <configuration>
                            <title>Snowflake Sink Connector</title>
                            <documentationUrl>
                                https://docs.snowflake.net/manuals/user-guide/kafka-connector.html
                            </documentationUrl>
                            <description>
                                Snowflake is the data warehouse built for the
                                cloud. The Snowflake Kafka connector lets you
                                quickly and easily move messages in formats
                                like Avro, JSON, and Protobuf from Kafka topics
                                into Snowflake tables.
                            </description>
                            <logo>logo/snowflake.png</logo>

                            <supportProviderName>Snowflake, Inc.
                            </supportProviderName>
                            <supportSummary>Some features of the connector may be in preview
                                as mentioned in the documentation, and
                                provided primarily for evaluation and testing
                                purposes. If you decide to use a preview feature
                                in production, please contact Snowflake Support
                                before doing so.
                            </supportSummary>

                            <ownerUsername>snowflakeinc</ownerUsername>
                            <ownerType>organization</ownerType>
                            <ownerName>Snowflake, Inc.</ownerName>
                            <ownerUrl>https://snowflake.com/</ownerUrl>
                            <ownerLogo>logo/snowflake.png</ownerLogo>

                            <componentTypes>
                                <componentType>sink</componentType>
                            </componentTypes>
                            <tags>
                                <tag>Snowflake</tag>
                                <tag>jdbc</tag>
                                <tag>database</tag>
                                <tag>dbms</tag>
                                <tag>rdbms</tag>
                                <tag>sql</tag>
                                <tag>data warehouse</tag>
                            </tags>
                            <confluentControlCenterIntegration>true
                            </confluentControlCenterIntegration>
                            <singleMessageTransforms>false
                            </singleMessageTransforms>
                            <supportedEncodings>UTF-8</supportedEncodings>
                        </configuration>
                    </execution>
                </executions>
            </plugin>
            <plugin>
                <groupId>org.apache.maven.plugins</groupId>
                <artifactId>maven-site-plugin</artifactId>
                <version>3.7.1</version>
            </plugin>
            <plugin>
                <groupId>org.apache.maven.plugins</groupId>
                <artifactId>maven-project-info-reports-plugin</artifactId>
                <version>3.0.0</version>
            </plugin>
            <plugin>
                <groupId>org.jacoco</groupId>
                <artifactId>jacoco-maven-plugin</artifactId>
                <version>0.8.2</version>
                <executions>
                    <execution>
                        <id>pre-unit-test</id>
                        <goals>
                            <goal>prepare-agent</goal>
                        </goals>
                        <configuration>
                            <destFile>target/jacoco-ut.exec</destFile>
                        </configuration>
                    </execution>
                    <execution>
                        <id>post-unit-test</id>
                        <phase>test</phase>
                        <goals>
                            <goal>report</goal>
                        </goals>
                        <configuration>
                            <dataFile>target/jacoco-ut.exec</dataFile>
                            <outputDirectory>target/jacoco-ut</outputDirectory>
                        </configuration>
                    </execution>
                    <execution>
                        <id>pre-integration-test</id>
                        <phase>pre-integration-test</phase>
                        <goals>
                            <goal>prepare-agent</goal>
                        </goals>
                        <configuration>
                            <destFile>target/jacoco-it.exec</destFile>
                        </configuration>
                    </execution>
                    <execution>
                        <id>post-integration-test</id>
                        <phase>post-integration-test</phase>
                        <goals>
                            <goal>report</goal>
                        </goals>
                        <configuration>
                            <dataFile>target/jacoco-it.exec</dataFile>
                            <outputDirectory>target/jacoco-it</outputDirectory>
                        </configuration>
                    </execution>
                </executions>
            </plugin>
            <plugin>
                <groupId>org.sonatype.plugins</groupId>
                <artifactId>nexus-staging-maven-plugin</artifactId>
                <version>1.6.7</version>
                <extensions>true</extensions>
                <configuration>
                    <serverId>ossrh</serverId>
                    <nexusUrl>https://oss.sonatype.org/</nexusUrl>
                    <autoReleaseAfterClose>true</autoReleaseAfterClose>
                </configuration>
            </plugin>
            <plugin>
                <groupId>org.apache.maven.plugins</groupId>
                <artifactId>maven-surefire-plugin</artifactId>
                <version>2.22.0</version>
                <configuration>
                    <excludes>
                        <exclude>**/*IT.java</exclude>
                    </excludes>
                </configuration>
                <executions>
                    <execution>
                        <id>integration-test</id>
                        <goals>
                            <goal>test</goal>
                        </goals>
                        <phase>integration-test</phase>
                        <configuration>
                            <excludes>
                                <exclude>none</exclude>
                            </excludes>
                            <includes>
                                <include>**/*IT.java</include>
                            </includes>
                        </configuration>
                    </execution>
                </executions>
            </plugin>

            <plugin>
                <artifactId>maven-assembly-plugin</artifactId>
                <version>3.1.1</version>
                <executions>
                    <execution>
                        <phase>package</phase>
                        <goals>
                            <goal>single</goal>
                        </goals>
                    </execution>
                </executions>
                <configuration>
                    <archive>
                        <manifest>
                            <addClasspath>true</addClasspath>
                        </manifest>
                    </archive>
                    <descriptorRefs>
                        <descriptorRef>jar-with-dependencies</descriptorRef>
                    </descriptorRefs>
                    <finalName>${project.artifactId}-${project.version}
                    </finalName>
                    <appendAssemblyId>false</appendAssemblyId>
                </configuration>
            </plugin>
            <plugin>
                <groupId>org.apache.maven.plugins</groupId>
                <artifactId>maven-jar-plugin</artifactId>
                <version>2.3.1</version>
                <executions>
                    <execution>
                        <id>default-jar</id>
                        <phase>none</phase>
                    </execution>
                </executions>
            </plugin>
            <!-- <plugin>
                <groupId>org.apache.maven.plugins</groupId>
                <artifactId>maven-gpg-plugin</artifactId>
                <version>1.6</version>
                <executions>
                    <execution>
                        <id>sign-artifacts</id>
                        <phase>package</phase>
                        <goals>
                            <goal>sign</goal>
                        </goals>
                    </execution>
                </executions>
            </plugin> -->
            <plugin>
                <groupId>org.apache.maven.plugins</groupId>
                <artifactId>maven-source-plugin</artifactId>
                <version>2.2.1</version>
                <executions>
                    <execution>
                        <id>attach-sources</id>
                        <goals>
                            <goal>jar-no-fork</goal>
                        </goals>
                    </execution>
                </executions>
            </plugin>
            <plugin>
                <groupId>org.apache.maven.plugins</groupId>
                <artifactId>maven-javadoc-plugin</artifactId>
                <version>2.9.1</version>
                <executions>
                    <execution>
                        <id>attach-javadocs</id>
                        <goals>
                            <goal>jar</goal>
                        </goals>
                    </execution>
                </executions>
            </plugin>
        </plugins>

        <!-- disable default maven deploy plugin since we are using gpg:sign-and-deploy-file -->
        <pluginManagement>
            <plugins>
                <plugin>
                    <artifactId>maven-deploy-plugin</artifactId>
                    <configuration>
                        <skip>true</skip>
                    </configuration>
                </plugin>
            </plugins>
        </pluginManagement>
    </build>
    <dependencies>
        <!-- https://mvnrepository.com/artifact/org.bouncycastle/bcpkix-fips -->
        <dependency>
            <groupId>org.bouncycastle</groupId>
            <artifactId>bcpkix-fips</artifactId>
            <version>1.0.3</version>
            <!-- <scope>provided</scope> -->
        </dependency>

        <!-- https://mvnrepository.com/artifact/org.apache.kafka/connect-api -->
        <dependency>
            <groupId>org.apache.kafka</groupId>
            <artifactId>connect-api</artifactId>
            <version>3.4.0</version>
            <scope>provided</scope>
            <exclusions>
                <exclusion>
                    <groupId>javax.ws.rs</groupId>
                    <artifactId>javax.ws.rs-api</artifactId>
                </exclusion>
                <exclusion>
                    <groupId>org.slf4j</groupId>
                    <artifactId>slf4j-api</artifactId>
                </exclusion>
                <exclusion>
                    <groupId>com.github.luben</groupId>
                    <artifactId>zstd-jni</artifactId>
                </exclusion>
                <exclusion>
                    <groupId>org.lz4</groupId>
                    <artifactId>lz4-java</artifactId>
                </exclusion>
                <exclusion>
                    <groupId>org.xerial.snappy</groupId>
                    <artifactId>snappy-java</artifactId>
                </exclusion>
            </exclusions>
        </dependency>

        <!--JDBC driver for building connection with Snowflake-->
        <dependency>
            <groupId>net.snowflake</groupId>
            <artifactId>snowflake-jdbc</artifactId>
            <version>3.13.23</version>
        </dependency>

        <!-- Ingest SDK for copy staged file into snowflake table -->
        <dependency>
            <groupId>net.snowflake</groupId>
            <artifactId>snowflake-ingest-sdk</artifactId>
            <version>1.1.0</version>
            <exclusions>
                <exclusion>
                    <groupId>net.snowflake</groupId>
                    <artifactId>snowflake-jdbc</artifactId>
                </exclusion>
            </exclusions>
        </dependency>

        <dependency>
            <groupId>org.apache.avro</groupId>
            <artifactId>avro</artifactId>
            <version>1.11.1</version>
            <exclusions>
                <exclusion>
                    <groupId>com.fasterxml.jackson.core</groupId>
                    <artifactId>jackson-core</artifactId>
                </exclusion>
                <exclusion>
                    <groupId>com.fasterxml.jackson.core</groupId>
                    <artifactId>jackson-databind</artifactId>
                </exclusion>
                <exclusion>
                    <groupId>org.apache.commons</groupId>
                    <artifactId>commons-compress</artifactId>
                </exclusion>
                <exclusion>
                    <groupId>org.slf4j</groupId>
                    <artifactId>slf4j-api</artifactId>
                </exclusion>
            </exclusions>
        </dependency>
        <dependency>
            <groupId>com.fasterxml.jackson.core</groupId>
            <artifactId>jackson-core</artifactId>
            <version>2.13.1</version>
        </dependency>
        <dependency>
            <groupId>com.fasterxml.jackson.core</groupId>
            <artifactId>jackson-databind</artifactId>
            <version>2.13.4.2</version>
        </dependency>
        <dependency>
            <groupId>io.confluent</groupId>
            <artifactId>kafka-schema-registry-client</artifactId>
            <version>7.2.1</version>
            <exclusions>
                <exclusion>
                    <groupId>io.confluent</groupId>
                    <artifactId>common-utils</artifactId>
                </exclusion>
                <exclusion>
                    <groupId>io.confluent</groupId>
                    <artifactId>common-config</artifactId>
                </exclusion>
                <exclusion>
                    <groupId>io.swagger</groupId>
                    <artifactId>swagger-annotations</artifactId>
                </exclusion>
                <exclusion>
                    <groupId>io.swagger</groupId>
                    <artifactId>swagger-core</artifactId>
                </exclusion>
            </exclusions>
        </dependency>
        <!-- https://mvnrepository.com/artifact/io.confluent/kafka-connect-avro-data -->
        <dependency>
            <groupId>io.confluent</groupId>
            <artifactId>kafka-avro-serializer</artifactId>
            <version>7.2.1</version>
            <exclusions>
                <exclusion>
                    <groupId>io.confluent</groupId>
                    <artifactId>common-utils</artifactId>
                </exclusion>
            </exclusions>
        </dependency>
        <!-- https://mvnrepository.com/artifact/io.confluent/kafka-connect-avro-converter -->
        <dependency>
            <groupId>io.confluent</groupId>
            <artifactId>kafka-connect-avro-converter</artifactId>
            <version>7.2.1</version>
        </dependency>

        <!-- https://mvnrepository.com/artifact/io.dropwizard.metrics/metrics-core -->
        <dependency>
            <groupId>io.dropwizard.metrics</groupId>
            <artifactId>metrics-core</artifactId>
            <version>4.2.3</version>
        </dependency>

        <dependency>
            <groupId>io.dropwizard.metrics</groupId>
            <artifactId>metrics-jmx</artifactId>
            <version>4.2.3</version>
        </dependency>

        <dependency>
            <groupId>com.google.guava</groupId>
            <artifactId>guava</artifactId>
            <version>31.0.1-jre</version>
        </dependency>

        <!-- https://github.com/failsafe-lib/failsafe-->
        <dependency>
            <groupId>dev.failsafe</groupId>
            <artifactId>failsafe</artifactId>
            <version>3.2.1</version>
        </dependency>

        <!--junit for unit test-->
        <dependency>
            <groupId>junit</groupId>
            <artifactId>junit</artifactId>
            <version>4.13.1</version>
            <scope>test</scope>
        </dependency>

        <!--Mockito for unit test-->
        <dependency>
            <groupId>org.mockito</groupId>
            <artifactId>mockito-core</artifactId>
            <version>2.20.1</version>
            <scope>test</scope>
        </dependency>
        <dependency>
            <groupId>org.slf4j</groupId>
            <artifactId>slf4j-api</artifactId>
            <version>1.7.25</version>
        </dependency>
        <dependency>
            <groupId>org.slf4j</groupId>
            <artifactId>slf4j-log4j12</artifactId>
            <version>1.7.25</version>
            <scope>test</scope>
        </dependency>
        <dependency>
            <groupId>org.apache.logging.log4j</groupId>
            <artifactId>log4j-core</artifactId>
            <version>2.17.1</version>
            <scope>test</scope>
        </dependency>
        <dependency>
            <groupId>com.github.stefanbirkner</groupId>
            <artifactId>system-rules</artifactId>
            <version>1.19.0</version>
            <scope>test</scope>
        </dependency>

        <!--Kafka JSON converter for SMT unit test-->
        <dependency>
            <groupId>org.apache.kafka</groupId>
            <artifactId>connect-json</artifactId>
            <version>0.9.0.0</version>
            <scope>test</scope>
        </dependency>
    </dependencies>
</project><|MERGE_RESOLUTION|>--- conflicted
+++ resolved
@@ -12,11 +12,7 @@
 
     <groupId>com.snowflake</groupId>
     <artifactId>snowflake-kafka-connector</artifactId>
-<<<<<<< HEAD
-    <version>1.9.0</version>
-=======
     <version>1.8.3-CKO</version>
->>>>>>> 830c9209
     <packaging>jar</packaging>
     <name>Snowflake Kafka Connector</name>
     <description>Snowflake Kafka Connect Sink Connector</description>
