<?xml version="1.0" encoding="UTF-8"?>
<!--
  ~ /*
  ~  * Copyright (c) 2019 - 2020 Snowflake Computing Inc. All rights reserved.
  ~  */
  -->

<project xmlns="http://maven.apache.org/POM/4.0.0"
         xmlns:xsi="http://www.w3.org/2001/XMLSchema-instance"
         xsi:schemaLocation="http://maven.apache.org/POM/4.0.0 http://maven.apache.org/xsd/maven-4.0.0.xsd">
    <modelVersion>4.0.0</modelVersion>

    <groupId>com.snowflake</groupId>
    <artifactId>snowflake-kafka-connector</artifactId>
    <version>2.2.0</version>
    <packaging>jar</packaging>
    <name>Snowflake Kafka Connector</name>
    <description>Snowflake Kafka Connect Sink Connector</description>
    <url>https://www.snowflake.com/</url>

    <developers>
        <developer>
            <name>Snowflake Support Team</name>
            <email>snowflake-java@snowflake.com</email>
            <organization>Snowflake Computing</organization>
            <organizationUrl>https://www.snowflake.com</organizationUrl>
        </developer>
    </developers>

    <licenses>
        <license>
            <name>Apache License, Version 2.0</name>
            <url>http://www.apache.org/licenses/LICENSE-2.0.txt</url>
            <distribution>repo</distribution>
        </license>
    </licenses>

    <scm>
        <connection>
            scm:git:https://github.com/snowflakedb/snowflake-kafka-connector.git
        </connection>
        <url>https://github.com/snowflakedb/snowflake-kafka-connector</url>
    </scm>

    <!-- Set our Language Level to Java 8 -->
    <properties>
        <maven.compiler.source>1.8</maven.compiler.source>
        <maven.compiler.target>1.8</maven.compiler.target>
        <skipTests>false</skipTests>
        <skipUnitTests>${skipTests}</skipUnitTests>
        <skipIntegrationTests>${skipTests}</skipIntegrationTests>
<<<<<<< HEAD

        <kafka.version>3.4.0</kafka.version>
        <awaitility.version>4.0.0</awaitility.version>
        <assertj-core.version>3.25.3</assertj-core.version>
=======
        <license.processing.dependencyJarsDir>${project.build.directory}/dependency-jars
        </license.processing.dependencyJarsDir>
        <license.processing.dependencyListFile>${project.build.directory}/dependency-list.txt
        </license.processing.dependencyListFile>
        <!--
            /licenses folder is copied into zip file distribution by kafka-connect-maven-plugin
            It is an undocumented behaviour that originates from the zip file structure https://docs.confluent.io/platform/current/connect/confluent-hub/component-archive.html
            There is no way to change the path for something inside /target, so it needs to be cleaned up independently
        -->
        <license.processing.targetDir>${project.build.directory}/../licenses</license.processing.targetDir>
>>>>>>> f3523af0
    </properties>


    <repositories>
        <repository>
            <id>confluent</id>
            <name>Confluent</name>
            <url>https://packages.confluent.io/maven/</url>
        </repository>

        <repository>
            <id>cloudera-repo</id>
            <url>
                https://repository.cloudera.com/content/repositories/releases/
            </url>
            <releases>
                <enabled>true</enabled>
            </releases>
            <snapshots>
                <enabled>true</enabled>
            </snapshots>
        </repository>
    </repositories>

    <distributionManagement>
        <snapshotRepository>
            <id>ossrh</id>
            <url>https://oss.sonatype.org/content/repositories/snapshots</url>
        </snapshotRepository>
    </distributionManagement>
    <build>
        <plugins>
            <!--
            Copy all project dependencies to target/dependency-jars directory. License processing Python script will check
            only this directory for the license files of SDK dependencies.
            -->
            <plugin>
                <groupId>org.apache.maven.plugins</groupId>
                <artifactId>maven-dependency-plugin</artifactId>
                <executions>
                    <execution>
                        <id>copy-dependencies</id>
                        <goals>
                            <goal>copy-dependencies</goal>
                        </goals>
                        <phase>generate-resources</phase>
                        <configuration>
                            <outputDirectory>${license.processing.dependencyJarsDir}</outputDirectory>
                            <overWriteReleases>false</overWriteReleases>
                            <overWriteSnapshots>false</overWriteSnapshots>
                            <overWriteIfNewer>true</overWriteIfNewer>
                        </configuration>
                    </execution>
                </executions>
            </plugin>
            <!--
            Compile the list of SDK dependencies in 'compile' and 'runtime' scopes.
            This list is an entry point for the license processing python script.
            -->
            <plugin>
                <groupId>org.apache.maven.plugins</groupId>
                <artifactId>maven-dependency-plugin</artifactId>
                <version>3.6.0</version>
                <configuration>
                    <includeScope>runtime</includeScope>
                    <outputFile>${license.processing.dependencyListFile}</outputFile>
                </configuration>
                <executions>
                    <execution>
                        <goals>
                            <goal>list</goal>
                        </goals>
                        <phase>generate-resources</phase>
                    </execution>
                </executions>
            </plugin>
            <!--
            Plugin executes license processing Python script, which copies third party license files into the "license"
            directory which is later copied into zip file distribution.
            -->
            <plugin>
                <groupId>org.codehaus.mojo</groupId>
                <artifactId>exec-maven-plugin</artifactId>
                <executions>
                    <execution>
                        <id>process-third-party-licenses</id>
                        <goals>
                            <goal>exec</goal>
                        </goals>
                        <phase>generate-resources</phase>
                        <configuration>
                            <executable>python3</executable>
                            <arguments>
                                <argument>${project.basedir}/scripts/process_licenses.py</argument>
                                <argument>${license.processing.dependencyListFile}</argument>
                                <argument>${license.processing.dependencyJarsDir}</argument>
                                <argument>${license.processing.targetDir}</argument>
                            </arguments>
                        </configuration>
                    </execution>
                </executions>
            </plugin>
            <plugin>
                <groupId>io.confluent</groupId>
                <version>0.11.1</version>
                <artifactId>kafka-connect-maven-plugin</artifactId>
                <executions>
                    <execution>
                        <goals>
                            <goal>kafka-connect</goal>
                        </goals>
                        <configuration>
                            <title>Snowflake Sink Connector</title>
                            <documentationUrl>
                                https://docs.snowflake.net/manuals/user-guide/kafka-connector.html
                            </documentationUrl>
                            <description>
                                Snowflake is the data warehouse built for the
                                cloud. The Snowflake Kafka connector lets you
                                quickly and easily move messages in formats
                                like Avro, JSON, and Protobuf from Kafka topics
                                into Snowflake tables.
                            </description>
                            <logo>logo/snowflake.png</logo>

                            <supportProviderName>Snowflake, Inc.
                            </supportProviderName>
                            <supportSummary>Some features of the connector may be in preview
                                as mentioned in the documentation, and
                                provided primarily for evaluation and testing
                                purposes. If you decide to use a preview feature
                                in production, please contact Snowflake Support
                                before doing so.
                            </supportSummary>

                            <ownerUsername>snowflakeinc</ownerUsername>
                            <ownerType>organization</ownerType>
                            <ownerName>Snowflake, Inc.</ownerName>
                            <ownerUrl>https://snowflake.com/</ownerUrl>
                            <ownerLogo>logo/snowflake.png</ownerLogo>

                            <componentTypes>
                                <componentType>sink</componentType>
                            </componentTypes>
                            <tags>
                                <tag>Snowflake</tag>
                                <tag>jdbc</tag>
                                <tag>database</tag>
                                <tag>dbms</tag>
                                <tag>rdbms</tag>
                                <tag>sql</tag>
                                <tag>data warehouse</tag>
                            </tags>
                            <confluentControlCenterIntegration>true
                            </confluentControlCenterIntegration>
                            <singleMessageTransforms>false
                            </singleMessageTransforms>
                            <supportedEncodings>any</supportedEncodings>
                        </configuration>
                    </execution>
                </executions>
            </plugin>
            <!-- Clean additional files created outside of target -->
            <plugin>
                <artifactId>maven-clean-plugin</artifactId>
                <version>3.3.2</version>
                <configuration>
                    <failOnError>false</failOnError>
                    <filesets>
                        <fileset>
                            <directory>${project.basedir}/licenses</directory>
                            <includes>
                                <include>**</include>
                            </includes>
                        </fileset>
                    </filesets>
                </configuration>
            </plugin>
            <plugin>
                <groupId>org.apache.maven.plugins</groupId>
                <artifactId>maven-site-plugin</artifactId>
                <version>3.12.1</version>
            </plugin>
            <plugin>
                <groupId>org.apache.maven.plugins</groupId>
                <artifactId>maven-project-info-reports-plugin</artifactId>
                <version>3.3.0</version>
            </plugin>
            <plugin>
                <groupId>org.jacoco</groupId>
                <artifactId>jacoco-maven-plugin</artifactId>
                <version>0.8.2</version>
                <executions>
                    <execution>
                        <id>pre-unit-test</id>
                        <goals>
                            <goal>prepare-agent</goal>
                        </goals>
                        <configuration>
                            <destFile>target/jacoco-ut.exec</destFile>
                        </configuration>
                    </execution>
                    <execution>
                        <id>post-unit-test</id>
                        <phase>test</phase>
                        <goals>
                            <goal>report</goal>
                        </goals>
                        <configuration>
                            <dataFile>target/jacoco-ut.exec</dataFile>
                            <outputDirectory>target/jacoco-ut</outputDirectory>
                        </configuration>
                    </execution>
                    <execution>
                        <id>pre-integration-test</id>
                        <phase>pre-integration-test</phase>
                        <goals>
                            <goal>prepare-agent</goal>
                        </goals>
                        <configuration>
                            <destFile>target/jacoco-it.exec</destFile>
                        </configuration>
                    </execution>
                    <execution>
                        <id>post-integration-test</id>
                        <phase>post-integration-test</phase>
                        <goals>
                            <goal>report</goal>
                        </goals>
                        <configuration>
                            <dataFile>target/jacoco-it.exec</dataFile>
                            <outputDirectory>target/jacoco-it</outputDirectory>
                        </configuration>
                    </execution>
                </executions>
            </plugin>
            <plugin>
                <groupId>org.sonatype.plugins</groupId>
                <artifactId>nexus-staging-maven-plugin</artifactId>
                <version>1.6.7</version>
                <extensions>true</extensions>
                <configuration>
                    <serverId>ossrh</serverId>
                    <nexusUrl>https://oss.sonatype.org/</nexusUrl>
                    <autoReleaseAfterClose>true</autoReleaseAfterClose>
                </configuration>
            </plugin>
            <plugin>
                <groupId>org.apache.maven.plugins</groupId>
                <artifactId>maven-surefire-plugin</artifactId>
                <version>2.22.0</version>
                <configuration>
                    <skipTests>${skipUnitTests}</skipTests>
                </configuration>
            </plugin>

            <plugin>
                <groupId>org.apache.maven.plugins</groupId>
                <artifactId>maven-failsafe-plugin</artifactId>
                <version>2.22.2</version>
                <configuration>
                    <includes>
                        <include>**/*IT.java</include>
                    </includes>
                    <excludes>
                        <exclude>none</exclude>
                    </excludes>
                    <skipTests>${skipIntegrationTests}</skipTests>
                </configuration>
                <executions>
                    <execution>
                        <goals>
                            <goal>integration-test</goal>
                            <goal>verify</goal>
                        </goals>
                    </execution>
                </executions>
            </plugin>

            <plugin>
                <artifactId>maven-assembly-plugin</artifactId>
                <version>3.4.2</version>
                <executions>
                    <execution>
                        <phase>package</phase>
                        <goals>
                            <goal>single</goal>
                        </goals>
                    </execution>
                </executions>
                <configuration>
                    <archive>
                        <manifest>
                            <addClasspath>true</addClasspath>
                        </manifest>
                    </archive>
                    <descriptorRefs>
                        <descriptorRef>jar-with-dependencies</descriptorRef>
                    </descriptorRefs>
                    <finalName>${project.artifactId}-${project.version}
                    </finalName>
                    <appendAssemblyId>false</appendAssemblyId>
                </configuration>
            </plugin>
            <plugin>
                <groupId>org.apache.maven.plugins</groupId>
                <artifactId>maven-jar-plugin</artifactId>
                <version>3.2.2</version>
                <executions>
                    <execution>
                        <id>default-jar</id>
                        <phase>none</phase>
                    </execution>
                </executions>
            </plugin>
            <plugin>
                <groupId>org.apache.maven.plugins</groupId>
                <artifactId>maven-gpg-plugin</artifactId>
                <version>3.0.1</version>
                <executions>
                    <execution>
                        <id>sign-artifacts</id>
                        <phase>package</phase>
                        <goals>
                            <goal>sign</goal>
                        </goals>
                    </execution>
                </executions>
            </plugin>
            <plugin>
                <groupId>org.apache.maven.plugins</groupId>
                <artifactId>maven-source-plugin</artifactId>
                <version>3.2.1</version>
                <executions>
                    <execution>
                        <id>attach-sources</id>
                        <goals>
                            <goal>jar-no-fork</goal>
                        </goals>
                    </execution>
                </executions>
            </plugin>
            <plugin>
                <groupId>org.apache.maven.plugins</groupId>
                <artifactId>maven-javadoc-plugin</artifactId>
                <version>3.4.1</version>
                <executions>
                    <execution>
                        <id>attach-javadocs</id>
                        <goals>
                            <goal>jar</goal>
                        </goals>
                        <configuration>
                            <failOnError>false</failOnError>
                        </configuration>
                    </execution>
                </executions>
            </plugin>
        </plugins>

        <!-- disable default maven deploy plugin since we are using gpg:sign-and-deploy-file -->
        <pluginManagement>
            <plugins>
                <plugin>
                    <artifactId>maven-deploy-plugin</artifactId>
                    <configuration>
                        <skip>true</skip>
                    </configuration>
                </plugin>
            </plugins>
        </pluginManagement>
    </build>
    <dependencies>
        <!-- https://mvnrepository.com/artifact/org.bouncycastle/bcpkix-fips -->
        <dependency>
            <!-- Do not match this with pom.xml-->
            <!-- This dependency won't be present in the kafka connect runtime, hence we are packaging this in an uber jar -->
            <groupId>org.bouncycastle</groupId>
            <artifactId>bcpkix-fips</artifactId>
            <version>1.0.3</version>
        </dependency>

        <!-- https://mvnrepository.com/artifact/org.apache.kafka/connect-api -->
        <dependency>
            <groupId>org.apache.kafka</groupId>
            <artifactId>connect-api</artifactId>
            <version>3.4.0</version>
            <scope>provided</scope>
            <exclusions>
                <exclusion>
                    <groupId>javax.ws.rs</groupId>
                    <artifactId>javax.ws.rs-api</artifactId>
                </exclusion>
                <exclusion>
                    <groupId>org.slf4j</groupId>
                    <artifactId>slf4j-api</artifactId>
                </exclusion>
                <exclusion>
                    <groupId>com.github.luben</groupId>
                    <artifactId>zstd-jni</artifactId>
                </exclusion>
                <exclusion>
                    <groupId>org.lz4</groupId>
                    <artifactId>lz4-java</artifactId>
                </exclusion>
                <exclusion>
                    <groupId>org.xerial.snappy</groupId>
                    <artifactId>snappy-java</artifactId>
                </exclusion>
            </exclusions>
        </dependency>

        <!--JDBC driver for building connection with Snowflake-->
        <dependency>
            <groupId>net.snowflake</groupId>
            <artifactId>snowflake-jdbc</artifactId>
            <version>3.14.5</version>
        </dependency>

        <!-- Ingest SDK for copy staged file into snowflake table -->
        <dependency>
            <groupId>net.snowflake</groupId>
            <artifactId>snowflake-ingest-sdk</artifactId>
            <version>2.1.0</version>
            <exclusions>
                <exclusion>
                    <groupId>net.snowflake</groupId>
                    <artifactId>snowflake-jdbc</artifactId>
                </exclusion>
            </exclusions>
        </dependency>

        <dependency>
            <groupId>org.apache.kafka</groupId>
            <artifactId>kafka-clients</artifactId>
            <version>${kafka.version}</version>
        </dependency>

        <dependency>
            <groupId>org.apache.avro</groupId>
            <artifactId>avro</artifactId>
            <version>1.11.3</version>
            <exclusions>
                <exclusion>
                    <groupId>com.fasterxml.jackson.core</groupId>
                    <artifactId>jackson-core</artifactId>
                </exclusion>
                <exclusion>
                    <groupId>com.fasterxml.jackson.core</groupId>
                    <artifactId>jackson-databind</artifactId>
                </exclusion>
                <exclusion>
                    <groupId>org.apache.commons</groupId>
                    <artifactId>commons-compress</artifactId>
                </exclusion>
                <exclusion>
                    <groupId>org.slf4j</groupId>
                    <artifactId>slf4j-api</artifactId>
                </exclusion>
            </exclusions>
        </dependency>
        <dependency>
            <groupId>com.fasterxml.jackson.core</groupId>
            <artifactId>jackson-core</artifactId>
            <version>2.15.2</version>
        </dependency>
        <dependency>
            <groupId>com.fasterxml.jackson.core</groupId>
            <artifactId>jackson-databind</artifactId>
            <version>2.15.2</version>
        </dependency>
        <dependency>
            <groupId>io.confluent</groupId>
            <artifactId>kafka-schema-registry-client</artifactId>
            <version>7.2.1</version>
            <exclusions>
                <exclusion>
                    <groupId>io.confluent</groupId>
                    <artifactId>common-utils</artifactId>
                </exclusion>
                <exclusion>
                    <groupId>io.confluent</groupId>
                    <artifactId>common-config</artifactId>
                </exclusion>
                <exclusion>
                    <groupId>io.swagger</groupId>
                    <artifactId>swagger-annotations</artifactId>
                </exclusion>
                <exclusion>
                    <groupId>io.swagger</groupId>
                    <artifactId>swagger-core</artifactId>
                </exclusion>
            </exclusions>
        </dependency>
        <!-- https://mvnrepository.com/artifact/io.confluent/kafka-connect-avro-data -->
        <dependency>
            <groupId>io.confluent</groupId>
            <artifactId>kafka-avro-serializer</artifactId>
            <version>7.2.1</version>
            <exclusions>
                <exclusion>
                    <groupId>io.confluent</groupId>
                    <artifactId>common-utils</artifactId>
                </exclusion>
            </exclusions>
        </dependency>
        <!-- https://mvnrepository.com/artifact/io.confluent/kafka-connect-avro-converter -->
        <dependency>
            <groupId>io.confluent</groupId>
            <artifactId>kafka-connect-avro-converter</artifactId>
            <version>7.2.1</version>
        </dependency>

        <!-- https://mvnrepository.com/artifact/io.dropwizard.metrics/metrics-core -->
        <dependency>
            <groupId>io.dropwizard.metrics</groupId>
            <artifactId>metrics-core</artifactId>
            <version>4.2.3</version>
        </dependency>

        <dependency>
            <groupId>io.dropwizard.metrics</groupId>
            <artifactId>metrics-jmx</artifactId>
            <version>4.2.3</version>
        </dependency>

        <dependency>
            <groupId>com.google.guava</groupId>
            <artifactId>guava</artifactId>
            <version>32.0.1-jre</version>
        </dependency>

        <!-- https://github.com/failsafe-lib/failsafe-->
        <dependency>
            <groupId>dev.failsafe</groupId>
            <artifactId>failsafe</artifactId>
            <version>3.2.1</version>
        </dependency>

        <!--junit for unit test-->
        <dependency>
            <groupId>junit</groupId>
            <artifactId>junit</artifactId>
            <version>4.13.1</version>
            <scope>test</scope>
        </dependency>

        <!--Mockito for unit test-->
        <dependency>
            <groupId>org.mockito</groupId>
            <artifactId>mockito-core</artifactId>
            <version>2.20.1</version>
            <scope>test</scope>
        </dependency>
        <dependency>
            <groupId>org.slf4j</groupId>
            <artifactId>slf4j-api</artifactId>
            <version>1.7.25</version>
        </dependency>
        <dependency>
            <groupId>org.slf4j</groupId>
            <artifactId>slf4j-log4j12</artifactId>
            <version>1.7.25</version>
            <scope>test</scope>
        </dependency>
        <dependency>
            <groupId>org.apache.logging.log4j</groupId>
            <artifactId>log4j-core</artifactId>
            <version>2.17.1</version>
            <scope>test</scope>
        </dependency>
        <dependency>
            <groupId>com.github.stefanbirkner</groupId>
            <artifactId>system-rules</artifactId>
            <version>1.19.0</version>
            <scope>test</scope>
        </dependency>

        <!--Kafka JSON converter for SMT unit test-->
        <dependency>
            <groupId>org.apache.kafka</groupId>
            <artifactId>connect-json</artifactId>
            <version>0.9.0.0</version>
            <scope>test</scope>
        </dependency>

        <dependency>
            <groupId>org.apache.kafka</groupId>
            <artifactId>kafka_2.13</artifactId>
            <version>${kafka.version}</version>
            <scope>test</scope>
        </dependency>
        <dependency>
            <groupId>org.apache.kafka</groupId>
            <artifactId>kafka_2.13</artifactId>
            <type>test-jar</type>
            <classifier>test</classifier>
            <version>${kafka.version}</version>
            <scope>test</scope>
        </dependency>
        <dependency>
            <groupId>org.apache.kafka</groupId>
            <artifactId>connect-runtime</artifactId>
            <version>${kafka.version}</version>
            <scope>test</scope>
        </dependency>
        <dependency>
            <groupId>org.apache.kafka</groupId>
            <artifactId>connect-runtime</artifactId>
            <version>${kafka.version}</version>
            <classifier>test</classifier>
            <type>test-jar</type>
            <scope>test</scope>
        </dependency>
        <dependency>
            <groupId>org.apache.kafka</groupId>
            <artifactId>kafka-clients</artifactId>
            <version>${kafka.version}</version>
            <classifier>test</classifier>
            <type>test-jar</type>
            <scope>test</scope>
        </dependency>
        <dependency>
            <groupId>org.awaitility</groupId>
            <artifactId>awaitility</artifactId>
            <version>${awaitility.version}</version>
            <scope>test</scope>
        </dependency>
        <!-- https://mvnrepository.com/artifact/org.assertj/assertj-core -->
        <dependency>
            <groupId>org.assertj</groupId>
            <artifactId>assertj-core</artifactId>
            <version>${assertj-core.version}</version>
            <scope>test</scope>
        </dependency>
    </dependencies>
</project><|MERGE_RESOLUTION|>--- conflicted
+++ resolved
@@ -49,12 +49,6 @@
         <skipTests>false</skipTests>
         <skipUnitTests>${skipTests}</skipUnitTests>
         <skipIntegrationTests>${skipTests}</skipIntegrationTests>
-<<<<<<< HEAD
-
-        <kafka.version>3.4.0</kafka.version>
-        <awaitility.version>4.0.0</awaitility.version>
-        <assertj-core.version>3.25.3</assertj-core.version>
-=======
         <license.processing.dependencyJarsDir>${project.build.directory}/dependency-jars
         </license.processing.dependencyJarsDir>
         <license.processing.dependencyListFile>${project.build.directory}/dependency-list.txt
@@ -65,7 +59,10 @@
             There is no way to change the path for something inside /target, so it needs to be cleaned up independently
         -->
         <license.processing.targetDir>${project.build.directory}/../licenses</license.processing.targetDir>
->>>>>>> f3523af0
+
+        <kafka.version>3.4.0</kafka.version>
+        <awaitility.version>4.0.0</awaitility.version>
+        <assertj-core.version>3.25.3</assertj-core.version>
     </properties>
 
 
