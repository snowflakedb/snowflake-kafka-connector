--- conflicted
+++ resolved
@@ -783,6 +783,12 @@
             <version>v0.3.0</version>
         </dependency>
 
+        <dependency>
+            <groupId>com.snowflake</groupId>
+            <artifactId>snowpipe-streaming</artifactId>
+            <version>v0.3.0</version>
+        </dependency>
+
     </dependencies>
 
     <profiles>
@@ -832,11 +838,8 @@
                                 <exclude>**/*Iceberg*IT.java</exclude>
                                 <!-- Rowset API is disabled on Azure and GCP -->
                                 <exclude>**/*RowSchemaProvider*IT.java</exclude>
-<<<<<<< HEAD
+                                <exclude>**/*StreamingIngestClientV2Provider*IT.java</exclude>
                                 <exclude>**/*SnowflakeSinkServiceV2*IT.java</exclude>
-=======
-                                <exclude>**/*StreamingIngestClientV2Provider*IT.java</exclude>
->>>>>>> b3e33bb3
                             </excludes>
                             <skipTests>${skipIntegrationTests}</skipTests>
                         </configuration>
