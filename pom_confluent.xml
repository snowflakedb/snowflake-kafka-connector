<?xml version="1.0" encoding="UTF-8"?>
<!--
  ~ /*
  ~  * Copyright (c) 2019 - 2020 Snowflake Computing Inc. All rights reserved.
  ~  */
  -->

<project xmlns="http://maven.apache.org/POM/4.0.0"
         xmlns:xsi="http://www.w3.org/2001/XMLSchema-instance"
         xsi:schemaLocation="http://maven.apache.org/POM/4.0.0
                      https://maven.apache.org/xsd/maven-4.0.0.xsd">
    <modelVersion>4.0.0</modelVersion>

    <groupId>com.snowflake</groupId>
    <artifactId>snowflake-kafka-connector</artifactId>
    <version>1.8.1</version>
    <packaging>jar</packaging>
    <name>Snowflake Kafka Connector</name>
    <description>Snowflake Kafka Connect Sink Connector</description>
    <url>https://www.snowflake.com/</url>

    <developers>
        <developer>
            <name>Snowflake Support Team</name>
            <email>snowflake-java@snowflake.com</email>
            <organization>Snowflake Computing</organization>
            <organizationUrl>https://www.snowflake.com</organizationUrl>
        </developer>
    </developers>

    <licenses>
        <license>
            <name>Apache License, Version 2.0</name>
            <url>http://www.apache.org/licenses/LICENSE-2.0.txt</url>
            <distribution>repo</distribution>
        </license>
    </licenses>

    <scm>
        <connection>
            scm:git:https://github.com/snowflakedb/snowflake-kafka-connector.git
        </connection>
        <url>https://github.com/snowflakedb/snowflake-kafka-connector</url>
    </scm>

    <!-- Set our Language Level to Java 8 -->
    <properties>
        <maven.compiler.source>1.8</maven.compiler.source>
        <maven.compiler.target>1.8</maven.compiler.target>
    </properties>


    <repositories>
        <repository>
            <id>confluent</id>
            <name>Confluent</name>
            <url>https://packages.confluent.io/maven/</url>
        </repository>

        <repository>
            <id>cloudera-repo</id>
            <url>
                https://repository.cloudera.com/content/repositories/releases/
            </url>
            <releases>
                <enabled>true</enabled>
            </releases>
            <snapshots>
                <enabled>true</enabled>
            </snapshots>
        </repository>
    </repositories>

    <distributionManagement>
        <snapshotRepository>
            <id>ossrh</id>
            <url>https://oss.sonatype.org/content/repositories/snapshots</url>
        </snapshotRepository>
    </distributionManagement>
    <build>
        <plugins>
            <plugin>
                <groupId>io.confluent</groupId>
                <version>0.11.1</version>
                <artifactId>kafka-connect-maven-plugin</artifactId>
                <executions>
                    <execution>
                        <goals>
                            <goal>kafka-connect</goal>
                        </goals>
                        <configuration>
                            <title>Snowflake Sink Connector</title>
                            <documentationUrl>
                                https://docs.snowflake.net/manuals/user-guide/kafka-connector.html
                            </documentationUrl>
                            <description>
                                Snowflake is the data warehouse built for the
                                cloud. The Snowflake Kafka connector lets you
                                quickly and easily move messages in formats
                                like Avro, JSON, and Protobuf from Kafka topics
                                into Snowflake tables.
                            </description>
                            <logo>logo/snowflake.png</logo>

                            <supportProviderName>Snowflake, Inc.
                            </supportProviderName>
                            <supportSummary>Some features of the connector may be in preview
                                as mentioned in the documentation, and
                                provided primarily for evaluation and testing
                                purposes. If you decide to use a preview feature
                                in production, please contact Snowflake Support
                                before doing so.
                            </supportSummary>

                            <ownerUsername>snowflakeinc</ownerUsername>
                            <ownerType>organization</ownerType>
                            <ownerName>Snowflake, Inc.</ownerName>
                            <ownerUrl>https://snowflake.com/</ownerUrl>
                            <ownerLogo>logo/snowflake.png</ownerLogo>

                            <componentTypes>
                                <componentType>sink</componentType>
                            </componentTypes>
                            <tags>
                                <tag>Snowflake</tag>
                                <tag>jdbc</tag>
                                <tag>database</tag>
                                <tag>dbms</tag>
                                <tag>rdbms</tag>
                                <tag>sql</tag>
                                <tag>data warehouse</tag>
                            </tags>
                            <confluentControlCenterIntegration>true
                            </confluentControlCenterIntegration>
                            <singleMessageTransforms>false
                            </singleMessageTransforms>
                            <supportedEncodings>UTF-8</supportedEncodings>
                        </configuration>
                    </execution>
                </executions>
            </plugin>
            <plugin>
                <groupId>org.apache.maven.plugins</groupId>
                <artifactId>maven-site-plugin</artifactId>
                <version>3.7.1</version>
            </plugin>
            <plugin>
                <groupId>org.apache.maven.plugins</groupId>
                <artifactId>maven-project-info-reports-plugin</artifactId>
                <version>3.0.0</version>
            </plugin>
            <plugin>
                <groupId>org.jacoco</groupId>
                <artifactId>jacoco-maven-plugin</artifactId>
                <version>0.8.2</version>
                <executions>
                    <execution>
                        <id>pre-unit-test</id>
                        <goals>
                            <goal>prepare-agent</goal>
                        </goals>
                        <configuration>
                            <destFile>target/jacoco-ut.exec</destFile>
                        </configuration>
                    </execution>
                    <execution>
                        <id>post-unit-test</id>
                        <phase>test</phase>
                        <goals>
                            <goal>report</goal>
                        </goals>
                        <configuration>
                            <dataFile>target/jacoco-ut.exec</dataFile>
                            <outputDirectory>target/jacoco-ut</outputDirectory>
                        </configuration>
                    </execution>
                    <execution>
                        <id>pre-integration-test</id>
                        <phase>pre-integration-test</phase>
                        <goals>
                            <goal>prepare-agent</goal>
                        </goals>
                        <configuration>
                            <destFile>target/jacoco-it.exec</destFile>
                        </configuration>
                    </execution>
                    <execution>
                        <id>post-integration-test</id>
                        <phase>post-integration-test</phase>
                        <goals>
                            <goal>report</goal>
                        </goals>
                        <configuration>
                            <dataFile>target/jacoco-it.exec</dataFile>
                            <outputDirectory>target/jacoco-it</outputDirectory>
                        </configuration>
                    </execution>
                </executions>
            </plugin>
            <plugin>
                <groupId>org.sonatype.plugins</groupId>
                <artifactId>nexus-staging-maven-plugin</artifactId>
                <version>1.6.7</version>
                <extensions>true</extensions>
                <configuration>
                    <serverId>ossrh</serverId>
                    <nexusUrl>https://oss.sonatype.org/</nexusUrl>
                    <autoReleaseAfterClose>true</autoReleaseAfterClose>
                </configuration>
            </plugin>
            <plugin>
                <groupId>org.apache.maven.plugins</groupId>
                <artifactId>maven-surefire-plugin</artifactId>
                <version>2.22.0</version>
                <configuration>
                    <excludes>
                        <exclude>**/*IT.java</exclude>
                    </excludes>
                </configuration>
                <executions>
                    <execution>
                        <id>integration-test</id>
                        <goals>
                            <goal>test</goal>
                        </goals>
                        <phase>integration-test</phase>
                        <configuration>
                            <excludes>
                                <exclude>none</exclude>
                            </excludes>
                            <includes>
                                <include>**/*IT.java</include>
                            </includes>
                        </configuration>
                    </execution>
                </executions>
            </plugin>

            <plugin>
                <artifactId>maven-assembly-plugin</artifactId>
                <version>3.1.1</version>
                <executions>
                    <execution>
                        <phase>package</phase>
                        <goals>
                            <goal>single</goal>
                        </goals>
                    </execution>
                </executions>
                <configuration>
                    <archive>
                        <manifest>
                            <addClasspath>true</addClasspath>
                        </manifest>
                    </archive>
                    <descriptorRefs>
                        <descriptorRef>jar-with-dependencies</descriptorRef>
                    </descriptorRefs>
                    <finalName>${project.artifactId}-${project.version}
                    </finalName>
                    <appendAssemblyId>false</appendAssemblyId>
                </configuration>
            </plugin>
            <plugin>
                <groupId>org.apache.maven.plugins</groupId>
                <artifactId>maven-jar-plugin</artifactId>
                <version>2.3.1</version>
                <executions>
                    <execution>
                        <id>default-jar</id>
                        <phase>none</phase>
                    </execution>
                </executions>
            </plugin>
            <plugin>
                <groupId>org.apache.maven.plugins</groupId>
                <artifactId>maven-gpg-plugin</artifactId>
                <version>1.6</version>
                <executions>
                    <execution>
                        <id>sign-artifacts</id>
                        <phase>package</phase>
                        <goals>
                            <goal>sign</goal>
                        </goals>
                    </execution>
                </executions>
            </plugin>
            <plugin>
                <groupId>org.apache.maven.plugins</groupId>
                <artifactId>maven-source-plugin</artifactId>
                <version>2.2.1</version>
                <executions>
                    <execution>
                        <id>attach-sources</id>
                        <goals>
                            <goal>jar-no-fork</goal>
                        </goals>
                    </execution>
                </executions>
            </plugin>
            <plugin>
                <groupId>org.apache.maven.plugins</groupId>
                <artifactId>maven-javadoc-plugin</artifactId>
                <version>2.9.1</version>
                <executions>
                    <execution>
                        <id>attach-javadocs</id>
                        <goals>
                            <goal>jar</goal>
                        </goals>
                    </execution>
                </executions>
            </plugin>
        </plugins>

        <!-- disable default maven deploy plugin since we are using gpg:sign-and-deploy-file -->
        <pluginManagement>
            <plugins>
                <plugin>
                    <artifactId>maven-deploy-plugin</artifactId>
                    <configuration>
                        <skip>true</skip>
                    </configuration>
                </plugin>
            </plugins>
        </pluginManagement>
    </build>
    <dependencies>
        <!-- https://mvnrepository.com/artifact/org.bouncycastle/bcpkix-fips -->
        <dependency>
            <groupId>org.bouncycastle</groupId>
            <artifactId>bcpkix-fips</artifactId>
            <version>1.0.3</version>
        </dependency>

        <!-- https://mvnrepository.com/artifact/org.apache.kafka/connect-api -->
        <dependency>
            <groupId>org.apache.kafka</groupId>
            <artifactId>connect-api</artifactId>
<<<<<<< HEAD
            <version>3.2.3</version>
=======
            <version>3.2.0</version>
>>>>>>> 1a2d78d3
            <scope>provided</scope>
            <exclusions>
                <exclusion>
                    <groupId>javax.ws.rs</groupId>
                    <artifactId>javax.ws.rs-api</artifactId>
                </exclusion>
                <exclusion>
                    <groupId>org.slf4j</groupId>
                    <artifactId>slf4j-api</artifactId>
                </exclusion>
                <exclusion>
                    <groupId>com.github.luben</groupId>
                    <artifactId>zstd-jni</artifactId>
                </exclusion>
                <exclusion>
                    <groupId>org.lz4</groupId>
                    <artifactId>lz4-java</artifactId>
                </exclusion>
                <exclusion>
                    <groupId>org.xerial.snappy</groupId>
                    <artifactId>snappy-java</artifactId>
                </exclusion>
            </exclusions>
        </dependency>

        <!-- Ingest SDK for copy staged file into snowflake table -->
        <dependency>
            <groupId>net.snowflake</groupId>
            <artifactId>snowflake-ingest-sdk</artifactId>
            <version>1.0.2-beta.4</version>
        </dependency>

        <dependency>
            <groupId>org.apache.avro</groupId>
            <artifactId>avro</artifactId>
<<<<<<< HEAD
            <version>1.11.1</version>
=======
            <version>1.11.0</version>
>>>>>>> 1a2d78d3
            <exclusions>
                <exclusion>
                    <groupId>com.fasterxml.jackson.core</groupId>
                    <artifactId>jackson-core</artifactId>
                </exclusion>
                <exclusion>
                    <groupId>com.fasterxml.jackson.core</groupId>
                    <artifactId>jackson-databind</artifactId>
                </exclusion>
                <exclusion>
                    <groupId>org.apache.commons</groupId>
                    <artifactId>commons-compress</artifactId>
                </exclusion>
                <exclusion>
                    <groupId>org.slf4j</groupId>
                    <artifactId>slf4j-api</artifactId>
                </exclusion>
            </exclusions>
        </dependency>
        <dependency>
            <groupId>com.fasterxml.jackson.core</groupId>
            <artifactId>jackson-core</artifactId>
            <version>2.13.1</version>
        </dependency>
        <dependency>
            <groupId>com.fasterxml.jackson.core</groupId>
            <artifactId>jackson-databind</artifactId>
            <version>2.13.2.1</version>
        </dependency>
        <dependency>
            <groupId>io.confluent</groupId>
            <artifactId>kafka-schema-registry-client</artifactId>
            <version>7.2.1</version>
            <exclusions>
                <exclusion>
                    <groupId>io.confluent</groupId>
                    <artifactId>common-utils</artifactId>
                </exclusion>
                <exclusion>
                    <groupId>io.confluent</groupId>
                    <artifactId>common-config</artifactId>
                </exclusion>
                <exclusion>
                    <groupId>io.swagger</groupId>
                    <artifactId>swagger-annotations</artifactId>
                </exclusion>
                <exclusion>
                    <groupId>io.swagger</groupId>
                    <artifactId>swagger-core</artifactId>
                </exclusion>
            </exclusions>
        </dependency>
        <dependency>
            <groupId>io.confluent</groupId>
            <artifactId>kafka-avro-serializer</artifactId>
            <version>7.2.1</version>
            <exclusions>
                <exclusion>
                    <groupId>io.confluent</groupId>
                    <artifactId>common-utils</artifactId>
                </exclusion>
            </exclusions>
        </dependency>
        <!-- https://mvnrepository.com/artifact/io.confluent/kafka-connect-avro-converter -->
        <dependency>
            <groupId>io.confluent</groupId>
            <artifactId>kafka-connect-avro-converter</artifactId>
            <version>7.2.1</version>
        </dependency>

        <!--JDBC driver for building connection with Snowflake-->
        <dependency>
            <groupId>net.snowflake</groupId>
            <artifactId>snowflake-jdbc</artifactId>
            <version>3.13.14</version>
        </dependency>

        <!-- https://mvnrepository.com/artifact/io.dropwizard.metrics/metrics-core -->
        <dependency>
            <groupId>io.dropwizard.metrics</groupId>
            <artifactId>metrics-core</artifactId>
            <version>4.2.3</version>
        </dependency>

        <dependency>
            <groupId>io.dropwizard.metrics</groupId>
            <artifactId>metrics-jmx</artifactId>
            <version>4.2.3</version>
        </dependency>

        <dependency>
            <groupId>com.google.guava</groupId>
            <artifactId>guava</artifactId>
            <version>31.0.1-jre</version>
        </dependency>

        <!-- https://github.com/failsafe-lib/failsafe-->
        <dependency>
            <groupId>dev.failsafe</groupId>
            <artifactId>failsafe</artifactId>
            <version>3.2.1</version>
        </dependency>

        <!--junit for unit test-->
        <dependency>
            <groupId>junit</groupId>
            <artifactId>junit</artifactId>
            <version>4.13.1</version>
            <scope>test</scope>
        </dependency>

        <!--Mockito for unit test-->
        <dependency>
            <groupId>org.mockito</groupId>
            <artifactId>mockito-core</artifactId>
            <version>2.20.1</version>
            <scope>test</scope>
        </dependency>
        <dependency>
            <groupId>org.slf4j</groupId>
            <artifactId>slf4j-api</artifactId>
            <version>1.7.25</version>
        </dependency>
        <dependency>
            <groupId>org.slf4j</groupId>
            <artifactId>slf4j-log4j12</artifactId>
            <version>1.7.25</version>
            <scope>test</scope>
        </dependency>
        <dependency>
            <groupId>org.apache.logging.log4j</groupId>
            <artifactId>log4j-core</artifactId>
            <version>2.17.1</version>
            <scope>test</scope>
        </dependency>
        <dependency>
            <groupId>com.github.stefanbirkner</groupId>
            <artifactId>system-rules</artifactId>
            <version>1.19.0</version>
            <scope>test</scope>
        </dependency>

        <!--Kafka JSON converter for SMT unit test-->
        <dependency>
            <groupId>org.apache.kafka</groupId>
            <artifactId>connect-json</artifactId>
            <version>0.9.0.0</version>
            <scope>test</scope>
        </dependency>
    </dependencies>
</project><|MERGE_RESOLUTION|>--- conflicted
+++ resolved
@@ -338,11 +338,7 @@
         <dependency>
             <groupId>org.apache.kafka</groupId>
             <artifactId>connect-api</artifactId>
-<<<<<<< HEAD
             <version>3.2.3</version>
-=======
-            <version>3.2.0</version>
->>>>>>> 1a2d78d3
             <scope>provided</scope>
             <exclusions>
                 <exclusion>
@@ -378,11 +374,7 @@
         <dependency>
             <groupId>org.apache.avro</groupId>
             <artifactId>avro</artifactId>
-<<<<<<< HEAD
             <version>1.11.1</version>
-=======
-            <version>1.11.0</version>
->>>>>>> 1a2d78d3
             <exclusions>
                 <exclusion>
                     <groupId>com.fasterxml.jackson.core</groupId>
