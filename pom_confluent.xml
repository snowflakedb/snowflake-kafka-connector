--- conflicted
+++ resolved
@@ -12,11 +12,8 @@
 
     <groupId>com.snowflake</groupId>
     <artifactId>snowflake-kafka-connector</artifactId>
-<<<<<<< HEAD
-    <version>1.8.4-CKO</version>
-=======
-    <version>2.1.2</version>
->>>>>>> 2e71470c
+
+    <version>2.1.2-CKO</version>
     <packaging>jar</packaging>
     <name>Snowflake Kafka Connector</name>
     <description>Snowflake Kafka Connect Sink Connector</description>
