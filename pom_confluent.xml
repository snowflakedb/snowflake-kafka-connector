--- conflicted
+++ resolved
@@ -12,11 +12,7 @@
 
     <groupId>com.snowflake</groupId>
     <artifactId>snowflake-kafka-connector</artifactId>
-<<<<<<< HEAD
-    <version>1.8.1</version>
-=======
     <version>1.9.2</version>
->>>>>>> 14a0b9e9
     <packaging>jar</packaging>
     <name>Snowflake Kafka Connector</name>
     <description>Snowflake Kafka Connect Sink Connector</description>
@@ -390,9 +386,6 @@
         <dependency>
             <groupId>net.snowflake</groupId>
             <artifactId>snowflake-ingest-sdk</artifactId>
-<<<<<<< HEAD
-            <version>1.0.2-beta.3</version>
-=======
             <version>1.1.3</version>
             <exclusions>
                 <exclusion>
@@ -400,7 +393,6 @@
                     <artifactId>snowflake-jdbc</artifactId>
                 </exclusion>
             </exclusions>
->>>>>>> 14a0b9e9
         </dependency>
 
         <dependency>
