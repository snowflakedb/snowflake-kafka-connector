<?xml version="1.0" encoding="UTF-8"?>
<!--
  ~ /*
  ~  * Copyright (c) 2019 - 2020 Snowflake Computing Inc. All rights reserved.
  ~  */
  -->

<project xmlns="http://maven.apache.org/POM/4.0.0"
         xmlns:xsi="http://www.w3.org/2001/XMLSchema-instance"
         xsi:schemaLocation="http://maven.apache.org/POM/4.0.0 http://maven.apache.org/xsd/maven-4.0.0.xsd">
    <modelVersion>4.0.0</modelVersion>

    <groupId>com.snowflake</groupId>
    <artifactId>snowflake-kafka-connector</artifactId>
<<<<<<< HEAD
    <version>1.8.3</version>
=======
    <version>1.9.1</version>
>>>>>>> e18d0997
    <packaging>jar</packaging>
    <name>Snowflake Kafka Connector</name>
    <description>Snowflake Kafka Connect Sink Connector</description>
    <url>https://www.snowflake.com/</url>

    <developers>
        <developer>
            <name>Snowflake Support Team</name>
            <email>snowflake-java@snowflake.com</email>
            <organization>Snowflake Computing</organization>
            <organizationUrl>https://www.snowflake.com</organizationUrl>
        </developer>
    </developers>

    <licenses>
        <license>
            <name>Apache License, Version 2.0</name>
            <url>http://www.apache.org/licenses/LICENSE-2.0.txt</url>
            <distribution>repo</distribution>
        </license>
    </licenses>

    <scm>
        <connection>
            scm:git:https://github.com/snowflakedb/snowflake-kafka-connector.git
        </connection>
        <url>https://github.com/snowflakedb/snowflake-kafka-connector</url>
    </scm>

    <!-- Set our Language Level to Java 8 -->
    <properties>
        <maven.compiler.source>1.8</maven.compiler.source>
        <maven.compiler.target>1.8</maven.compiler.target>
    </properties>


    <repositories>
        <repository>
            <id>confluent</id>
            <name>Confluent</name>
            <url>https://packages.confluent.io/maven/</url>
        </repository>

        <repository>
            <id>cloudera-repo</id>
            <url>
                https://repository.cloudera.com/content/repositories/releases/
            </url>
            <releases>
                <enabled>true</enabled>
            </releases>
            <snapshots>
                <enabled>true</enabled>
            </snapshots>
        </repository>
    </repositories>

    <distributionManagement>
        <snapshotRepository>
            <id>ossrh</id>
            <url>https://oss.sonatype.org/content/repositories/snapshots</url>
        </snapshotRepository>
    </distributionManagement>
    <build>
        <plugins>
            <plugin>
                <groupId>io.confluent</groupId>
                <version>0.11.1</version>
                <artifactId>kafka-connect-maven-plugin</artifactId>
                <executions>
                    <execution>
                        <goals>
                            <goal>kafka-connect</goal>
                        </goals>
                        <configuration>
                            <title>Snowflake Sink Connector</title>
                            <documentationUrl>
                                https://docs.snowflake.net/manuals/user-guide/kafka-connector.html
                            </documentationUrl>
                            <description>
                                Snowflake is the data warehouse built for the
                                cloud. The Snowflake Kafka connector lets you
                                quickly and easily move messages in formats
                                like Avro, JSON, and Protobuf from Kafka topics
                                into Snowflake tables.
                            </description>
                            <logo>logo/snowflake.png</logo>

                            <supportProviderName>Snowflake, Inc.
                            </supportProviderName>
                            <supportSummary>Some features of the connector may be in preview
                                as mentioned in the documentation, and
                                provided primarily for evaluation and testing
                                purposes. If you decide to use a preview feature
                                in production, please contact Snowflake Support
                                before doing so.
                            </supportSummary>

                            <ownerUsername>snowflakeinc</ownerUsername>
                            <ownerType>organization</ownerType>
                            <ownerName>Snowflake, Inc.</ownerName>
                            <ownerUrl>https://snowflake.com/</ownerUrl>
                            <ownerLogo>logo/snowflake.png</ownerLogo>

                            <componentTypes>
                                <componentType>sink</componentType>
                            </componentTypes>
                            <tags>
                                <tag>Snowflake</tag>
                                <tag>jdbc</tag>
                                <tag>database</tag>
                                <tag>dbms</tag>
                                <tag>rdbms</tag>
                                <tag>sql</tag>
                                <tag>data warehouse</tag>
                            </tags>
                            <confluentControlCenterIntegration>true
                            </confluentControlCenterIntegration>
                            <singleMessageTransforms>false
                            </singleMessageTransforms>
                            <supportedEncodings>UTF-8</supportedEncodings>
                        </configuration>
                    </execution>
                </executions>
            </plugin>
            <plugin>
                <groupId>org.apache.maven.plugins</groupId>
                <artifactId>maven-site-plugin</artifactId>
                <version>3.7.1</version>
            </plugin>
            <plugin>
                <groupId>org.apache.maven.plugins</groupId>
                <artifactId>maven-project-info-reports-plugin</artifactId>
                <version>3.0.0</version>
            </plugin>
            <plugin>
                <groupId>org.jacoco</groupId>
                <artifactId>jacoco-maven-plugin</artifactId>
                <version>0.8.2</version>
                <executions>
                    <execution>
                        <id>pre-unit-test</id>
                        <goals>
                            <goal>prepare-agent</goal>
                        </goals>
                        <configuration>
                            <destFile>target/jacoco-ut.exec</destFile>
                        </configuration>
                    </execution>
                    <execution>
                        <id>post-unit-test</id>
                        <phase>test</phase>
                        <goals>
                            <goal>report</goal>
                        </goals>
                        <configuration>
                            <dataFile>target/jacoco-ut.exec</dataFile>
                            <outputDirectory>target/jacoco-ut</outputDirectory>
                        </configuration>
                    </execution>
                    <execution>
                        <id>pre-integration-test</id>
                        <phase>pre-integration-test</phase>
                        <goals>
                            <goal>prepare-agent</goal>
                        </goals>
                        <configuration>
                            <destFile>target/jacoco-it.exec</destFile>
                        </configuration>
                    </execution>
                    <execution>
                        <id>post-integration-test</id>
                        <phase>post-integration-test</phase>
                        <goals>
                            <goal>report</goal>
                        </goals>
                        <configuration>
                            <dataFile>target/jacoco-it.exec</dataFile>
                            <outputDirectory>target/jacoco-it</outputDirectory>
                        </configuration>
                    </execution>
                </executions>
            </plugin>
            <plugin>
                <groupId>org.sonatype.plugins</groupId>
                <artifactId>nexus-staging-maven-plugin</artifactId>
                <version>1.6.7</version>
                <extensions>true</extensions>
                <configuration>
                    <serverId>ossrh</serverId>
                    <nexusUrl>https://oss.sonatype.org/</nexusUrl>
                    <autoReleaseAfterClose>true</autoReleaseAfterClose>
                </configuration>
            </plugin>
            <plugin>
                <groupId>org.apache.maven.plugins</groupId>
                <artifactId>maven-surefire-plugin</artifactId>
                <version>2.22.0</version>
                <configuration>
                    <excludes>
                        <exclude>**/*IT.java</exclude>
                    </excludes>
                </configuration>
                <executions>
                    <execution>
                        <id>integration-test</id>
                        <goals>
                            <goal>test</goal>
                        </goals>
                        <phase>integration-test</phase>
                        <configuration>
                            <excludes>
                                <exclude>none</exclude>
                            </excludes>
                            <includes>
                                <include>**/*IT.java</include>
                            </includes>
                        </configuration>
                    </execution>
                </executions>
            </plugin>

            <plugin>
                <artifactId>maven-assembly-plugin</artifactId>
                <version>3.1.1</version>
                <executions>
                    <execution>
                        <phase>package</phase>
                        <goals>
                            <goal>single</goal>
                        </goals>
                    </execution>
                </executions>
                <configuration>
                    <archive>
                        <manifest>
                            <addClasspath>true</addClasspath>
                        </manifest>
                    </archive>
                    <descriptorRefs>
                        <descriptorRef>jar-with-dependencies</descriptorRef>
                    </descriptorRefs>
                    <finalName>${project.artifactId}-${project.version}
                    </finalName>
                    <appendAssemblyId>false</appendAssemblyId>
                </configuration>
            </plugin>
            <plugin>
                <groupId>org.apache.maven.plugins</groupId>
                <artifactId>maven-jar-plugin</artifactId>
                <version>2.3.1</version>
                <executions>
                    <execution>
                        <id>default-jar</id>
                        <phase>none</phase>
                    </execution>
                </executions>
            </plugin>
            <plugin>
                <groupId>org.apache.maven.plugins</groupId>
                <artifactId>maven-gpg-plugin</artifactId>
                <version>1.6</version>
                <executions>
                    <execution>
                        <id>sign-artifacts</id>
                        <phase>package</phase>
                        <goals>
                            <goal>sign</goal>
                        </goals>
                    </execution>
                </executions>
            </plugin>
            <plugin>
                <groupId>org.apache.maven.plugins</groupId>
                <artifactId>maven-source-plugin</artifactId>
                <version>2.2.1</version>
                <executions>
                    <execution>
                        <id>attach-sources</id>
                        <goals>
                            <goal>jar-no-fork</goal>
                        </goals>
                    </execution>
                </executions>
            </plugin>
            <plugin>
                <groupId>org.apache.maven.plugins</groupId>
                <artifactId>maven-javadoc-plugin</artifactId>
                <version>2.9.1</version>
                <executions>
                    <execution>
                        <id>attach-javadocs</id>
                        <goals>
                            <goal>jar</goal>
                        </goals>
                    </execution>
                </executions>
            </plugin>
        </plugins>

        <!-- disable default maven deploy plugin since we are using gpg:sign-and-deploy-file -->
        <pluginManagement>
            <plugins>
                <plugin>
                    <artifactId>maven-deploy-plugin</artifactId>
                    <configuration>
                        <skip>true</skip>
                    </configuration>
                </plugin>
            </plugins>
        </pluginManagement>
    </build>
    <dependencies>
        <!-- https://mvnrepository.com/artifact/org.bouncycastle/bcpkix-fips -->
        <dependency>
            <!-- Do not match this with pom.xml-->
            <!-- This dependency won't be present in the kafka connect runtime, hence we are packaging this in an uber jar -->
            <groupId>org.bouncycastle</groupId>
            <artifactId>bcpkix-fips</artifactId>
            <version>1.0.3</version>
        </dependency>

        <!-- https://mvnrepository.com/artifact/org.apache.kafka/connect-api -->
        <dependency>
            <groupId>org.apache.kafka</groupId>
            <artifactId>connect-api</artifactId>
            <version>3.4.0</version>
            <scope>provided</scope>
            <exclusions>
                <exclusion>
                    <groupId>javax.ws.rs</groupId>
                    <artifactId>javax.ws.rs-api</artifactId>
                </exclusion>
                <exclusion>
                    <groupId>org.slf4j</groupId>
                    <artifactId>slf4j-api</artifactId>
                </exclusion>
                <exclusion>
                    <groupId>com.github.luben</groupId>
                    <artifactId>zstd-jni</artifactId>
                </exclusion>
                <exclusion>
                    <groupId>org.lz4</groupId>
                    <artifactId>lz4-java</artifactId>
                </exclusion>
                <exclusion>
                    <groupId>org.xerial.snappy</groupId>
                    <artifactId>snappy-java</artifactId>
                </exclusion>
            </exclusions>
        </dependency>

        <!-- Ingest SDK for copy staged file into snowflake table -->
        <dependency>
            <groupId>net.snowflake</groupId>
            <artifactId>snowflake-ingest-sdk</artifactId>
<<<<<<< HEAD
            <version>1.0.2-beta.7</version>
=======
            <version>1.1.0</version>
>>>>>>> e18d0997
        </dependency>

        <dependency>
            <groupId>org.apache.avro</groupId>
            <artifactId>avro</artifactId>
            <version>1.11.1</version>
            <exclusions>
                <exclusion>
                    <groupId>com.fasterxml.jackson.core</groupId>
                    <artifactId>jackson-core</artifactId>
                </exclusion>
                <exclusion>
                    <groupId>com.fasterxml.jackson.core</groupId>
                    <artifactId>jackson-databind</artifactId>
                </exclusion>
                <exclusion>
                    <groupId>org.apache.commons</groupId>
                    <artifactId>commons-compress</artifactId>
                </exclusion>
                <exclusion>
                    <groupId>org.slf4j</groupId>
                    <artifactId>slf4j-api</artifactId>
                </exclusion>
            </exclusions>
        </dependency>
        <dependency>
            <groupId>com.fasterxml.jackson.core</groupId>
            <artifactId>jackson-core</artifactId>
            <version>2.13.1</version>
        </dependency>
        <dependency>
            <groupId>com.fasterxml.jackson.core</groupId>
            <artifactId>jackson-databind</artifactId>
            <version>2.13.4.2</version>
        </dependency>
        <dependency>
            <groupId>io.confluent</groupId>
            <artifactId>kafka-schema-registry-client</artifactId>
            <version>7.2.1</version>
            <exclusions>
                <exclusion>
                    <groupId>io.confluent</groupId>
                    <artifactId>common-utils</artifactId>
                </exclusion>
                <exclusion>
                    <groupId>io.confluent</groupId>
                    <artifactId>common-config</artifactId>
                </exclusion>
                <exclusion>
                    <groupId>io.swagger</groupId>
                    <artifactId>swagger-annotations</artifactId>
                </exclusion>
                <exclusion>
                    <groupId>io.swagger</groupId>
                    <artifactId>swagger-core</artifactId>
                </exclusion>
            </exclusions>
        </dependency>
        <!-- https://mvnrepository.com/artifact/io.confluent/kafka-connect-avro-data -->
        <dependency>
            <groupId>io.confluent</groupId>
            <artifactId>kafka-avro-serializer</artifactId>
            <version>7.2.1</version>
            <exclusions>
                <exclusion>
                    <groupId>io.confluent</groupId>
                    <artifactId>common-utils</artifactId>
                </exclusion>
            </exclusions>
        </dependency>
        <!-- https://mvnrepository.com/artifact/io.confluent/kafka-connect-avro-converter -->
        <dependency>
            <groupId>io.confluent</groupId>
            <artifactId>kafka-connect-avro-converter</artifactId>
            <version>7.2.1</version>
        </dependency>

        <!--JDBC driver for building connection with Snowflake-->
        <dependency>
            <groupId>net.snowflake</groupId>
            <artifactId>snowflake-jdbc</artifactId>
            <version>3.13.14</version>
        </dependency>

        <!-- https://mvnrepository.com/artifact/io.dropwizard.metrics/metrics-core -->
        <dependency>
            <groupId>io.dropwizard.metrics</groupId>
            <artifactId>metrics-core</artifactId>
            <version>4.2.3</version>
        </dependency>

        <dependency>
            <groupId>io.dropwizard.metrics</groupId>
            <artifactId>metrics-jmx</artifactId>
            <version>4.2.3</version>
        </dependency>

        <dependency>
            <groupId>com.google.guava</groupId>
            <artifactId>guava</artifactId>
            <version>31.0.1-jre</version>
        </dependency>

        <!-- https://github.com/failsafe-lib/failsafe-->
        <dependency>
            <groupId>dev.failsafe</groupId>
            <artifactId>failsafe</artifactId>
            <version>3.2.1</version>
        </dependency>

        <!--junit for unit test-->
        <dependency>
            <groupId>junit</groupId>
            <artifactId>junit</artifactId>
            <version>4.13.1</version>
            <scope>test</scope>
        </dependency>

        <!--Mockito for unit test-->
        <dependency>
            <groupId>org.mockito</groupId>
            <artifactId>mockito-core</artifactId>
            <version>2.20.1</version>
            <scope>test</scope>
        </dependency>
        <dependency>
            <groupId>org.slf4j</groupId>
            <artifactId>slf4j-api</artifactId>
            <version>1.7.25</version>
        </dependency>
        <dependency>
            <groupId>org.slf4j</groupId>
            <artifactId>slf4j-log4j12</artifactId>
            <version>1.7.25</version>
            <scope>test</scope>
        </dependency>
        <dependency>
            <groupId>org.apache.logging.log4j</groupId>
            <artifactId>log4j-core</artifactId>
            <version>2.17.1</version>
            <scope>test</scope>
        </dependency>
        <dependency>
            <groupId>com.github.stefanbirkner</groupId>
            <artifactId>system-rules</artifactId>
            <version>1.19.0</version>
            <scope>test</scope>
        </dependency>

        <!--Kafka JSON converter for SMT unit test-->
        <dependency>
            <groupId>org.apache.kafka</groupId>
            <artifactId>connect-json</artifactId>
            <version>0.9.0.0</version>
            <scope>test</scope>
        </dependency>
    </dependencies>
</project><|MERGE_RESOLUTION|>--- conflicted
+++ resolved
@@ -12,11 +12,7 @@
 
     <groupId>com.snowflake</groupId>
     <artifactId>snowflake-kafka-connector</artifactId>
-<<<<<<< HEAD
-    <version>1.8.3</version>
-=======
     <version>1.9.1</version>
->>>>>>> e18d0997
     <packaging>jar</packaging>
     <name>Snowflake Kafka Connector</name>
     <description>Snowflake Kafka Connect Sink Connector</description>
@@ -373,11 +369,7 @@
         <dependency>
             <groupId>net.snowflake</groupId>
             <artifactId>snowflake-ingest-sdk</artifactId>
-<<<<<<< HEAD
-            <version>1.0.2-beta.7</version>
-=======
             <version>1.1.0</version>
->>>>>>> e18d0997
         </dependency>
 
         <dependency>
