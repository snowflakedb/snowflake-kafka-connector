package com.snowflake.kafka.connector.records;

import java.io.IOException;
import java.math.BigDecimal;
import java.text.SimpleDateFormat;
import java.util.*;
import net.snowflake.client.jdbc.internal.fasterxml.jackson.databind.JsonNode;
import net.snowflake.client.jdbc.internal.fasterxml.jackson.databind.ObjectMapper;
import org.apache.kafka.common.record.TimestampType;
import org.apache.kafka.connect.data.Schema;
import org.apache.kafka.connect.data.Schema.Type;
import org.apache.kafka.connect.data.SchemaBuilder;
import org.apache.kafka.connect.data.Struct;
import org.apache.kafka.connect.header.ConnectHeaders;
import org.apache.kafka.connect.header.Headers;
import org.apache.kafka.connect.sink.SinkRecord;
import org.junit.Test;

public class HeaderTest {
  private static final ObjectMapper MAPPER = new ObjectMapper();

  public static final SimpleDateFormat ISO_DATE_FORMAT =
      new SimpleDateFormat("yyyy-MM-dd'T'HH:mm:ss.SSS'Z'");
  public static final SimpleDateFormat TIME_FORMAT = new SimpleDateFormat("HH:mm:ss.SSSZ");

  static {
    ISO_DATE_FORMAT.setTimeZone(TimeZone.getTimeZone("UTC"));
  }

  @Test
  public void testTypes() throws IOException {
    Headers headers = new ConnectHeaders();

    // empty headers
    SinkRecord record = createTestRecord(headers);
    RecordService service = new RecordService();
    JsonNode node = MAPPER.readTree(service.processRecord(record));
    assert !node.get("meta").has("headers");

    // primitive types
    String byteName = "byte";
    byte byteData = -24;
    String shortName = "short";
    short shortData = 128;
    String intName = "int";
    int intData = Integer.MAX_VALUE;
    String longName = "long";
    long longData = Long.MAX_VALUE;
    String floatName = "float";
    float floatData = 1 / 3f;
    String doubleName = "double";
    double doubleData = 1 / 3d;
    String booleanName = "boolean";

    boolean booleanData = true;
    String stringName = "string";
    String stringData = "test test";
    String bytesName = "bytes";
    byte[] bytesData = {1, 2, 3, 4, 5, 6, 7, 8};
    String bigDecimalName = "bigDecimal";
    BigDecimal bigDecimalData = new BigDecimal("1234.1234");

    String bigDecimalExceedsMaxPrecisionName = "bigDecimalExceedsMaxPrecision";
    BigDecimal bigDecimalExceedsMaxPrecisionData =
        new BigDecimal("999999999999999999999999999999999999999");

    String dateName = "date";
    Date dateData = new Date(1577836800000L);
    String timeName = "time";
    Date timeData = new Date(54321L);
    String timestampName = "timestamp";
    Date timestampData = new Date(1577836854321L);

    headers.addByte(byteName, byteData);
    headers.addShort(shortName, shortData);
    headers.addInt(intName, intData);
    headers.addFloat(floatName, floatData);
    headers.addDouble(doubleName, doubleData);
    headers.addLong(longName, longData);
    headers.addBoolean(booleanName, booleanData);
    headers.addString(stringName, stringData);
    headers.addBytes(bytesName, bytesData);
    headers.addDecimal(bigDecimalName, bigDecimalData);
    headers.addDecimal(bigDecimalExceedsMaxPrecisionName, bigDecimalExceedsMaxPrecisionData);
    headers.addDate(dateName, dateData);
    headers.addTime(timeName, timeData);
    headers.addTimestamp(timestampName, timestampData);

    record = createTestRecord(headers);
    node = MAPPER.readTree(service.processRecord(record));

    assert node.get("meta").has("headers");
    JsonNode headerNode = node.get("meta").get("headers");

    assert headerNode.has(byteName);
    assert headerNode.get(byteName).asInt() == byteData;
    assert headerNode.has(shortName);
    assert headerNode.get(shortName).asInt() == shortData;
    assert headerNode.has(intName);
    assert headerNode.get(intName).asInt() == intData;
    assert headerNode.has(longName);
    assert headerNode.get(longName).asLong() == longData;
    assert headerNode.has(floatName);
    assert headerNode.get(floatName).floatValue() == floatData;
    assert headerNode.has(doubleName);
    assert headerNode.get(doubleName).asDouble() == doubleData;
    assert headerNode.has(booleanName);
    assert headerNode.get(booleanName).asBoolean() == booleanData;
    assert headerNode.has(stringName);
    assert headerNode.get(stringName).asText().equals(stringData);
    assert headerNode.has(bytesName);
    assert Arrays.equals(headerNode.get(bytesName).binaryValue(), bytesData);
    assert headerNode.has(bigDecimalName);
    assert headerNode.get(bigDecimalName).decimalValue().equals(bigDecimalData);
    assert headerNode.has(dateName);
    assert headerNode.get(dateName).asText().equals(ISO_DATE_FORMAT.format(dateData));
    assert headerNode.has(timeName);
    assert headerNode.get(timeName).asText().equals(TIME_FORMAT.format(timeData));
    assert headerNode.has(timestampName);
    assert headerNode.get(timestampName).asLong() == timestampData.getTime();
    assert headerNode
        .get(bigDecimalExceedsMaxPrecisionName)
        .asText()
        .equals(bigDecimalExceedsMaxPrecisionData.toString());

    // array
    headers = new ConnectHeaders();
    String arrayName = "array";
    List<Integer> array = new LinkedList<>();
    array.add(0);
    array.add(1);
    array.add(2);
    headers.addList(arrayName, array, SchemaBuilder.array(Schema.INT32_SCHEMA).build());
    record = createTestRecord(headers);
    node = MAPPER.readTree(service.processRecord(record));
    assert node.get("meta").has("headers");
    headerNode = node.get("meta").get("headers");
    assert headerNode.has(arrayName);
    assert headerNode.get(arrayName).isArray();
    int i = 0;
    for (JsonNode element : headerNode.get(arrayName)) {
      assert element.asInt() == array.get(i);
      i++;
    }

    // map
    headers = new ConnectHeaders();
    String mapName = "map";
    Map<String, Boolean> map = new HashMap<>();
    String mapKey1 = "key1";
    boolean mapValue1 = true;
    String mapKey2 = "key2";
    boolean mapValue2 = false;
    map.put(mapKey1, mapValue1);
    map.put(mapKey2, mapValue2);
    headers.addMap(mapName, map, SchemaBuilder.map(Schema.STRING_SCHEMA, Schema.BOOLEAN_SCHEMA));
    record = createTestRecord(headers);
    node = MAPPER.readTree(service.processRecord(record));
    assert node.get("meta").has("headers");
    headerNode = node.get("meta").get("headers");
    assert headerNode.has(mapName);
    assert headerNode.get(mapName).has(mapKey1);
    assert headerNode.get(mapName).get(mapKey1).asBoolean() == mapValue1;
    assert headerNode.get(mapName).has(mapKey2);
    assert headerNode.get(mapName).get(mapKey2).asBoolean() == mapValue2;
    i = 0;
    Iterator<String> names = headerNode.get(mapName).fieldNames();
    while (names.hasNext()) {
      i++;
      names.next();
    }
    assert i == 2;

    // struct
    headers = new ConnectHeaders();
    String structName = "struct";
    String key1 = "key1";
    double value1 = 123.456;
    String key2 = "key2";
    long value2 = 1234567890L;
    Struct struct =
        new Struct(
            SchemaBuilder.struct()
                .field(key1, Schema.FLOAT64_SCHEMA)
                .field(key2, Schema.INT64_SCHEMA)
                .build());
    struct.put(key1, value1);
    struct.put(key2, value2);
    headers.addStruct(structName, struct);
    record = createTestRecord(headers);
    node = MAPPER.readTree(service.processRecord(record));
    assert node.get("meta").has("headers");
    headerNode = node.get("meta").get("headers");
    assert headerNode.has(structName);
    assert headerNode.get(structName).has(key1);
    assert headerNode.get(structName).get(key1).asDouble() == value1;
    assert headerNode.get(structName).has(key2);
    assert headerNode.get(structName).get(key2).asLong() == value2;
  }

<<<<<<< HEAD
  private static SinkRecord createTestRecord(Headers headers) throws IOException {
    return new SinkRecord(
        "test-topic",
        0,
        Schema.STRING_SCHEMA,
        "key",
        new SnowflakeJsonSchema(),
        new SnowflakeRecordContent(MAPPER.readTree("{\"num\":123}")),
        0,
        System.currentTimeMillis(),
        TimestampType.CREATE_TIME,
        headers);
=======
  @Test
  public void testEmptyMap()throws IOException {
    Schema MAP_SCHEMA = new SchemaBuilder(Type.MAP);
    String mapName = "properties";
    Headers headers = new ConnectHeaders()
        .addMap(mapName, Collections.emptyMap(), MAP_SCHEMA);
    SinkRecord record = createTestRecord(headers);
    RecordService service = new RecordService();
    JsonNode node = MAPPER.readTree(service.processRecord(record));

    assert node.get("meta").has("headers");
    JsonNode headerNode = node.get("meta").get("headers");
    assert headerNode.has(mapName);
    assert headerNode.get(mapName).asText().equals("");
  }

  private static SinkRecord createTestRecord(Headers headers) throws IOException
  {
    return new SinkRecord("test-topic", 0, Schema.STRING_SCHEMA, "key",
      new SnowflakeJsonSchema(), new SnowflakeRecordContent(MAPPER.readTree(
      "{\"num\":123}")), 0, System.currentTimeMillis(),
      TimestampType.CREATE_TIME, headers);
>>>>>>> f6dbd4e4
  }
}<|MERGE_RESOLUTION|>--- conflicted
+++ resolved
@@ -198,7 +198,6 @@
     assert headerNode.get(structName).get(key2).asLong() == value2;
   }
 
-<<<<<<< HEAD
   private static SinkRecord createTestRecord(Headers headers) throws IOException {
     return new SinkRecord(
         "test-topic",
@@ -211,7 +210,8 @@
         System.currentTimeMillis(),
         TimestampType.CREATE_TIME,
         headers);
-=======
+  }
+  
   @Test
   public void testEmptyMap()throws IOException {
     Schema MAP_SCHEMA = new SchemaBuilder(Type.MAP);
@@ -227,13 +227,4 @@
     assert headerNode.has(mapName);
     assert headerNode.get(mapName).asText().equals("");
   }
-
-  private static SinkRecord createTestRecord(Headers headers) throws IOException
-  {
-    return new SinkRecord("test-topic", 0, Schema.STRING_SCHEMA, "key",
-      new SnowflakeJsonSchema(), new SnowflakeRecordContent(MAPPER.readTree(
-      "{\"num\":123}")), 0, System.currentTimeMillis(),
-      TimestampType.CREATE_TIME, headers);
->>>>>>> f6dbd4e4
-  }
 }