--- conflicted
+++ resolved
@@ -14,11 +14,8 @@
 import com.snowflake.kafka.connector.internal.BufferThreshold;
 import com.snowflake.kafka.connector.internal.SnowflakeConnectionService;
 import com.snowflake.kafka.connector.internal.TestUtils;
-<<<<<<< HEAD
 import com.snowflake.kafka.connector.internal.metrics.MetricsJmxReporter;
 import com.snowflake.kafka.connector.internal.streaming.telemetry.SnowflakeTelemetryChannelCreation;
-=======
->>>>>>> a87e8b56
 import com.snowflake.kafka.connector.internal.streaming.telemetry.SnowflakeTelemetryChannelStatus;
 import com.snowflake.kafka.connector.internal.telemetry.SnowflakeTelemetryService;
 import com.snowflake.kafka.connector.records.RecordService;
@@ -841,7 +838,6 @@
   }
 
   @Test
-<<<<<<< HEAD
   public void testTopicPartitionChannelMetrics() throws Exception {
     // variables
     int noOfRecords = 5;
@@ -850,22 +846,6 @@
     MetricRegistry metricRegistry = Mockito.spy(MetricRegistry.class);
     MetricsJmxReporter metricsJmxReporter =
         Mockito.spy(new MetricsJmxReporter(metricRegistry, TEST_CONNECTOR_NAME));
-=======
-  public void testTopicPartitionChannelInvalidJmxReporter() throws Exception {
-    // variables
-    int noOfRecords = 5;
-
-    // setup insert
-    Mockito.when(
-            mockStreamingChannel.insertRows(
-                ArgumentMatchers.any(Iterable.class), ArgumentMatchers.any(String.class)))
-        .thenReturn(new InsertValidationResponse());
-    Mockito.when(
-            mockStreamingChannel.insertRow(
-                ArgumentMatchers.any(Map.class), ArgumentMatchers.any(String.class)))
-        .thenReturn(new InsertValidationResponse());
-    Mockito.when(mockStreamingChannel.close()).thenReturn(Mockito.mock(CompletableFuture.class));
->>>>>>> a87e8b56
 
     // setup insert
     Mockito.when(
@@ -893,17 +873,12 @@
             new RecordService(),
             this.mockTelemetryService,
             true,
-<<<<<<< HEAD
             metricsJmxReporter);
-=======
-            null);
->>>>>>> a87e8b56
 
     // insert records
     List<SinkRecord> records =
         TestUtils.createJsonStringSinkRecords(0, noOfRecords, TOPIC, PARTITION);
     records.forEach(topicPartitionChannel::insertRecordToBuffer);
-<<<<<<< HEAD
 
     Thread.sleep(this.streamingBufferThreshold.getFlushTimeThresholdSeconds() + 1);
     topicPartitionChannel.insertBufferedRecordsIfFlushTimeThresholdReached();
@@ -931,11 +906,11 @@
     Mockito.verify(this.mockTelemetryService, Mockito.times(1))
         .reportKafkaPartitionStart(Mockito.any(SnowflakeTelemetryChannelCreation.class));
     assert topicPartitionChannel
-            .getSnowflakeTelemetryChannelStatus()
-            .getMetricsJmxReporter()
-            .getMetricRegistry()
-            .getMetrics()
-            .size()
+        .getSnowflakeTelemetryChannelStatus()
+        .getMetricsJmxReporter()
+        .getMetricRegistry()
+        .getMetrics()
+        .size()
         == 0;
   }
 
@@ -977,9 +952,6 @@
         TestUtils.createJsonStringSinkRecords(0, noOfRecords, TOPIC, PARTITION);
     records.forEach(topicPartitionChannel::insertRecordToBuffer);
 
-=======
-
->>>>>>> a87e8b56
     Thread.sleep(this.streamingBufferThreshold.getFlushTimeThresholdSeconds() + 1);
     topicPartitionChannel.insertBufferedRecordsIfFlushTimeThresholdReached();
 
@@ -991,4 +963,44 @@
     topicPartitionChannel.closeChannel();
     assert resultStatus.getMetricsJmxReporter() == null;
   }
+
+  @Test
+  public void testRegisterJmxMetrics() {
+    MetricRegistry metricRegistry = Mockito.spy(MetricRegistry.class);
+    MetricsJmxReporter metricsJmxReporter =
+        Mockito.spy(new MetricsJmxReporter(metricRegistry, TEST_CONNECTOR_NAME));
+
+    TopicPartitionChannel topicPartitionChannel =
+        new TopicPartitionChannel(
+            mockStreamingClient,
+            topicPartition,
+            TEST_CHANNEL_NAME,
+            TEST_TABLE_NAME,
+            this.enableSchematization,
+            this.streamingBufferThreshold,
+            this.sfConnectorConfig,
+            this.mockKafkaRecordErrorReporter,
+            this.mockSinkTaskContext,
+            this.mockSnowflakeConnectionService,
+            new RecordService(),
+            this.mockTelemetryService,
+            true,
+            null);
+
+    // insert records
+    List<SinkRecord> records =
+        TestUtils.createJsonStringSinkRecords(0, noOfRecords, TOPIC, PARTITION);
+    records.forEach(topicPartitionChannel::insertRecordToBuffer);
+
+    Thread.sleep(this.streamingBufferThreshold.getFlushTimeThresholdSeconds() + 1);
+    topicPartitionChannel.insertBufferedRecordsIfFlushTimeThresholdReached();
+
+    // verify no errors are thrown with invalid jmx reporter but enabled jmx monitoring
+    SnowflakeTelemetryChannelStatus resultStatus =
+        topicPartitionChannel.getSnowflakeTelemetryChannelStatus();
+    assert resultStatus.getMetricsJmxReporter() == null;
+
+    topicPartitionChannel.closeChannel();
+    assert resultStatus.getMetricsJmxReporter() == null;
+  }
 }