package com.snowflake.kafka.connector.internal.streaming;

import static com.snowflake.kafka.connector.SnowflakeSinkConnectorConfig.SNOWPIPE_STREAMING_CLIENT_PROVIDER_OVERRIDE_MAP;
import static com.snowflake.kafka.connector.SnowflakeSinkConnectorConfig.SNOWPIPE_STREAMING_MAX_CLIENT_LAG;
import static com.snowflake.kafka.connector.internal.streaming.SnowflakeSinkServiceV2.partitionChannelKey;
import static com.snowflake.kafka.connector.internal.streaming.channel.TopicPartitionChannel.NO_OFFSET_TOKEN_REGISTERED_IN_SNOWFLAKE;

import com.codahale.metrics.Gauge;
import com.snowflake.kafka.connector.SnowflakeSinkConnectorConfig;
import com.snowflake.kafka.connector.Utils;
import com.snowflake.kafka.connector.dlq.InMemoryKafkaRecordErrorReporter;
import com.snowflake.kafka.connector.internal.SchematizationTestUtils;
import com.snowflake.kafka.connector.internal.SnowflakeConnectionService;
import com.snowflake.kafka.connector.internal.SnowflakeConnectionServiceFactory;
import com.snowflake.kafka.connector.internal.SnowflakeErrors;
import com.snowflake.kafka.connector.internal.SnowflakeSinkService;
import com.snowflake.kafka.connector.internal.SnowflakeSinkServiceFactory;
import com.snowflake.kafka.connector.internal.TestUtils;
import com.snowflake.kafka.connector.internal.metrics.MetricsUtil;
import com.snowflake.kafka.connector.internal.streaming.telemetry.SnowflakeTelemetryChannelCreation;
import com.snowflake.kafka.connector.internal.streaming.telemetry.SnowflakeTelemetryChannelStatus;
import com.snowflake.kafka.connector.internal.streaming.telemetry.SnowflakeTelemetryServiceV2;
import com.snowflake.kafka.connector.records.SnowflakeConverter;
import com.snowflake.kafka.connector.records.SnowflakeJsonConverter;
import io.confluent.connect.avro.AvroConverter;
import io.confluent.kafka.schemaregistry.client.MockSchemaRegistryClient;
import io.confluent.kafka.schemaregistry.client.SchemaRegistryClient;
import java.nio.ByteBuffer;
import java.nio.charset.StandardCharsets;
import java.sql.PreparedStatement;
import java.sql.SQLException;
import java.util.ArrayList;
import java.util.Arrays;
import java.util.Collections;
import java.util.HashMap;
import java.util.List;
import java.util.Map;
import java.util.stream.Stream;
import org.apache.kafka.common.TopicPartition;
import org.apache.kafka.connect.data.Schema;
import org.apache.kafka.connect.data.SchemaAndValue;
import org.apache.kafka.connect.data.SchemaBuilder;
import org.apache.kafka.connect.data.Struct;
import org.apache.kafka.connect.json.JsonConverter;
import org.apache.kafka.connect.sink.SinkRecord;
import org.junit.jupiter.api.AfterEach;
import org.junit.jupiter.api.Assertions;
import org.junit.jupiter.params.ParameterizedTest;
import org.junit.jupiter.params.provider.Arguments;
import org.junit.jupiter.params.provider.MethodSource;
import org.mockito.Mockito;

public class SnowflakeSinkServiceV2IT {

  private SnowflakeConnectionService conn;
  private String table = TestUtils.randomTableName();
  private int partition = 0;
  private int partition2 = 1;

  // Topic name should be same as table name. (Only for testing, not necessarily in real deployment)
  private String topic = table;
  private TopicPartition topicPartition = new TopicPartition(topic, partition);

  private SnowflakeConnectionService getConn(boolean useOAuth) {
    if (useOAuth) {
      return TestUtils.getOAuthConnectionServiceForStreaming();
    } else {
      return TestUtils.getConnectionServiceForStreaming();
    }
  }

  @AfterEach
  public void afterEach() {
    TestUtils.dropTable(table);
  }

  private static Stream<Arguments> singleBufferParameters() {
    return Stream.of(Arguments.of(false), Arguments.of(true));
  }

  private static Stream<Arguments> oAuthAndSingleBufferParameters() {
    return Stream.of(Arguments.of(false, false), Arguments.of(false, true));
    // OAuth tests are temporary disabled
    // return TestUtils.nBooleanProduct(2);
  }

  @ParameterizedTest(name = "useOAuth: {0}, useSingleBuffer: {1}")
  @MethodSource("oAuthAndSingleBufferParameters")
  public void testSinkServiceV2Builder(boolean useOAuth, boolean useSingleBuffer) {
    conn = getConn(useOAuth);
    Map<String, String> config = getConfig(useOAuth, useSingleBuffer);

    SnowflakeSinkConnectorConfig.setDefaultValues(config);

    SnowflakeSinkService service =
        SnowflakeSinkServiceFactory.builder(conn, IngestionMethodConfig.SNOWPIPE_STREAMING, config)
            .build();

    assert service instanceof SnowflakeSinkServiceV2;

    // connection test
    Map<String, String> finalConfig = config;
    assert TestUtils.assertError(
        SnowflakeErrors.ERROR_5010,
        () ->
            SnowflakeSinkServiceFactory.builder(
                    null, IngestionMethodConfig.SNOWPIPE_STREAMING, finalConfig)
                .build());
    assert TestUtils.assertError(
        SnowflakeErrors.ERROR_5010,
        () -> {
          SnowflakeConnectionService conn = TestUtils.getConnectionService();
          if (useOAuth) {
            conn = TestUtils.getOAuthConnectionService();
          }
          conn.close();
          SnowflakeSinkServiceFactory.builder(
                  conn, IngestionMethodConfig.SNOWPIPE_STREAMING, finalConfig)
              .build();
        });
  }

  @ParameterizedTest(name = "useOAuth: {0}, useSingleBuffer: {1}")
  @MethodSource("oAuthAndSingleBufferParameters")
  public void testChannelCloseIngestion(boolean useOAuth, boolean useSingleBuffer)
      throws Exception {
    conn = getConn(useOAuth);
    Map<String, String> config = getConfig(useOAuth, useSingleBuffer);
    SnowflakeSinkConnectorConfig.setDefaultValues(config);
    conn.createTable(table);

    // opens a channel for partition 0, table and topic
    SnowflakeSinkService service =
        SnowflakeSinkServiceFactory.builder(conn, IngestionMethodConfig.SNOWPIPE_STREAMING, config)
            .setRecordNumber(1)
            .setErrorReporter(new InMemoryKafkaRecordErrorReporter())
            .setSinkTaskContext(new InMemorySinkTaskContext(Collections.singleton(topicPartition)))
            .addTask(table, new TopicPartition(topic, partition)) // Internally calls startTask
            .build();

    SnowflakeConverter converter = new SnowflakeJsonConverter();
    SchemaAndValue input =
        converter.toConnectData(topic, "{\"name\":\"test\"}".getBytes(StandardCharsets.UTF_8));
    long offset = 0;

    SinkRecord record1 =
        new SinkRecord(
            topic,
            partition,
            Schema.STRING_SCHEMA,
            "test_key" + offset,
            input.schema(),
            input.value(),
            offset);

    // Lets close the service
    // Closing a partition == closing a channel
    service.close(Collections.singletonList(new TopicPartition(topic, partition)));

    // Lets insert a record when partition was closed.
    // It should auto create the channel
    service.insert(record1);

    TestUtils.assertWithRetry(
        () -> service.getOffset(new TopicPartition(topic, partition)) == 1, 20, 5);

    service.closeAll();
  }

  // Two partitions, insert Record, one partition gets rebalanced (closed).
  // just before rebalance, there is data in buffer for other partition,
  // Send data again for both partitions.
  // Successfully able to ingest all records
  @ParameterizedTest(name = "useSingleBuffer: {0}")
  @MethodSource("singleBufferParameters")
  public void testStreamingIngest_multipleChannelPartitions_closeSubsetOfPartitionsAssigned(
      boolean useSingleBuffer) throws Exception {
    conn = getConn(false);
    Map<String, String> config = TestUtils.getConfForStreaming(useSingleBuffer);
    SnowflakeSinkConnectorConfig.setDefaultValues(config);
    conn.createTable(table);
    TopicPartition tp1 = new TopicPartition(table, partition);
    TopicPartition tp2 = new TopicPartition(table, partition2);

    // opens a channel for partition 0, table and topic
    SnowflakeSinkService service =
        SnowflakeSinkServiceFactory.builder(conn, IngestionMethodConfig.SNOWPIPE_STREAMING, config)
            .setRecordNumber(5)
            .setFlushTime(5)
            .setErrorReporter(new InMemoryKafkaRecordErrorReporter())
            .setSinkTaskContext(new InMemorySinkTaskContext(Collections.singleton(topicPartition)))
            .addTask(table, tp1) // Internally calls startTask
            .addTask(table, tp2) // Internally calls startTask
            .build();

    final int recordsInPartition1 = 2;
    final int recordsInPartition2 = 2;
    List<SinkRecord> recordsPartition1 =
        TestUtils.createJsonStringSinkRecords(0, recordsInPartition1, table, partition);

    List<SinkRecord> recordsPartition2 =
        TestUtils.createJsonStringSinkRecords(0, recordsInPartition2, table, partition2);

    List<SinkRecord> records = new ArrayList<>(recordsPartition1);
    records.addAll(recordsPartition2);

    service.insert(records);

    TestUtils.assertWithRetry(
        () -> {
          // This is how we will trigger flush. (Mimicking poll API)
          service.insert(new ArrayList<>()); // trigger time based flush
          return TestUtils.tableSize(table) == recordsInPartition1 + recordsInPartition2;
        },
        10,
        20);

    TestUtils.assertWithRetry(() -> service.getOffset(tp1) == recordsInPartition1, 20, 5);
    TestUtils.assertWithRetry(() -> service.getOffset(tp2) == recordsInPartition2, 20, 5);
    // before you close partition 1, there should be some data in partition 2
    List<SinkRecord> newRecordsPartition2 =
        TestUtils.createJsonStringSinkRecords(2, recordsInPartition1, table, partition2);
    service.insert(newRecordsPartition2);
    // partitions to close = 1 out of 2
    List<TopicPartition> partitionsToClose = Collections.singletonList(tp1);
    service.close(partitionsToClose);

    // remaining partition should be present in the map
    SnowflakeSinkServiceV2 snowflakeSinkServiceV2 = (SnowflakeSinkServiceV2) service;

    Assertions.assertTrue(
        snowflakeSinkServiceV2
            .getTopicPartitionChannelFromCacheKey(partitionChannelKey(tp2.topic(), tp2.partition()))
            .isPresent());

    List<SinkRecord> newRecordsPartition1 =
        TestUtils.createJsonStringSinkRecords(2, recordsInPartition1, table, partition);

    List<SinkRecord> newRecords2Partition2 =
        TestUtils.createJsonStringSinkRecords(4, recordsInPartition1, table, partition2);
    List<SinkRecord> newrecords = new ArrayList<>(newRecordsPartition1);
    newrecords.addAll(newRecords2Partition2);

    service.insert(newrecords);
    TestUtils.assertWithRetry(
        () -> {
          // This is how we will trigger flush. (Mimicking poll API)
          service.insert(new ArrayList<>()); // trigger time based flush
          return TestUtils.tableSize(table) == recordsInPartition1 * 5;
        },
        10,
        20);
  }

  @ParameterizedTest(name = "useOAuth: {0}, useSingleBuffer: {1}")
  @MethodSource("oAuthAndSingleBufferParameters")
  public void testRebalanceOpenCloseIngestion(boolean useOAuth, boolean useSingleBuffer)
      throws Exception {
    conn = getConn(useOAuth);
    Map<String, String> config = getConfig(useOAuth, useSingleBuffer);
    SnowflakeSinkConnectorConfig.setDefaultValues(config);
    conn.createTable(table);

    // opens a channel for partition 0, table and topic
    SnowflakeSinkService service =
        SnowflakeSinkServiceFactory.builder(conn, IngestionMethodConfig.SNOWPIPE_STREAMING, config)
            .setRecordNumber(1)
            .setErrorReporter(new InMemoryKafkaRecordErrorReporter())
            .setSinkTaskContext(new InMemorySinkTaskContext(Collections.singleton(topicPartition)))
            .addTask(table, new TopicPartition(topic, partition)) // Internally calls startTask
            .build();

    SnowflakeConverter converter = new SnowflakeJsonConverter();
    SchemaAndValue input =
        converter.toConnectData(topic, "{\"name\":\"test\"}".getBytes(StandardCharsets.UTF_8));
    long offset = 0;

    SinkRecord record1 =
        new SinkRecord(
            topic,
            partition,
            Schema.STRING_SCHEMA,
            "test_key" + offset,
            input.schema(),
            input.value(),
            offset);

    service.insert(record1);

    // Lets close the service
    // Closing a partition == closing a channel
    service.close(Collections.singletonList(new TopicPartition(topic, partition)));

    // it should skip this record1 since it will fetch offset token 0 from Snowflake
    service.insert(record1);

    TestUtils.assertWithRetry(
        () -> service.getOffset(new TopicPartition(topic, partition)) == 1, 20, 5);

    service.closeAll();
  }

  @ParameterizedTest(name = "useOAuth: {0}, useSingleBuffer: {1}")
  @MethodSource("oAuthAndSingleBufferParameters")
  public void testStreamingIngestion(boolean useOAuth, boolean useSingleBuffer) throws Exception {
    conn = getConn(useOAuth);
    Map<String, String> config = getConfig(useOAuth, useSingleBuffer);
    SnowflakeSinkConnectorConfig.setDefaultValues(config);
    conn.createTable(table);

    // opens a channel for partition 0, table and topic
    SnowflakeSinkService service =
        SnowflakeSinkServiceFactory.builder(conn, IngestionMethodConfig.SNOWPIPE_STREAMING, config)
            .setRecordNumber(1)
            .setErrorReporter(new InMemoryKafkaRecordErrorReporter())
            .setSinkTaskContext(new InMemorySinkTaskContext(Collections.singleton(topicPartition)))
            .addTask(table, new TopicPartition(topic, partition)) // Internally calls startTask
            .build();

    SnowflakeConverter converter = new SnowflakeJsonConverter();
    SchemaAndValue input =
        converter.toConnectData(topic, "{\"name\":\"test\"}".getBytes(StandardCharsets.UTF_8));
    long offset = 0;

    SinkRecord record1 =
        new SinkRecord(
            topic,
            partition,
            Schema.STRING_SCHEMA,
            "test_key" + offset,
            input.schema(),
            input.value(),
            offset);

    service.insert(record1);

    TestUtils.assertWithRetry(
        () -> service.getOffset(new TopicPartition(topic, partition)) == 1, 20, 5);

    // insert another offset and check what we committed
    offset += 1;
    SinkRecord record2 =
        new SinkRecord(
            topic,
            partition,
            Schema.STRING_SCHEMA,
            "test_key" + offset,
            input.schema(),
            input.value(),
            offset);
    offset += 1;
    SinkRecord record3 =
        new SinkRecord(
            topic,
            partition,
            Schema.STRING_SCHEMA,
            "test_key" + offset,
            input.schema(),
            input.value(),
            offset);

    service.insert(Arrays.asList(record2, record3));
    TestUtils.assertWithRetry(
        () -> service.getOffset(new TopicPartition(topic, partition)) == 3, 20, 5);

    service.closeAll();
  }

  @ParameterizedTest(name = "useOAuth: {0}, useSingleBuffer: {1}")
  @MethodSource("oAuthAndSingleBufferParameters")
  public void testStreamingIngest_multipleChannelPartitions_withMetrics(
      boolean useOAuth, boolean useSingleBuffer) throws Exception {
    conn = getConn(useOAuth);
    Map<String, String> config = getConfig(useOAuth, useSingleBuffer);
    SnowflakeSinkConnectorConfig.setDefaultValues(config);

    // set up telemetry service spy
    SnowflakeConnectionService connectionService = Mockito.spy(this.conn);
    connectionService.createTable(table);
    SnowflakeTelemetryServiceV2 telemetryService =
        Mockito.spy((SnowflakeTelemetryServiceV2) this.conn.getTelemetryClient());
    Mockito.when(connectionService.getTelemetryClient()).thenReturn(telemetryService);

    // opens a channel for partition 0, table and topic
    SnowflakeSinkService service =
        SnowflakeSinkServiceFactory.builder(
                connectionService, IngestionMethodConfig.SNOWPIPE_STREAMING, config)
            .setRecordNumber(5)
            .setFlushTime(5)
            .setErrorReporter(new InMemoryKafkaRecordErrorReporter())
            .setSinkTaskContext(new InMemorySinkTaskContext(Collections.singleton(topicPartition)))
            .addTask(table, new TopicPartition(topic, partition)) // Internally calls startTask
            .addTask(table, new TopicPartition(topic, partition2)) // Internally calls startTask
            .setCustomJMXMetrics(true)
            .build();

    final int recordsInPartition1 = 2;
    final int recordsInPartition2 = 5;
    List<SinkRecord> recordsPartition1 =
        TestUtils.createJsonStringSinkRecords(0, recordsInPartition1, topic, partition);

    List<SinkRecord> recordsPartition2 =
        TestUtils.createJsonStringSinkRecords(0, recordsInPartition2, topic, partition2);

    List<SinkRecord> records = new ArrayList<>(recordsPartition1);
    records.addAll(recordsPartition2);

    service.insert(records);

    TestUtils.assertWithRetry(
        () -> {
          // This is how we will trigger flush. (Mimicking poll API)
          service.insert(new ArrayList<>()); // trigger time based flush
          return TestUtils.tableSize(table) == recordsInPartition1 + recordsInPartition2;
        },
        10,
        20);

    TestUtils.assertWithRetry(
        () -> service.getOffset(new TopicPartition(topic, partition)) == recordsInPartition1,
        20,
        5);
    TestUtils.assertWithRetry(
        () -> service.getOffset(new TopicPartition(topic, partition2)) == recordsInPartition2,
        20,
        5);

    // verify all metrics
    Map<String, Gauge> metricRegistry =
        service
            .getMetricRegistry(SnowflakeSinkServiceV2.partitionChannelKey(topic, partition))
            .get()
            .getGauges();
    assert metricRegistry.size()
        == SnowflakeTelemetryChannelStatus.NUM_METRICS * 2; // two partitions

    // partition 1
    this.verifyPartitionMetrics(
        metricRegistry,
        partitionChannelKey(topic, partition),
        NO_OFFSET_TOKEN_REGISTERED_IN_SNOWFLAKE,
        recordsInPartition1 - 1,
        recordsInPartition1,
        1,
        this.conn.getConnectorName(),
        useSingleBuffer);
    this.verifyPartitionMetrics(
        metricRegistry,
        partitionChannelKey(topic, partition2),
        NO_OFFSET_TOKEN_REGISTERED_IN_SNOWFLAKE,
        recordsInPartition2 - 1,
        recordsInPartition2,
        1,
        this.conn.getConnectorName(),
        useSingleBuffer);

    // verify telemetry
    Mockito.verify(telemetryService, Mockito.times(2))
        .reportKafkaPartitionStart(Mockito.any(SnowflakeTelemetryChannelCreation.class));

    service.closeAll();

    // verify metrics closed
    assert !service
        .getMetricRegistry(SnowflakeSinkServiceV2.partitionChannelKey(topic, partition))
        .isPresent();

    Mockito.verify(telemetryService, Mockito.times(2))
        .reportKafkaPartitionUsage(
            Mockito.any(SnowflakeTelemetryChannelStatus.class), Mockito.eq(true));
  }

  private void verifyPartitionMetrics(
      Map<String, Gauge> metricRegistry,
      String partitionChannelKey,
      long offsetPersistedInSnowflake,
      long processedOffset,
      long latestConsumerOffset,
      long currentTpChannelOpenCount,
      String connectorName,
      boolean useSingleBuffer) {
    // offsets
    assert (long)
            metricRegistry
                .get(
                    MetricsUtil.constructMetricName(
                        partitionChannelKey,
                        MetricsUtil.OFFSET_SUB_DOMAIN,
                        MetricsUtil.OFFSET_PERSISTED_IN_SNOWFLAKE))
                .getValue()
        == offsetPersistedInSnowflake;
    assert (long)
            metricRegistry
                .get(
                    MetricsUtil.constructMetricName(
                        partitionChannelKey,
                        MetricsUtil.OFFSET_SUB_DOMAIN,
                        MetricsUtil.PROCESSED_OFFSET))
                .getValue()
        == processedOffset;
    if (!useSingleBuffer) {
      assert (long)
              metricRegistry
                  .get(
                      MetricsUtil.constructMetricName(
                          partitionChannelKey,
                          MetricsUtil.OFFSET_SUB_DOMAIN,
                          MetricsUtil.LATEST_CONSUMER_OFFSET))
                  .getValue()
          == latestConsumerOffset;
    }
  }

  @ParameterizedTest(name = "useSingleBuffer: {0}")
  @MethodSource("singleBufferParameters")
  public void testStreamingIngest_multipleChannelPartitionsWithTopic2Table(boolean useSingleBuffer)
      throws Exception {
    conn = getConn(false);
    final int partitionCount = 3;
    final int recordsInEachPartition = 2;
    final int topicCount = 3;

    Map<String, String> config = TestUtils.getConfForStreaming(useSingleBuffer);
    SnowflakeSinkConnectorConfig.setDefaultValues(config);

    ArrayList<String> topics = new ArrayList<>();
    for (int topic = 0; topic < topicCount; topic++) {
      topics.add(TestUtils.randomTableName());
    }

    // only insert fist topic to topicTable
    Map<String, String> topic2Table = new HashMap<>();
    topic2Table.put(topics.get(0), table);

    SnowflakeSinkService service =
        SnowflakeSinkServiceFactory.builder(conn, IngestionMethodConfig.SNOWPIPE_STREAMING, config)
            .setRecordNumber(5)
            .setFlushTime(5)
            .setErrorReporter(new InMemoryKafkaRecordErrorReporter())
            .setTopic2TableMap(topic2Table)
            .setSinkTaskContext(new InMemorySinkTaskContext(Collections.singleton(topicPartition)))
            .build();

    for (int topic = 0; topic < topicCount; topic++) {
      for (int partition = 0; partition < partitionCount; partition++) {
        service.startPartition(topics.get(topic), new TopicPartition(topics.get(topic), partition));
      }

      List<SinkRecord> records = new ArrayList<>();
      for (int partition = 0; partition < partitionCount; partition++) {
        records.addAll(
            TestUtils.createJsonStringSinkRecords(
                0, recordsInEachPartition, topics.get(topic), partition));
      }

      service.insert(records);
    }

    for (int topic = 0; topic < topicCount; topic++) {
      int finalTopic = topic;
      TestUtils.assertWithRetry(
          () -> {
            service.insert(new ArrayList<>()); // trigger time based flush
            return TestUtils.tableSize(topics.get(finalTopic))
                == recordsInEachPartition * partitionCount;
          },
          10,
          20);

      for (int partition = 0; partition < partitionCount; partition++) {
        int finalPartition = partition;
        TestUtils.assertWithRetry(
            () ->
                service.getOffset(new TopicPartition(topics.get(finalTopic), finalPartition))
                    == recordsInEachPartition,
            20,
            5);
      }
    }

    service.closeAll();
  }

  @ParameterizedTest(name = "useSingleBuffer: {0}")
  @MethodSource("singleBufferParameters")
  public void testStreamingIngest_startPartitionsWithMultipleChannelPartitions(
      boolean useSingleBuffer) throws Exception {
    conn = getConn(false);
    final int partitionCount = 5;
    final int recordsInEachPartition = 2;

    Map<String, String> config = TestUtils.getConfForStreaming(useSingleBuffer);
    SnowflakeSinkConnectorConfig.setDefaultValues(config);

    SnowflakeSinkService service =
        SnowflakeSinkServiceFactory.builder(conn, IngestionMethodConfig.SNOWPIPE_STREAMING, config)
            .setRecordNumber(5)
            .setFlushTime(5)
            .setErrorReporter(new InMemoryKafkaRecordErrorReporter())
            .setSinkTaskContext(new InMemorySinkTaskContext(Collections.singleton(topicPartition)))
            .build();

    ArrayList<TopicPartition> topicPartitions = new ArrayList<>();
    for (int partition = 0; partition < partitionCount; partition++) {
      topicPartitions.add(new TopicPartition(topic, partition));
    }
    Map<String, String> topic2Table = new HashMap<>();
    topic2Table.put(topic, table);
    service.startPartitions(topicPartitions, topic2Table);

    List<SinkRecord> records = new ArrayList<>();
    for (int partition = 0; partition < partitionCount; partition++) {
      records.addAll(
          TestUtils.createJsonStringSinkRecords(0, recordsInEachPartition, topic, partition));
    }

    service.insert(records);

    TestUtils.assertWithRetry(
        () -> {
          service.insert(new ArrayList<>()); // trigger time based flush
          return TestUtils.tableSize(table) == recordsInEachPartition * partitionCount;
        },
        10,
        20);

    for (int partition = 0; partition < partitionCount; partition++) {
      int finalPartition = partition;
      TestUtils.assertWithRetry(
          () ->
              service.getOffset(new TopicPartition(topic, finalPartition))
                  == recordsInEachPartition,
          20,
          5);
    }

    service.closeAll();
  }

  @ParameterizedTest(name = "useOAuth: {0}, useSingleBuffer: {1}")
  @MethodSource("oAuthAndSingleBufferParameters")
  public void testStreamingIngestion_timeBased(boolean useOAuth, boolean useSingleBuffer)
      throws Exception {
    conn = getConn(useOAuth);
    Map<String, String> config = getConfig(useOAuth, useSingleBuffer);
    SnowflakeSinkConnectorConfig.setDefaultValues(config);
    conn.createTable(table);

    // opens a channel for partition 0, table and topic
    SnowflakeSinkService service =
        SnowflakeSinkServiceFactory.builder(conn, IngestionMethodConfig.SNOWPIPE_STREAMING, config)
            .setRecordNumber(100)
            .setFlushTime(11) // 11 seconds
            .setErrorReporter(new InMemoryKafkaRecordErrorReporter())
            .setSinkTaskContext(new InMemorySinkTaskContext(Collections.singleton(topicPartition)))
            .addTask(table, new TopicPartition(topic, partition)) // Internally calls startTask
            .build();

    final long noOfRecords = 123;
    List<SinkRecord> sinkRecords =
        TestUtils.createJsonStringSinkRecords(0, noOfRecords, topic, partition);

    service.insert(sinkRecords);

    TestUtils.assertWithRetry(
        () -> {
          // This is how we will trigger flush. (Mimicking poll API)
          service.insert(new ArrayList<>()); // trigger time based flush
          return TestUtils.tableSize(table) == noOfRecords;
        },
        10,
        20);

    TestUtils.assertWithRetry(
        () -> service.getOffset(new TopicPartition(topic, partition)) == noOfRecords, 20, 5);

    service.closeAll();
  }

  @ParameterizedTest(name = "useOAuth: {0}, useSingleBuffer: {1}")
  @MethodSource("oAuthAndSingleBufferParameters")
  public void testNativeJsonInputIngestion(boolean useOAuth, boolean useSingleBuffer)
      throws Exception {
    conn = getConn(useOAuth);
    Map<String, String> config = getConfig(useOAuth, useSingleBuffer);
    SnowflakeSinkConnectorConfig.setDefaultValues(config);
    conn.createTable(table);

    // json without schema
    JsonConverter converter = new JsonConverter();
    HashMap<String, String> converterConfig = new HashMap<String, String>();
    converterConfig.put("schemas.enable", "false");
    converter.configure(converterConfig, false);
    SchemaAndValue noSchemaInputValue =
        converter.toConnectData(
            topic, TestUtils.JSON_WITHOUT_SCHEMA.getBytes(StandardCharsets.UTF_8));

    converter = new JsonConverter();
    converterConfig = new HashMap<>();
    converterConfig.put("schemas.enable", "false");
    converter.configure(converterConfig, true);
    SchemaAndValue noSchemaInputKey =
        converter.toConnectData(
            topic, TestUtils.JSON_WITHOUT_SCHEMA.getBytes(StandardCharsets.UTF_8));

    // json with schema
    converter = new JsonConverter();
    converterConfig = new HashMap<>();
    converterConfig.put("schemas.enable", "true");
    converter.configure(converterConfig, false);
    SchemaAndValue schemaInputValue =
        converter.toConnectData(topic, TestUtils.JSON_WITH_SCHEMA.getBytes(StandardCharsets.UTF_8));

    converter = new JsonConverter();
    converterConfig = new HashMap<>();
    converterConfig.put("schemas.enable", "true");
    converter.configure(converterConfig, true);
    SchemaAndValue schemaInputKey =
        converter.toConnectData(topic, TestUtils.JSON_WITH_SCHEMA.getBytes(StandardCharsets.UTF_8));

    long startOffset = 0;
    long endOffset = 3;

    SinkRecord noSchemaRecordValue =
        new SinkRecord(
            topic,
            partition,
            Schema.STRING_SCHEMA,
            "test",
            noSchemaInputValue.schema(),
            noSchemaInputValue.value(),
            startOffset);
    SinkRecord schemaRecordValue =
        new SinkRecord(
            topic,
            partition,
            Schema.STRING_SCHEMA,
            "test",
            schemaInputValue.schema(),
            schemaInputValue.value(),
            startOffset + 1);

    SinkRecord noSchemaRecordKey =
        new SinkRecord(
            topic,
            partition,
            noSchemaInputKey.schema(),
            noSchemaInputKey.value(),
            Schema.STRING_SCHEMA,
            "test",
            startOffset + 2);
    SinkRecord schemaRecordKey =
        new SinkRecord(
            topic,
            partition,
            schemaInputKey.schema(),
            schemaInputKey.value(),
            Schema.STRING_SCHEMA,
            "test",
            startOffset + 3);

    SnowflakeSinkService service =
        SnowflakeSinkServiceFactory.builder(conn, IngestionMethodConfig.SNOWPIPE_STREAMING, config)
            .setRecordNumber(1)
            .setErrorReporter(new InMemoryKafkaRecordErrorReporter())
            .setSinkTaskContext(new InMemorySinkTaskContext(Collections.singleton(topicPartition)))
            .addTask(table, new TopicPartition(topic, partition)) // Internally calls startTask
            .build();

    service.insert(noSchemaRecordValue);
    service.insert(schemaRecordValue);

    service.insert(noSchemaRecordKey);
    service.insert(schemaRecordKey);

    TestUtils.assertWithRetry(
        () -> service.getOffset(new TopicPartition(topic, partition)) == endOffset + 1, 20, 5);

    service.closeAll();
  }

  @ParameterizedTest(name = "useOAuth: {0}, useSingleBuffer: {1}")
  @MethodSource("oAuthAndSingleBufferParameters")
  public void testNativeAvroInputIngestion(boolean useOAuth, boolean useSingleBuffer)
      throws Exception {
    conn = getConn(useOAuth);
    Map<String, String> config = getConfig(useOAuth, useSingleBuffer);
    SnowflakeSinkConnectorConfig.setDefaultValues(config);
    // avro
    SchemaBuilder schemaBuilder =
        SchemaBuilder.struct()
            .field("int8", SchemaBuilder.int8().defaultValue((byte) 2).doc("int8 field").build())
            .field("int16", Schema.INT16_SCHEMA)
            .field("int32", Schema.INT32_SCHEMA)
            .field("int64", Schema.INT64_SCHEMA)
            .field("float32", Schema.FLOAT32_SCHEMA)
            .field("float64", Schema.FLOAT64_SCHEMA)
            .field("int8Min", SchemaBuilder.int8().defaultValue((byte) 2).doc("int8 field").build())
            .field("int16Min", Schema.INT16_SCHEMA)
            .field("int32Min", Schema.INT32_SCHEMA)
            .field("int64Min", Schema.INT64_SCHEMA)
            .field("float32Min", Schema.FLOAT32_SCHEMA)
            .field("float64Min", Schema.FLOAT64_SCHEMA)
            .field("int8Max", SchemaBuilder.int8().defaultValue((byte) 2).doc("int8 field").build())
            .field("int16Max", Schema.INT16_SCHEMA)
            .field("int32Max", Schema.INT32_SCHEMA)
            .field("int64Max", Schema.INT64_SCHEMA)
            .field("float32Max", Schema.FLOAT32_SCHEMA)
            .field("float64Max", Schema.FLOAT64_SCHEMA)
            .field("float64HighPrecision", Schema.FLOAT64_SCHEMA)
            .field("float64TenDigits", Schema.FLOAT64_SCHEMA)
            .field("float64BigDigits", Schema.FLOAT64_SCHEMA)
            .field("boolean", Schema.BOOLEAN_SCHEMA)
            .field("string", Schema.STRING_SCHEMA)
            .field("bytes", Schema.BYTES_SCHEMA)
            .field("bytesReadOnly", Schema.BYTES_SCHEMA)
            .field("int16Optional", Schema.OPTIONAL_INT16_SCHEMA)
            .field("int32Optional", Schema.OPTIONAL_INT32_SCHEMA)
            .field("int64Optional", Schema.OPTIONAL_INT64_SCHEMA)
            .field("float32Optional", Schema.OPTIONAL_FLOAT32_SCHEMA)
            .field("float64Optional", Schema.OPTIONAL_FLOAT64_SCHEMA)
            .field("booleanOptional", Schema.OPTIONAL_BOOLEAN_SCHEMA)
            .field("stringOptional", Schema.OPTIONAL_STRING_SCHEMA)
            .field("bytesOptional", Schema.OPTIONAL_BYTES_SCHEMA)
            .field("array", SchemaBuilder.array(Schema.STRING_SCHEMA).build())
            .field("map", SchemaBuilder.map(Schema.STRING_SCHEMA, Schema.INT32_SCHEMA).build())
            .field(
                "int8Optional",
                SchemaBuilder.int8().defaultValue((byte) 2).doc("int8 field").build())
            .field(
                "mapNonStringKeys",
                SchemaBuilder.map(Schema.INT32_SCHEMA, Schema.INT32_SCHEMA).build())
            .field(
                "mapArrayMapInt",
                SchemaBuilder.map(
                        Schema.STRING_SCHEMA,
                        SchemaBuilder.array(
                                SchemaBuilder.map(Schema.STRING_SCHEMA, Schema.INT32_SCHEMA)
                                    .build())
                            .build())
                    .build());
    Struct original =
        new Struct(schemaBuilder.build())
            .put("int8", (byte) 12)
            .put("int16", (short) 12)
            .put("int32", 12)
            .put("int64", 12L)
            .put("float32", 12.2f)
            .put("float64", 12.2)
            .put("int8Min", Byte.MIN_VALUE)
            .put("int16Min", Short.MIN_VALUE)
            .put("int32Min", Integer.MIN_VALUE)
            .put("int64Min", Long.MIN_VALUE)
            .put("float32Min", Float.MIN_VALUE)
            .put("float64Min", Double.MIN_VALUE)
            .put("int8Max", Byte.MAX_VALUE)
            .put("int16Max", Short.MAX_VALUE)
            .put("int32Max", Integer.MAX_VALUE)
            .put("int64Max", Long.MAX_VALUE)
            .put("float32Max", Float.MAX_VALUE)
            .put("float64Max", Double.MAX_VALUE)
            .put("float64HighPrecision", 2312.4200000000001d)
            .put("float64TenDigits", 1.0d / 3.0d)
            .put("float64BigDigits", 2312.42321432655123456d)
            .put("boolean", true)
            .put("string", "foo")
            .put("bytes", ByteBuffer.wrap("foo".getBytes()))
            .put("bytesReadOnly", ByteBuffer.wrap("foo".getBytes()).asReadOnlyBuffer())
            .put("array", Arrays.asList("a", "b", "c"))
            .put("map", Collections.singletonMap("field", 1))
            .put("mapNonStringKeys", Collections.singletonMap(1, 1))
            .put(
                "mapArrayMapInt",
                Collections.singletonMap(
                    "field",
                    Arrays.asList(
                        Collections.singletonMap("field", 1),
                        Collections.singletonMap("field", 1))));

    SchemaRegistryClient schemaRegistry = new MockSchemaRegistryClient();
    AvroConverter avroConverter = new AvroConverter(schemaRegistry);
    avroConverter.configure(
        Collections.singletonMap("schema.registry.url", "http://fake-url"), false);
    byte[] converted = avroConverter.fromConnectData(topic, original.schema(), original);
    SchemaAndValue avroInputValue = avroConverter.toConnectData(topic, converted);

    avroConverter = new AvroConverter(schemaRegistry);
    avroConverter.configure(
        Collections.singletonMap("schema.registry.url", "http://fake-url"), true);
    converted = avroConverter.fromConnectData(topic, original.schema(), original);
    SchemaAndValue avroInputKey = avroConverter.toConnectData(topic, converted);

    long startOffset = 0;
    long endOffset = 2;

    SinkRecord avroRecordValue =
        new SinkRecord(
            topic,
            partition,
            Schema.STRING_SCHEMA,
            "test",
            avroInputValue.schema(),
            avroInputValue.value(),
            startOffset);

    SinkRecord avroRecordKey =
        new SinkRecord(
            topic,
            partition,
            avroInputKey.schema(),
            avroInputKey.value(),
            Schema.STRING_SCHEMA,
            "test",
            startOffset + 1);

    SinkRecord avroRecordKeyValue =
        new SinkRecord(
            topic,
            partition,
            avroInputKey.schema(),
            avroInputKey.value(),
            avroInputKey.schema(),
            avroInputKey.value(),
            startOffset + 2);

    conn.createTable(table);

    SnowflakeSinkService service =
        SnowflakeSinkServiceFactory.builder(conn, IngestionMethodConfig.SNOWPIPE_STREAMING, config)
            .setRecordNumber(1)
            .setErrorReporter(new InMemoryKafkaRecordErrorReporter())
            .setSinkTaskContext(new InMemorySinkTaskContext(Collections.singleton(topicPartition)))
            .addTask(table, new TopicPartition(topic, partition))
            .build();

    service.insert(avroRecordValue);
    service.insert(avroRecordKey);
    service.insert(avroRecordKeyValue);

    TestUtils.assertWithRetry(
        () -> service.getOffset(new TopicPartition(topic, partition)) == endOffset + 1, 20, 5);

    service.closeAll();
  }

  @ParameterizedTest(name = "useOAuth: {0}, useSingleBuffer: {1}")
  @MethodSource("oAuthAndSingleBufferParameters")
  public void testBrokenIngestion(boolean useOAuth, boolean useSingleBuffer) throws Exception {
    conn = getConn(useOAuth);
    Map<String, String> config = getConfig(useOAuth, useSingleBuffer);
    SnowflakeSinkConnectorConfig.setDefaultValues(config);
    conn.createTable(table);

    // Mismatched schema and value
    SchemaAndValue brokenInputValue = new SchemaAndValue(Schema.INT32_SCHEMA, "error");

    long startOffset = 0;

    SinkRecord brokenValue =
        new SinkRecord(
            topic,
            partition,
            Schema.STRING_SCHEMA,
            "test",
            brokenInputValue.schema(),
            brokenInputValue.value(),
            startOffset);

    SinkRecord brokenKey =
        new SinkRecord(
            topic,
            partition,
            brokenInputValue.schema(),
            brokenInputValue.value(),
            Schema.STRING_SCHEMA,
            "test",
            startOffset + 1);

    SinkRecord brokenKeyValue =
        new SinkRecord(
            topic,
            partition,
            brokenInputValue.schema(),
            brokenInputValue.value(),
            brokenInputValue.schema(),
            brokenInputValue.value(),
            startOffset + 2);
    InMemoryKafkaRecordErrorReporter errorReporter = new InMemoryKafkaRecordErrorReporter();

    SnowflakeSinkService service =
        SnowflakeSinkServiceFactory.builder(conn, IngestionMethodConfig.SNOWPIPE_STREAMING, config)
            .setRecordNumber(1)
            .setErrorReporter(errorReporter)
            .setSinkTaskContext(new InMemorySinkTaskContext(Collections.singleton(topicPartition)))
            .addTask(table, new TopicPartition(topic, partition))
            .build();

    service.insert(brokenValue);
    service.insert(brokenKey);
    service.insert(brokenKeyValue);

    TestUtils.assertWithRetry(
        () ->
            service.getOffset(new TopicPartition(topic, partition))
                == NO_OFFSET_TOKEN_REGISTERED_IN_SNOWFLAKE,
        20,
        5);

    List<InMemoryKafkaRecordErrorReporter.ReportedRecord> reportedData =
        errorReporter.getReportedRecords();

    assert reportedData.size() == 3;
    assert TestUtils.tableSize(table) == 0
        : "expected: " + 0 + " actual: " + TestUtils.tableSize(table);
  }

  @ParameterizedTest(name = "useOAuth: {0}, useSingleBuffer: {1}")
  @MethodSource("oAuthAndSingleBufferParameters")
  public void testBrokenRecordIngestionFollowedUpByValidRecord(
      boolean useOAuth, boolean useSingleBuffer) throws Exception {
    conn = getConn(useOAuth);
    Map<String, String> config = getConfig(useOAuth, useSingleBuffer);
    SnowflakeSinkConnectorConfig.setDefaultValues(config);
    conn.createTable(table);

    // Mismatched schema and value
    SchemaAndValue brokenInputValue = new SchemaAndValue(Schema.INT32_SCHEMA, "error");
    SchemaAndValue correctInputValue = new SchemaAndValue(Schema.STRING_SCHEMA, "correct");

    long recordCount = 1;

    SinkRecord brokenValue =
        new SinkRecord(
            topic, partition, null, null, brokenInputValue.schema(), brokenInputValue.value(), 0);

    SinkRecord brokenKey =
        new SinkRecord(
            topic, partition, brokenInputValue.schema(), brokenInputValue.value(), null, null, 1);

    SinkRecord correctValue =
        new SinkRecord(
            topic, partition, null, null, correctInputValue.schema(), correctInputValue.value(), 2);

    InMemoryKafkaRecordErrorReporter errorReporter = new InMemoryKafkaRecordErrorReporter();

    SnowflakeSinkService service =
        SnowflakeSinkServiceFactory.builder(conn, IngestionMethodConfig.SNOWPIPE_STREAMING, config)
            .setErrorReporter(errorReporter)
            .setRecordNumber(recordCount)
            .setSinkTaskContext(new InMemorySinkTaskContext(Collections.singleton(topicPartition)))
            .addTask(table, new TopicPartition(topic, partition))
            .build();

    service.insert(brokenValue);
    service.insert(brokenKey);
    service.insert(correctValue);

    TestUtils.assertWithRetry(
        () -> service.getOffset(new TopicPartition(topic, partition)) == 3, 20, 5);

    List<InMemoryKafkaRecordErrorReporter.ReportedRecord> reportedData =
        errorReporter.getReportedRecords();

    assert reportedData.size() == 2;
    assert TestUtils.tableSize(table) == 1
        : "expected: " + 1 + " actual: " + TestUtils.tableSize(table);

    service.closeAll();
  }

  /**
   * A bit different from above test where we first insert a valid json record, followed by two
   * broken records (Non valid JSON) followed by another good record with max buffer record size
   * being 2
   */
  @ParameterizedTest(name = "useOAuth: {0}, useSingleBuffer: {1}")
  @MethodSource("oAuthAndSingleBufferParameters")
  public void testBrokenRecordIngestionAfterValidRecord(boolean useOAuth, boolean useSingleBuffer)
      throws Exception {
    conn = getConn(useOAuth);
    Map<String, String> config = getConfig(useOAuth, useSingleBuffer);
    SnowflakeSinkConnectorConfig.setDefaultValues(config);
    conn.createTable(table);

    // Mismatched schema and value
    SchemaAndValue brokenInputValue = new SchemaAndValue(Schema.INT32_SCHEMA, "error");
    SchemaAndValue correctInputValue = new SchemaAndValue(Schema.STRING_SCHEMA, "correct");

    long recordCount = 2;

    SinkRecord correctValue =
        new SinkRecord(
            topic, partition, null, null, correctInputValue.schema(), correctInputValue.value(), 0);

    SinkRecord brokenValue =
        new SinkRecord(
            topic, partition, null, null, brokenInputValue.schema(), brokenInputValue.value(), 1);

    SinkRecord brokenKey =
        new SinkRecord(
            topic, partition, brokenInputValue.schema(), brokenInputValue.value(), null, null, 2);

    SinkRecord anotherCorrectValue =
        new SinkRecord(
            topic, partition, null, null, correctInputValue.schema(), correctInputValue.value(), 3);

    InMemoryKafkaRecordErrorReporter errorReporter = new InMemoryKafkaRecordErrorReporter();

    SnowflakeSinkService service =
        SnowflakeSinkServiceFactory.builder(conn, IngestionMethodConfig.SNOWPIPE_STREAMING, config)
            .setErrorReporter(errorReporter)
            .setRecordNumber(recordCount)
            .setSinkTaskContext(new InMemorySinkTaskContext(Collections.singleton(topicPartition)))
            .addTask(table, new TopicPartition(topic, partition))
            .build();

    service.insert(correctValue);
    service.insert(brokenValue);
    service.insert(brokenKey);
    service.insert(anotherCorrectValue);

    TestUtils.assertWithRetry(
        () -> service.getOffset(new TopicPartition(topic, partition)) == 4, 20, 5);

    List<InMemoryKafkaRecordErrorReporter.ReportedRecord> reportedData =
        errorReporter.getReportedRecords();

    assert reportedData.size() == 2;

    service.closeAll();
  }

  /* Service start -> Insert -> Close. service start -> fetch the offsetToken, compare and ingest check data */

  @ParameterizedTest(name = "useSingleBuffer: {0}")
  @MethodSource("singleBufferParameters")
  public void testStreamingIngestionWithExactlyOnceSemanticsNoOverlappingOffsets(
      boolean useSingleBuffer) throws Exception {
    conn = getConn(false);

    conn.createTable(table);
    Map<String, String> config = TestUtils.getConfForStreaming(useSingleBuffer);
    SnowflakeSinkConnectorConfig.setDefaultValues(config);
    SnowflakeSinkService service =
        SnowflakeSinkServiceFactory.builder(conn, IngestionMethodConfig.SNOWPIPE_STREAMING, config)
            .setRecordNumber(1)
            .setErrorReporter(new InMemoryKafkaRecordErrorReporter())
            .setSinkTaskContext(new InMemorySinkTaskContext(Collections.singleton(topicPartition)))
            .addTask(table, new TopicPartition(topic, partition))
            .build();

    SnowflakeConverter converter = new SnowflakeJsonConverter();
    SchemaAndValue input =
        converter.toConnectData(topic, "{\"name\":\"test\"}".getBytes(StandardCharsets.UTF_8));

    long offset = 0;
    // Create sink record
    SinkRecord record1 =
        new SinkRecord(
            topic, partition, Schema.STRING_SCHEMA, "test", input.schema(), input.value(), offset);

    service.insert(record1);

    TestUtils.assertWithRetry(
        () -> service.getOffset(new TopicPartition(topic, partition)) == 1, 20, 5);
    // wait for ingest
    TestUtils.assertWithRetry(() -> TestUtils.tableSize(table) == 1, 30, 20);

    service.closeAll();

    // initialize a new sink service
    SnowflakeSinkService service2 =
        SnowflakeSinkServiceFactory.builder(conn, IngestionMethodConfig.SNOWPIPE_STREAMING, config)
            .setRecordNumber(1)
            .setErrorReporter(new InMemoryKafkaRecordErrorReporter())
            .setSinkTaskContext(new InMemorySinkTaskContext(Collections.singleton(topicPartition)))
            .addTask(table, new TopicPartition(topic, partition))
            .build();
    offset = 1;
    // Create sink record
    SinkRecord record2 =
        new SinkRecord(
            topic, partition, Schema.STRING_SCHEMA, "test", input.schema(), input.value(), offset);

    service2.insert(record2);

    // wait for ingest
    TestUtils.assertWithRetry(() -> TestUtils.tableSize(table) == 2, 30, 20);

    assert service2.getOffset(new TopicPartition(topic, partition)) == offset + 1;

    service2.closeAll();
  }

  /* Service start -> Insert -> Close. service start -> fetch the offsetToken, compare and ingest check data */

  @ParameterizedTest(name = "useSingleBuffer: {0}")
  @MethodSource("singleBufferParameters")
  public void testStreamingIngestionWithExactlyOnceSemanticsOverlappingOffsets(
      boolean useSingleBuffer) throws Exception {
    conn = getConn(false);
    conn.createTable(table);
    Map<String, String> config = TestUtils.getConfForStreaming(useSingleBuffer);
    SnowflakeSinkConnectorConfig.setDefaultValues(config);
    SnowflakeSinkService service =
        SnowflakeSinkServiceFactory.builder(conn, IngestionMethodConfig.SNOWPIPE_STREAMING, config)
            .setRecordNumber(1)
            .setErrorReporter(new InMemoryKafkaRecordErrorReporter())
            .setSinkTaskContext(new InMemorySinkTaskContext(Collections.singleton(topicPartition)))
            .addTask(table, new TopicPartition(topic, partition))
            .build();

    SnowflakeConverter converter = new SnowflakeJsonConverter();
    SchemaAndValue input =
        converter.toConnectData(topic, "{\"name\":\"test\"}".getBytes(StandardCharsets.UTF_8));

    long offset = 0;
    final long noOfRecords = 10;
    // send regular data
    List<SinkRecord> records =
        TestUtils.createJsonStringSinkRecords(0, noOfRecords, topic, partition);

    service.insert(records);

    TestUtils.assertWithRetry(
        () -> service.getOffset(new TopicPartition(topic, partition)) == noOfRecords, 20, 5);

    // wait for ingest
    TestUtils.assertWithRetry(() -> TestUtils.tableSize(table) == 10, 30, 20);

    service.closeAll();

    // initialize a new sink service
    SnowflakeSinkService service2 =
        SnowflakeSinkServiceFactory.builder(conn, IngestionMethodConfig.SNOWPIPE_STREAMING, config)
            .setRecordNumber(1)
            .setErrorReporter(new InMemoryKafkaRecordErrorReporter())
            .setSinkTaskContext(new InMemorySinkTaskContext(Collections.singleton(topicPartition)))
            .addTask(table, new TopicPartition(topic, partition))
            .build();

    final long startOffsetAlreadyInserted = 5;
    records =
        TestUtils.createJsonStringSinkRecords(
            startOffsetAlreadyInserted, noOfRecords, topic, partition);

    service2.insert(records);

    final long totalRecordsExpected = noOfRecords + (noOfRecords - startOffsetAlreadyInserted);

    // wait for ingest
    TestUtils.assertWithRetry(() -> TestUtils.tableSize(table) == totalRecordsExpected, 30, 20);

    assert service2.getOffset(new TopicPartition(topic, partition)) == totalRecordsExpected;

    service2.closeAll();
  }

  @ParameterizedTest(name = "useSingleBuffer: {0}")
  @MethodSource("singleBufferParameters")
<<<<<<< HEAD
  public void testSchematizationWithTableCreationAndAvroInput(boolean useSingleBuffer)
      throws Exception {
    conn = getConn(false);
    Map<String, String> config = TestUtils.getConfForStreaming(useSingleBuffer);
    config.put(SnowflakeSinkConnectorConfig.ENABLE_SCHEMATIZATION_CONFIG, "true");
    config.put(
        SnowflakeSinkConnectorConfig.VALUE_CONVERTER_CONFIG_FIELD,
        "io.confluent.connect.avro.AvroConverter");
    config.put(SnowflakeSinkConnectorConfig.VALUE_SCHEMA_REGISTRY_CONFIG_FIELD, "http://fake-url");
    // get rid of these at the end
    SnowflakeSinkConnectorConfig.setDefaultValues(config);
    // avro
    SchemaBuilder schemaBuilder =
        SchemaBuilder.struct()
            .field("id_int8", Schema.INT8_SCHEMA)
            .field("id_int8_optional", Schema.OPTIONAL_INT8_SCHEMA)
            .field("id_int16", Schema.INT16_SCHEMA)
            .field("ID_INT32", Schema.INT32_SCHEMA)
            .field("id_int64", Schema.INT64_SCHEMA)
            .field("first_name", Schema.STRING_SCHEMA)
            .field("rating_float32", Schema.FLOAT32_SCHEMA)
            .field("rating_float64", Schema.FLOAT64_SCHEMA)
            .field("approval", Schema.BOOLEAN_SCHEMA)
            .field("info_array_string", SchemaBuilder.array(Schema.STRING_SCHEMA).build())
            .field("info_array_int", SchemaBuilder.array(Schema.INT32_SCHEMA).build())
            .field("info_array_json", SchemaBuilder.array(Schema.OPTIONAL_STRING_SCHEMA).build())
            .field(
                "info_map", SchemaBuilder.map(Schema.STRING_SCHEMA, Schema.INT32_SCHEMA).build());

    Struct original =
        new Struct(schemaBuilder.build())
            .put("id_int8", (byte) 0)
            .put("id_int16", (short) 42)
            .put("ID_INT32", 42)
            .put("id_int64", 42L)
            .put("first_name", "zekai")
            .put("rating_float32", 0.99f)
            .put("rating_float64", 0.99d)
            .put("approval", true)
            .put("info_array_string", Arrays.asList("a", "b"))
            .put("info_array_int", Arrays.asList(1, 2))
            .put(
                "info_array_json",
                Arrays.asList(null, "{\"a\": 1, \"b\": null, \"c\": null, \"d\": \"89asda9s0a\"}"))
            .put("info_map", Collections.singletonMap("field", 3));

    SchemaRegistryClient schemaRegistry = new MockSchemaRegistryClient();
    AvroConverter avroConverter = new AvroConverter(schemaRegistry);
    avroConverter.configure(
        Collections.singletonMap("schema.registry.url", "http://fake-url"), false);
    byte[] converted = avroConverter.fromConnectData(topic, original.schema(), original);
    conn.createTableWithOnlyMetadataColumn(table, true);

    SchemaAndValue avroInputValue = avroConverter.toConnectData(topic, converted);

    long startOffset = 0;

    SinkRecord avroRecordValue =
        new SinkRecord(
            topic,
            partition,
            Schema.STRING_SCHEMA,
            "test",
            avroInputValue.schema(),
            avroInputValue.value(),
            startOffset);

    SnowflakeSinkService service =
        SnowflakeSinkServiceFactory.builder(conn, IngestionMethodConfig.SNOWPIPE_STREAMING, config)
            .setRecordNumber(1)
            .setErrorReporter(new InMemoryKafkaRecordErrorReporter())
            .setSinkTaskContext(new InMemorySinkTaskContext(Collections.singleton(topicPartition)))
            .addTask(table, new TopicPartition(topic, partition))
            .build();

    // The first insert should fail and schema evolution will kick in to update the schema
    service.insert(Collections.singletonList(avroRecordValue));
    TestUtils.assertWithRetry(
        () ->
            service.getOffset(new TopicPartition(topic, partition))
                == NO_OFFSET_TOKEN_REGISTERED_IN_SNOWFLAKE,
        20,
        5);

    TestUtils.checkTableSchema(table, SchematizationTestUtils.SF_AVRO_SCHEMA_FOR_TABLE_CREATION);

    // Retry the insert should succeed now with the updated schema
    service.insert(Collections.singletonList(avroRecordValue));
    TestUtils.assertWithRetry(
        () -> service.getOffset(new TopicPartition(topic, partition)) == startOffset + 1, 20, 5);

    TestUtils.checkTableContentOneRow(
        table, SchematizationTestUtils.CONTENT_FOR_AVRO_TABLE_CREATION);

    service.closeAll();
  }

  @ParameterizedTest(name = "useSingleBuffer: {0}")
  @MethodSource("singleBufferParameters")
=======
>>>>>>> b07c9e4d
  public void testSchematizationWithTableCreationAndJsonInput(boolean useSingleBuffer)
      throws Exception {
    conn = getConn(false);
    Map<String, String> config = TestUtils.getConfForStreaming(useSingleBuffer);
    config.put(SnowflakeSinkConnectorConfig.ENABLE_SCHEMATIZATION_CONFIG, "true");
    config.put(
        SnowflakeSinkConnectorConfig.VALUE_CONVERTER_CONFIG_FIELD,
        "org.apache.kafka.connect.json.JsonConverter");
    config.put(SnowflakeSinkConnectorConfig.VALUE_SCHEMA_REGISTRY_CONFIG_FIELD, "http://fake-url");
    config.put("schemas.enable", "false");
    // get rid of these at the end
    SnowflakeSinkConnectorConfig.setDefaultValues(config);

    SchemaBuilder schemaBuilder =
        SchemaBuilder.struct()
            .field("id_int8", Schema.INT8_SCHEMA)
            .field("id_int8_optional", Schema.OPTIONAL_INT8_SCHEMA)
            .field("id_int16", Schema.INT16_SCHEMA)
            .field("\"id_int32_double_quotes\"", Schema.INT32_SCHEMA)
            .field("id_int64", Schema.INT64_SCHEMA)
            .field("first_name", Schema.STRING_SCHEMA)
            .field("rating_float32", Schema.FLOAT32_SCHEMA)
            .field("rating_float64", Schema.FLOAT64_SCHEMA)
            .field("approval", Schema.BOOLEAN_SCHEMA)
            .field("info_array", SchemaBuilder.array(Schema.STRING_SCHEMA).build())
            .field(
                "info_map", SchemaBuilder.map(Schema.STRING_SCHEMA, Schema.INT32_SCHEMA).build());

    Struct original =
        new Struct(schemaBuilder.build())
            .put("id_int8", (byte) 0)
            .put("id_int16", (short) 42)
            .put("\"id_int32_double_quotes\"", 42)
            .put("id_int64", 42L)
            .put("first_name", "zekai")
            .put("rating_float32", 0.99f)
            .put("rating_float64", 0.99d)
            .put("approval", true)
            .put("info_array", Arrays.asList("a", "b"))
            .put("info_map", Collections.singletonMap("field", 3));

    JsonConverter jsonConverter = new JsonConverter();
    jsonConverter.configure(config, false);
    byte[] converted = jsonConverter.fromConnectData(topic, original.schema(), original);
    conn.createTableWithOnlyMetadataColumn(table, true);

    SchemaAndValue jsonInputValue = jsonConverter.toConnectData(topic, converted);

    long startOffset = 0;

    SinkRecord jsonRecordValue =
        new SinkRecord(
            topic,
            partition,
            Schema.STRING_SCHEMA,
            "test",
            jsonInputValue.schema(),
            jsonInputValue.value(),
            startOffset);

    SnowflakeSinkService service =
        SnowflakeSinkServiceFactory.builder(conn, IngestionMethodConfig.SNOWPIPE_STREAMING, config)
            .setRecordNumber(1)
            .setErrorReporter(new InMemoryKafkaRecordErrorReporter())
            .setSinkTaskContext(new InMemorySinkTaskContext(Collections.singleton(topicPartition)))
            .addTask(table, new TopicPartition(topic, partition))
            .build();

    // The first insert should fail and schema evolution will kick in to update the schema
    service.insert(Collections.singletonList(jsonRecordValue));
    TestUtils.assertWithRetry(
        () ->
            service.getOffset(new TopicPartition(topic, partition))
                == NO_OFFSET_TOKEN_REGISTERED_IN_SNOWFLAKE,
        20,
        5);
    TestUtils.checkTableSchema(table, SchematizationTestUtils.SF_JSON_SCHEMA_FOR_TABLE_CREATION);

    // Retry the insert should succeed now with the updated schema
    service.insert(Collections.singletonList(jsonRecordValue));
    TestUtils.assertWithRetry(
        () -> service.getOffset(new TopicPartition(topic, partition)) == startOffset + 1, 20, 5);

    TestUtils.checkTableContentOneRow(
        table, SchematizationTestUtils.CONTENT_FOR_JSON_TABLE_CREATION);

    service.closeAll();
  }

  @ParameterizedTest(name = "useSingleBuffer: {0}")
  @MethodSource("singleBufferParameters")
  public void testSchematizationSchemaEvolutionWithNonNullableColumn(boolean useSingleBuffer)
      throws Exception {
    conn = getConn(false);
    Map<String, String> config = TestUtils.getConfForStreaming(useSingleBuffer);
    config.put(SnowflakeSinkConnectorConfig.ENABLE_SCHEMATIZATION_CONFIG, "true");
    config.put(
        SnowflakeSinkConnectorConfig.VALUE_CONVERTER_CONFIG_FIELD,
        "org.apache.kafka.connect.json.JsonConverter");
    config.put(SnowflakeSinkConnectorConfig.VALUE_SCHEMA_REGISTRY_CONFIG_FIELD, "http://fake-url");
    config.put("schemas.enable", "false");
    // get rid of these at the end
    SnowflakeSinkConnectorConfig.setDefaultValues(config);

    Schema schema =
        SchemaBuilder.struct()
            .field("id_int8", Schema.INT8_SCHEMA)
            .field("id_int8_non_nullable_null_value", Schema.OPTIONAL_INT8_SCHEMA)
            .build();
    Struct original =
        new Struct(schema).put("id_int8", (byte) 0).put("id_int8_non_nullable_null_value", null);

    JsonConverter jsonConverter = new JsonConverter();
    jsonConverter.configure(config, false);
    byte[] converted = jsonConverter.fromConnectData(topic, original.schema(), original);
    conn.createTableWithOnlyMetadataColumn(table, true);
    createNonNullableColumn(table, "id_int8_non_nullable_missing_value");
    createNonNullableColumn(table, "id_int8_non_nullable_null_value");

    SchemaAndValue jsonInputValue = jsonConverter.toConnectData(topic, converted);

    long startOffset = 0;

    SinkRecord jsonRecordValue =
        new SinkRecord(
            topic,
            partition,
            Schema.STRING_SCHEMA,
            "test",
            jsonInputValue.schema(),
            jsonInputValue.value(),
            startOffset);

    SnowflakeSinkService service =
        SnowflakeSinkServiceFactory.builder(conn, IngestionMethodConfig.SNOWPIPE_STREAMING, config)
            .setRecordNumber(1)
            .setErrorReporter(new InMemoryKafkaRecordErrorReporter())
            .setSinkTaskContext(new InMemorySinkTaskContext(Collections.singleton(topicPartition)))
            .addTask(table, new TopicPartition(topic, partition))
            .build();

    // The first insert should fail and schema evolution will kick in to add the column
    service.insert(Collections.singletonList(jsonRecordValue));
    TestUtils.assertWithRetry(
        () ->
            service.getOffset(new TopicPartition(topic, partition))
                == NO_OFFSET_TOKEN_REGISTERED_IN_SNOWFLAKE,
        20,
        5);

    // The second insert should fail again and schema evolution will kick in to update the
    // first not-nullable column nullability
    service.insert(Collections.singletonList(jsonRecordValue));
    TestUtils.assertWithRetry(
        () ->
            service.getOffset(new TopicPartition(topic, partition))
                == NO_OFFSET_TOKEN_REGISTERED_IN_SNOWFLAKE,
        20,
        5);

    // The third insert should fail again and schema evolution will kick in to update the
    // second not-nullable column nullability
    service.insert(Collections.singletonList(jsonRecordValue));
    TestUtils.assertWithRetry(
        () ->
            service.getOffset(new TopicPartition(topic, partition))
                == NO_OFFSET_TOKEN_REGISTERED_IN_SNOWFLAKE,
        20,
        5);

    // Retry the insert should succeed now with the updated schema
    service.insert(Collections.singletonList(jsonRecordValue));
    TestUtils.assertWithRetry(
        () -> service.getOffset(new TopicPartition(topic, partition)) == startOffset + 1, 20, 5);

    service.closeAll();
  }

  @ParameterizedTest(name = "useOAuth: {0}, useSingleBuffer: {1}")
  @MethodSource("oAuthAndSingleBufferParameters")
  public void testStreamingIngestionValidClientLag(boolean useOAuth, boolean useSingleBuffer)
      throws Exception {
    conn = getConn(useOAuth);
    Map<String, String> config = getConfig(useOAuth, useSingleBuffer);
    config.put(SNOWPIPE_STREAMING_MAX_CLIENT_LAG, "30");
    SnowflakeSinkConnectorConfig.setDefaultValues(config);
    conn.createTable(table);

    // opens a channel for partition 0, table and topic
    SnowflakeSinkService service =
        SnowflakeSinkServiceFactory.builder(conn, IngestionMethodConfig.SNOWPIPE_STREAMING, config)
            .setRecordNumber(100)
            .setFlushTime(1)
            .setErrorReporter(new InMemoryKafkaRecordErrorReporter())
            .setSinkTaskContext(new InMemorySinkTaskContext(Collections.singleton(topicPartition)))
            .addTask(table, new TopicPartition(topic, partition)) // Internally calls startTask
            .build();

    final long noOfRecords = 50;
    List<SinkRecord> sinkRecords =
        TestUtils.createJsonStringSinkRecords(0, noOfRecords, topic, partition);

    Thread.sleep(1000); // to ensure we flush buffer on time threshold
    service.insert(sinkRecords);

    try {
      // Wait 20 seconds here and no flush should happen since the max client lag is 30 seconds
      TestUtils.assertWithRetry(
          () -> service.getOffset(new TopicPartition(topic, partition)) == noOfRecords, 5, 4);
      Assertions.fail("The rows should not be flushed");
    } catch (Exception e) {
      // do nothing
    }

    // Wait for enough time, the rows should be flushed
    TestUtils.assertWithRetry(
        () -> service.getOffset(new TopicPartition(topic, partition)) == noOfRecords, 30, 30);

    service.closeAll();
  }

  @ParameterizedTest(name = "useSingleBuffer: {0}")
  @MethodSource("singleBufferParameters")
  public void testStreamingIngestionInvalidClientLag(boolean useSingleBuffer) {
    conn = getConn(false);
    Map<String, String> config = TestUtils.getConfForStreaming(useSingleBuffer);
    SnowflakeSinkConnectorConfig.setDefaultValues(config);
    Map<String, String> overriddenConfig = new HashMap<>(config);
    overriddenConfig.put(
        SnowflakeSinkConnectorConfig.SNOWPIPE_STREAMING_MAX_CLIENT_LAG, "TWOO_HUNDRED");

    conn.createTable(table);

    try {
      // This will fail in creation of client
      SnowflakeSinkServiceFactory.builder(
              conn, IngestionMethodConfig.SNOWPIPE_STREAMING, overriddenConfig)
          .setRecordNumber(1)
          .setErrorReporter(new InMemoryKafkaRecordErrorReporter())
          .setSinkTaskContext(new InMemorySinkTaskContext(Collections.singleton(topicPartition)))
          .addTask(table, new TopicPartition(topic, partition)) // Internally calls startTask
          .build();
    } catch (IllegalArgumentException ex) {
      Assertions.assertEquals(NumberFormatException.class, ex.getCause().getClass());
    }
  }

  @ParameterizedTest(name = "useOAuth: {0}, useSingleBuffer: {1}")
  @MethodSource("oAuthAndSingleBufferParameters")
  public void testStreamingIngestionValidClientPropertiesOverride(
      boolean useOAuth, boolean useSingleBuffer) throws Exception {
    conn = getConn(useOAuth);
    Map<String, String> config = new HashMap<>(getConfig(useOAuth, useSingleBuffer));
    config.put(
        SNOWPIPE_STREAMING_CLIENT_PROVIDER_OVERRIDE_MAP,
        "MAX_CHANNEL_SIZE_IN_BYTES:10000000,ENABLE_SNOWPIPE_STREAMING_JMX_METRICS:false");
    SnowflakeSinkConnectorConfig.setDefaultValues(config);
    conn.createTable(table);

    // opens a channel for partition 0, table and topic
    SnowflakeSinkService service =
        SnowflakeSinkServiceFactory.builder(conn, IngestionMethodConfig.SNOWPIPE_STREAMING, config)
            .setRecordNumber(100)
            .setFlushTime(1)
            .setErrorReporter(new InMemoryKafkaRecordErrorReporter())
            .setSinkTaskContext(new InMemorySinkTaskContext(Collections.singleton(topicPartition)))
            .addTask(table, new TopicPartition(topic, partition)) // Internally calls startTask
            .build();

    final long noOfRecords = 10;
    List<SinkRecord> sinkRecords =
        TestUtils.createJsonStringSinkRecords(0, noOfRecords, topic, partition);

    Thread.sleep(1000); // to ensure we flush buffer on time threshold
    service.insert(sinkRecords);

    try {
      // Wait 20 seconds here and no flush should happen since the max client lag is 30 seconds
      TestUtils.assertWithRetry(
          () -> service.getOffset(new TopicPartition(topic, partition)) == noOfRecords, 5, 4);
    } catch (Exception e) {
      // do nothing
    }
    service.closeAll();
  }

  /**
   * Even if override key is invalid, we will still create a client since we dont verify key and
   * values, only format.
   */
  @ParameterizedTest(name = "useOAuth: {0}, useSingleBuffer: {1}")
  @MethodSource("oAuthAndSingleBufferParameters")
  public void testStreamingIngestion_invalidClientPropertiesOverride(
      boolean useOAuth, boolean useSingleBuffer) throws Exception {
    conn = getConn(useOAuth);
    Map<String, String> config = new HashMap<>(getConfig(useOAuth, useSingleBuffer));
    config.put(SNOWPIPE_STREAMING_CLIENT_PROVIDER_OVERRIDE_MAP, "MAX_SOMETHING_SOMETHING:1");
    SnowflakeSinkConnectorConfig.setDefaultValues(config);
    conn.createTable(table);

    // opens a channel for partition 0, table and topic
    SnowflakeSinkService service =
        SnowflakeSinkServiceFactory.builder(conn, IngestionMethodConfig.SNOWPIPE_STREAMING, config)
            .setRecordNumber(100)
            .setFlushTime(1)
            .setErrorReporter(new InMemoryKafkaRecordErrorReporter())
            .setSinkTaskContext(new InMemorySinkTaskContext(Collections.singleton(topicPartition)))
            .addTask(table, new TopicPartition(topic, partition)) // Internally calls startTask
            .build();

    final long noOfRecords = 10;
    List<SinkRecord> sinkRecords =
        TestUtils.createJsonStringSinkRecords(0, noOfRecords, topic, partition);

    Thread.sleep(1000); // to ensure we flush buffer on time threshold
    service.insert(sinkRecords);

    try {
      // Wait 20 seconds here and no flush should happen since the max client lag is 30 seconds
      TestUtils.assertWithRetry(
          () -> service.getOffset(new TopicPartition(topic, partition)) == noOfRecords, 5, 4);
    } catch (Exception e) {
      // do nothing
    }
    service.closeAll();
  }

  private void createNonNullableColumn(String tableName, String colName) {
    String createTableQuery = "alter table identifier(?) add " + colName + " int not null";

    try {
      PreparedStatement stmt = conn.getConnection().prepareStatement(createTableQuery);
      stmt.setString(1, tableName);
      stmt.setString(2, colName);
      stmt.execute();
      stmt.close();
    } catch (SQLException e) {
      throw SnowflakeErrors.ERROR_2007.getException(e);
    }
  }

  private Map<String, String> getConfig(boolean useOAuth, boolean useSingleBuffer) {
    if (!useOAuth) {
      return TestUtils.getConfForStreaming(useSingleBuffer);
    } else {
      return TestUtils.getConfForStreamingWithOAuth(useSingleBuffer);
    }
  }

  // note this test relies on testrole_kafka and testrole_kafka_1 roles being granted to test_kafka
  // user
  // todo SNOW-1528892: This test does not pass for oAuth turned on - investigate it and fix
  @ParameterizedTest(name = "useSingleBuffer: {0}")
  @MethodSource("singleBufferParameters")
  public void testStreamingIngest_multipleChannel_distinctClients(boolean useSingleBuffer)
      throws Exception {
    boolean useOAuth = false;

    conn = getConn(useOAuth);
    // create cat and dog configs and partitions
    // one client is enabled but two clients should be created because different roles in config
    String catTopic = "catTopic_" + TestUtils.randomTableName();
    Map<String, String> catConfig = getConfig(useOAuth, useSingleBuffer);
    SnowflakeSinkConnectorConfig.setDefaultValues(catConfig);
    catConfig.put(SnowflakeSinkConnectorConfig.ENABLE_STREAMING_CLIENT_OPTIMIZATION_CONFIG, "true");
    catConfig.put(Utils.SF_OAUTH_CLIENT_ID, "1");
    catConfig.put(Utils.NAME, catTopic);

    String dogTopic = "dogTopic_" + TestUtils.randomTableName();
    Map<String, String> dogConfig = getConfig(useOAuth, useSingleBuffer);
    SnowflakeSinkConnectorConfig.setDefaultValues(dogConfig);
    dogConfig.put(SnowflakeSinkConnectorConfig.ENABLE_STREAMING_CLIENT_OPTIMIZATION_CONFIG, "true");
    dogConfig.put(Utils.SF_OAUTH_CLIENT_ID, "2");
    dogConfig.put(Utils.NAME, dogTopic);

    String fishTopic = "fishTopic_" + TestUtils.randomTableName();
    Map<String, String> fishConfig = getConfig(useOAuth, useSingleBuffer);
    SnowflakeSinkConnectorConfig.setDefaultValues(fishConfig);
    fishConfig.put(
        SnowflakeSinkConnectorConfig.ENABLE_STREAMING_CLIENT_OPTIMIZATION_CONFIG, "true");
    fishConfig.put(Utils.SF_OAUTH_CLIENT_ID, "2");
    fishConfig.put(Utils.NAME, fishTopic);
    fishConfig.put(SNOWPIPE_STREAMING_MAX_CLIENT_LAG, "1");

    // setup connection and create tables
    TopicPartition catTp = new TopicPartition(catTopic, 0);
    SnowflakeConnectionService catConn =
        SnowflakeConnectionServiceFactory.builder().setProperties(catConfig).build();
    catConn.createTable(catTopic);

    TopicPartition dogTp = new TopicPartition(dogTopic, 1);
    SnowflakeConnectionService dogConn =
        SnowflakeConnectionServiceFactory.builder().setProperties(dogConfig).build();
    dogConn.createTable(dogTopic);

    TopicPartition fishTp = new TopicPartition(fishTopic, 1);
    SnowflakeConnectionService fishConn =
        SnowflakeConnectionServiceFactory.builder().setProperties(fishConfig).build();
    fishConn.createTable(fishTopic);

    // create the sink services
    SnowflakeSinkService catService =
        SnowflakeSinkServiceFactory.builder(
                catConn, IngestionMethodConfig.SNOWPIPE_STREAMING, catConfig)
            .setRecordNumber(1)
            .setErrorReporter(new InMemoryKafkaRecordErrorReporter())
            .setSinkTaskContext(new InMemorySinkTaskContext(Collections.singleton(catTp)))
            .addTask(catTopic, catTp) // Internally calls startTask
            .build();

    SnowflakeSinkService dogService =
        SnowflakeSinkServiceFactory.builder(
                dogConn, IngestionMethodConfig.SNOWPIPE_STREAMING, dogConfig)
            .setRecordNumber(1)
            .setErrorReporter(new InMemoryKafkaRecordErrorReporter())
            .setSinkTaskContext(new InMemorySinkTaskContext(Collections.singleton(dogTp)))
            .addTask(dogTopic, dogTp) // Internally calls startTask
            .build();

    SnowflakeSinkService fishService =
        SnowflakeSinkServiceFactory.builder(
                dogConn, IngestionMethodConfig.SNOWPIPE_STREAMING, fishConfig)
            .setRecordNumber(1)
            .setErrorReporter(new InMemoryKafkaRecordErrorReporter())
            .setSinkTaskContext(new InMemorySinkTaskContext(Collections.singleton(fishTp)))
            .addTask(fishTopic, fishTp) // Internally calls startTask
            .build();

    // create records
    final int catRecordCount = 9;
    final int dogRecordCount = 3;
    final int fishRecordCount = 1;

    List<SinkRecord> catRecords =
        TestUtils.createJsonStringSinkRecords(0, catRecordCount, catTp.topic(), catTp.partition());
    List<SinkRecord> dogRecords =
        TestUtils.createJsonStringSinkRecords(0, dogRecordCount, dogTp.topic(), dogTp.partition());
    List<SinkRecord> fishRecords =
        TestUtils.createJsonStringSinkRecords(
            0, fishRecordCount, fishTp.topic(), fishTp.partition());

    // insert records
    catService.insert(catRecords);
    dogService.insert(dogRecords);
    fishService.insert(fishRecords);

    // check data was ingested
    TestUtils.assertWithRetry(() -> catService.getOffset(catTp) == catRecordCount, 20, 20);
    TestUtils.assertWithRetry(() -> dogService.getOffset(dogTp) == dogRecordCount, 20, 20);
    TestUtils.assertWithRetry(() -> fishService.getOffset(fishTp) == fishRecordCount, 20, 20);

    // verify three clients were created
    assert StreamingClientProvider.getStreamingClientProviderInstance()
        .getRegisteredClients()
        .containsKey(new StreamingClientProperties(catConfig));
    assert StreamingClientProvider.getStreamingClientProviderInstance()
        .getRegisteredClients()
        .containsKey(new StreamingClientProperties(dogConfig));
    assert StreamingClientProvider.getStreamingClientProviderInstance()
        .getRegisteredClients()
        .containsKey(new StreamingClientProperties(fishConfig));

    // close services
    catService.closeAll();
    dogService.closeAll();
    fishService.closeAll();

    // verify three clients were closed
    assert !StreamingClientProvider.getStreamingClientProviderInstance()
        .getRegisteredClients()
        .containsKey(new StreamingClientProperties(catConfig));
    assert !StreamingClientProvider.getStreamingClientProviderInstance()
        .getRegisteredClients()
        .containsKey(new StreamingClientProperties(dogConfig));
    assert !StreamingClientProvider.getStreamingClientProviderInstance()
        .getRegisteredClients()
        .containsKey(new StreamingClientProperties(fishConfig));
  }
}<|MERGE_RESOLUTION|>--- conflicted
+++ resolved
@@ -1258,108 +1258,6 @@
 
   @ParameterizedTest(name = "useSingleBuffer: {0}")
   @MethodSource("singleBufferParameters")
-<<<<<<< HEAD
-  public void testSchematizationWithTableCreationAndAvroInput(boolean useSingleBuffer)
-      throws Exception {
-    conn = getConn(false);
-    Map<String, String> config = TestUtils.getConfForStreaming(useSingleBuffer);
-    config.put(SnowflakeSinkConnectorConfig.ENABLE_SCHEMATIZATION_CONFIG, "true");
-    config.put(
-        SnowflakeSinkConnectorConfig.VALUE_CONVERTER_CONFIG_FIELD,
-        "io.confluent.connect.avro.AvroConverter");
-    config.put(SnowflakeSinkConnectorConfig.VALUE_SCHEMA_REGISTRY_CONFIG_FIELD, "http://fake-url");
-    // get rid of these at the end
-    SnowflakeSinkConnectorConfig.setDefaultValues(config);
-    // avro
-    SchemaBuilder schemaBuilder =
-        SchemaBuilder.struct()
-            .field("id_int8", Schema.INT8_SCHEMA)
-            .field("id_int8_optional", Schema.OPTIONAL_INT8_SCHEMA)
-            .field("id_int16", Schema.INT16_SCHEMA)
-            .field("ID_INT32", Schema.INT32_SCHEMA)
-            .field("id_int64", Schema.INT64_SCHEMA)
-            .field("first_name", Schema.STRING_SCHEMA)
-            .field("rating_float32", Schema.FLOAT32_SCHEMA)
-            .field("rating_float64", Schema.FLOAT64_SCHEMA)
-            .field("approval", Schema.BOOLEAN_SCHEMA)
-            .field("info_array_string", SchemaBuilder.array(Schema.STRING_SCHEMA).build())
-            .field("info_array_int", SchemaBuilder.array(Schema.INT32_SCHEMA).build())
-            .field("info_array_json", SchemaBuilder.array(Schema.OPTIONAL_STRING_SCHEMA).build())
-            .field(
-                "info_map", SchemaBuilder.map(Schema.STRING_SCHEMA, Schema.INT32_SCHEMA).build());
-
-    Struct original =
-        new Struct(schemaBuilder.build())
-            .put("id_int8", (byte) 0)
-            .put("id_int16", (short) 42)
-            .put("ID_INT32", 42)
-            .put("id_int64", 42L)
-            .put("first_name", "zekai")
-            .put("rating_float32", 0.99f)
-            .put("rating_float64", 0.99d)
-            .put("approval", true)
-            .put("info_array_string", Arrays.asList("a", "b"))
-            .put("info_array_int", Arrays.asList(1, 2))
-            .put(
-                "info_array_json",
-                Arrays.asList(null, "{\"a\": 1, \"b\": null, \"c\": null, \"d\": \"89asda9s0a\"}"))
-            .put("info_map", Collections.singletonMap("field", 3));
-
-    SchemaRegistryClient schemaRegistry = new MockSchemaRegistryClient();
-    AvroConverter avroConverter = new AvroConverter(schemaRegistry);
-    avroConverter.configure(
-        Collections.singletonMap("schema.registry.url", "http://fake-url"), false);
-    byte[] converted = avroConverter.fromConnectData(topic, original.schema(), original);
-    conn.createTableWithOnlyMetadataColumn(table, true);
-
-    SchemaAndValue avroInputValue = avroConverter.toConnectData(topic, converted);
-
-    long startOffset = 0;
-
-    SinkRecord avroRecordValue =
-        new SinkRecord(
-            topic,
-            partition,
-            Schema.STRING_SCHEMA,
-            "test",
-            avroInputValue.schema(),
-            avroInputValue.value(),
-            startOffset);
-
-    SnowflakeSinkService service =
-        SnowflakeSinkServiceFactory.builder(conn, IngestionMethodConfig.SNOWPIPE_STREAMING, config)
-            .setRecordNumber(1)
-            .setErrorReporter(new InMemoryKafkaRecordErrorReporter())
-            .setSinkTaskContext(new InMemorySinkTaskContext(Collections.singleton(topicPartition)))
-            .addTask(table, new TopicPartition(topic, partition))
-            .build();
-
-    // The first insert should fail and schema evolution will kick in to update the schema
-    service.insert(Collections.singletonList(avroRecordValue));
-    TestUtils.assertWithRetry(
-        () ->
-            service.getOffset(new TopicPartition(topic, partition))
-                == NO_OFFSET_TOKEN_REGISTERED_IN_SNOWFLAKE,
-        20,
-        5);
-
-    TestUtils.checkTableSchema(table, SchematizationTestUtils.SF_AVRO_SCHEMA_FOR_TABLE_CREATION);
-
-    // Retry the insert should succeed now with the updated schema
-    service.insert(Collections.singletonList(avroRecordValue));
-    TestUtils.assertWithRetry(
-        () -> service.getOffset(new TopicPartition(topic, partition)) == startOffset + 1, 20, 5);
-
-    TestUtils.checkTableContentOneRow(
-        table, SchematizationTestUtils.CONTENT_FOR_AVRO_TABLE_CREATION);
-
-    service.closeAll();
-  }
-
-  @ParameterizedTest(name = "useSingleBuffer: {0}")
-  @MethodSource("singleBufferParameters")
-=======
->>>>>>> b07c9e4d
   public void testSchematizationWithTableCreationAndJsonInput(boolean useSingleBuffer)
       throws Exception {
     conn = getConn(false);
