package com.snowflake.kafka.connector.internal.streaming;

import static com.snowflake.kafka.connector.internal.streaming.ChannelMigrationResponseCode.SUCCESS;
import static com.snowflake.kafka.connector.internal.streaming.ChannelMigrationResponseCode.isChannelMigrationResponseSuccessful;
import static com.snowflake.kafka.connector.internal.streaming.channel.TopicPartitionChannel.NO_OFFSET_TOKEN_REGISTERED_IN_SNOWFLAKE;

import com.snowflake.kafka.connector.SnowflakeSinkConnectorConfig;
import com.snowflake.kafka.connector.Utils;
import com.snowflake.kafka.connector.dlq.InMemoryKafkaRecordErrorReporter;
import com.snowflake.kafka.connector.internal.SnowflakeConnectionService;
import com.snowflake.kafka.connector.internal.SnowflakeSinkService;
import com.snowflake.kafka.connector.internal.SnowflakeSinkServiceFactory;
import com.snowflake.kafka.connector.internal.TestUtils;
import com.snowflake.kafka.connector.internal.streaming.channel.TopicPartitionChannel;
import com.snowflake.kafka.connector.internal.streaming.telemetry.SnowflakeTelemetryServiceV2;
import java.util.ArrayList;
import java.util.Collections;
import java.util.HashMap;
import java.util.List;
import java.util.Map;
import net.snowflake.ingest.streaming.OpenChannelRequest;
import net.snowflake.ingest.streaming.SnowflakeStreamingIngestClient;
import org.apache.kafka.common.TopicPartition;
import org.apache.kafka.connect.data.Schema;
import org.apache.kafka.connect.data.SchemaAndValue;
import org.apache.kafka.connect.json.JsonConverter;
import org.apache.kafka.connect.sink.SinkRecord;
import org.junit.jupiter.api.AfterEach;
import org.junit.jupiter.api.Assertions;
import org.junit.jupiter.api.BeforeEach;
import org.junit.jupiter.params.ParameterizedTest;
import org.junit.jupiter.params.provider.ValueSource;

public class TopicPartitionChannelIT {

  private SnowflakeConnectionService conn = TestUtils.getConnectionServiceForStreaming();
  private String testTableName;

  private static int PARTITION = 0, PARTITION_2 = 1;
  private String topic;
  private TopicPartition topicPartition, topicPartition2;
  private String testChannelName, testChannelName2;

  @BeforeEach
  public void beforeEach() {
    testTableName = TestUtils.randomTableName();
    topic = testTableName;
    topicPartition = new TopicPartition(topic, PARTITION);

    topicPartition2 = new TopicPartition(topic, PARTITION_2);

    testChannelName = SnowflakeSinkServiceV2.partitionChannelKey(topic, PARTITION);

    testChannelName2 = SnowflakeSinkServiceV2.partitionChannelKey(topic, PARTITION_2);
  }

  @AfterEach
  public void afterEach() {
    TestUtils.dropTable(testTableName);
  }

  @ParameterizedTest
  @ValueSource(booleans = {false, true})
  public void testAutoChannelReopenOn_OffsetTokenSFException(boolean useSingleBuffer)
      throws Exception {
    Map<String, String> config = getConfForStreaming(useSingleBuffer);
    SnowflakeSinkConnectorConfig.setDefaultValues(config);

    InMemorySinkTaskContext inMemorySinkTaskContext =
        new InMemorySinkTaskContext(Collections.singleton(topicPartition));

    // This will automatically create a channel for topicPartition.
    SnowflakeSinkService service =
        SnowflakeSinkServiceFactory.builder(conn, IngestionMethodConfig.SNOWPIPE_STREAMING, config)
            .setRecordNumber(1)
            .setErrorReporter(new InMemoryKafkaRecordErrorReporter())
            .setSinkTaskContext(inMemorySinkTaskContext)
            .addTask(testTableName, topicPartition)
            .build();

    final long noOfRecords = 1;

    // send regular data
    List<SinkRecord> records =
        TestUtils.createJsonStringSinkRecords(0, noOfRecords, topic, PARTITION);

    service.insert(records);

    TestUtils.assertWithRetry(
        () -> service.getOffset(new TopicPartition(topic, PARTITION)) == noOfRecords, 20, 5);

    SnowflakeSinkServiceV2 snowflakeSinkServiceV2 = (SnowflakeSinkServiceV2) service;

    // Ctor of TopicPartitionChannel tries to open the channel.
    TopicPartitionChannel channel =
        new BufferedTopicPartitionChannel(
            snowflakeSinkServiceV2.getStreamingIngestClient(),
            topicPartition,
            testChannelName,
            testTableName,
            new StreamingBufferThreshold(10, 10_000, 1),
            config,
            new InMemoryKafkaRecordErrorReporter(),
            new InMemorySinkTaskContext(Collections.singleton(topicPartition)),
            conn,
            conn.getTelemetryClient());

    // since channel is updated, try to insert data again or may be call getOffsetToken
    // We will reopen the channel in since the older channel in service is stale because we
    // externally created a new channel but did not update the partitionsToChannel cache.
    // This will retry three times, reopen the channel, replace the newly created channel in cache
    // and fetch the offset again.
    assert service.getOffset(new TopicPartition(topic, PARTITION)) == noOfRecords;
    assert inMemorySinkTaskContext.offsets().size() == 1;
    assert inMemorySinkTaskContext.offsets().get(topicPartition) == 1;
    assert TestUtils.tableSize(testTableName) == noOfRecords
        : "expected: " + noOfRecords + " actual: " + TestUtils.tableSize(testTableName);
    service.closeAll();
  }

  /* This will automatically open the channel. */
  @ParameterizedTest
  @ValueSource(booleans = {false, true})
  public void testInsertRowsOnChannelClosed(boolean useSingleBuffer) throws Exception {
    Map<String, String> config = getConfForStreaming(useSingleBuffer);
    SnowflakeSinkConnectorConfig.setDefaultValues(config);

    InMemorySinkTaskContext inMemorySinkTaskContext =
        new InMemorySinkTaskContext(Collections.singleton(topicPartition));

    // This will automatically create a channel for topicPartition.
    SnowflakeSinkService service =
        SnowflakeSinkServiceFactory.builder(conn, IngestionMethodConfig.SNOWPIPE_STREAMING, config)
            .setRecordNumber(1)
            .setErrorReporter(new InMemoryKafkaRecordErrorReporter())
            .setSinkTaskContext(inMemorySinkTaskContext)
            .addTask(testTableName, topicPartition)
            .build();

    final long noOfRecords = 1;

    // send regular data
    List<SinkRecord> records =
        TestUtils.createJsonStringSinkRecords(0, noOfRecords, topic, PARTITION);

    service.insert(records);

    TestUtils.assertWithRetry(
        () -> service.getOffset(new TopicPartition(topic, PARTITION)) == noOfRecords, 20, 5);

    SnowflakeSinkServiceV2 snowflakeSinkServiceV2 = (SnowflakeSinkServiceV2) service;

    TopicPartitionChannel topicPartitionChannel =
        snowflakeSinkServiceV2.getTopicPartitionChannelFromCacheKey(testChannelName).get();

    Assertions.assertNotNull(topicPartitionChannel);

    // close channel
    topicPartitionChannel.closeChannel();

    // verify channel is closed.
    Assertions.assertTrue(topicPartitionChannel.isChannelClosed());

    // send offset 1
    records = TestUtils.createJsonStringSinkRecords(1, noOfRecords, topic, PARTITION);

    service.insert(records);

    TestUtils.assertWithRetry(
        () -> service.getOffset(new TopicPartition(topic, PARTITION)) == 2, 20, 5);
    assert TestUtils.tableSize(testTableName) == noOfRecords + noOfRecords
        : "expected: "
            + (noOfRecords + noOfRecords)
            + " actual: "
            + TestUtils.tableSize(testTableName);
    service.closeAll();
  }

  /**
   * Insert data - Success
   *
   * <p>Fetch channel object and close the channel.
   *
   * <p>Insert New offsets -> The insert operation should automatically create a new channel and
   * insert data.
   */
  @ParameterizedTest
  @ValueSource(booleans = {false, true})
  public void testAutoChannelReopen_InsertRowsSFException(boolean useSingleBuffer)
      throws Exception {
    Map<String, String> config = getConfForStreaming(useSingleBuffer);
    SnowflakeSinkConnectorConfig.setDefaultValues(config);

    InMemorySinkTaskContext inMemorySinkTaskContext =
        new InMemorySinkTaskContext(Collections.singleton(topicPartition));

    // This will automatically create a channel for topicPartition.
    SnowflakeSinkService service =
        SnowflakeSinkServiceFactory.builder(conn, IngestionMethodConfig.SNOWPIPE_STREAMING, config)
            .setRecordNumber(1)
            .setErrorReporter(new InMemoryKafkaRecordErrorReporter())
            .setSinkTaskContext(inMemorySinkTaskContext)
            .addTask(testTableName, topicPartition)
            .build();

    final long noOfRecords = 1;

    // send regular data
    List<SinkRecord> records =
        TestUtils.createJsonStringSinkRecords(0, noOfRecords, topic, PARTITION);

    service.insert(records);

    TestUtils.assertWithRetry(
        () -> service.getOffset(new TopicPartition(topic, PARTITION)) == noOfRecords, 20, 5);

    SnowflakeSinkServiceV2 snowflakeSinkServiceV2 = (SnowflakeSinkServiceV2) service;

    // Closing the channel for mimicking SFException in insertRows
    TopicPartitionChannel topicPartitionChannel =
        snowflakeSinkServiceV2.getTopicPartitionChannelFromCacheKey(testChannelName).get();

    Assertions.assertNotNull(topicPartitionChannel);

    Assertions.assertTrue(
        topicPartitionChannel.getTelemetryServiceV2() instanceof SnowflakeTelemetryServiceV2);

    // close channel
    topicPartitionChannel.closeChannel();

    // verify channel is closed.
    Assertions.assertTrue(topicPartitionChannel.isChannelClosed());

    // send offset 1 - 6
    final long anotherSetOfRecords = 5;
    records = TestUtils.createJsonStringSinkRecords(1, anotherSetOfRecords, topic, PARTITION);

    // It will reopen a channel since it was closed (startTask)
    service.insert(records);

    // Trying to insert same offsets, hoping it would be rejected (Not added to buffer)
    service.insert(records);

    TestUtils.assertWithRetry(
        () ->
            service.getOffset(new TopicPartition(topic, PARTITION))
                == anotherSetOfRecords + noOfRecords,
        20,
        5);

    assert TestUtils.getClientSequencerForChannelAndTable(testTableName, testChannelName) == 1;
    assert TestUtils.getOffsetTokenForChannelAndTable(testTableName, testChannelName)
        == (anotherSetOfRecords + noOfRecords - 1);
    assert topicPartitionChannel.fetchOffsetTokenWithRetry()
        == (anotherSetOfRecords + noOfRecords - 1);
    assert TestUtils.tableSize(testTableName) == noOfRecords + anotherSetOfRecords
        : "expected: "
            + (noOfRecords + anotherSetOfRecords)
            + " actual: "
            + TestUtils.tableSize(testTableName);
  }

  /**
   * Two partitions for a topic Partition 1 -> 10(0-9) records -> Success Partition 2 -> 10(0-9)
   * records -> Success
   *
   * <p>Partition 1 -> Channel 1 -> open with same client sequencer for channel 1 - 1
   *
   * <p>Partition 1 -> 10(10-19) records -> Failure -> reopen -> fetch offset token Client sequencer
   * for channel 1 - 2
   *
   * <p>Partition 2 -> 10(10-19) records -> Success
   *
   * <p>Eventually 40 records should be present in snowflake table
   */
  @ParameterizedTest
  @ValueSource(booleans = {false, true})
  public void testAutoChannelReopen_MultiplePartitionsInsertRowsSFException(boolean useSingleBuffer)
      throws Exception {
    Map<String, String> config = getConfForStreaming(useSingleBuffer);
    SnowflakeSinkConnectorConfig.setDefaultValues(config);
    config.put(SnowflakeSinkConnectorConfig.ENABLE_STREAMING_CLIENT_OPTIMIZATION_CONFIG, "true");

    InMemorySinkTaskContext inMemorySinkTaskContext =
        new InMemorySinkTaskContext(Collections.singleton(topicPartition));

    // This will automatically create a channel for topicPartition.
    SnowflakeSinkService service =
        SnowflakeSinkServiceFactory.builder(conn, IngestionMethodConfig.SNOWPIPE_STREAMING, config)
            .setRecordNumber(5)
            .setFlushTime(5)
            .setErrorReporter(new InMemoryKafkaRecordErrorReporter())
            .setSinkTaskContext(inMemorySinkTaskContext)
            .addTask(testTableName, topicPartition)
            .addTask(testTableName, topicPartition2)
            .build();

    final int recordsInPartition1 = 10;
    final int recordsInPartition2 = 10;
    List<SinkRecord> recordsPartition1 =
        TestUtils.createJsonStringSinkRecords(0, recordsInPartition1, topic, PARTITION);

    List<SinkRecord> recordsPartition2 =
        TestUtils.createJsonStringSinkRecords(0, recordsInPartition2, topic, PARTITION_2);

    List<SinkRecord> records = new ArrayList<>(recordsPartition1);
    records.addAll(recordsPartition2);

    service.insert(records);

    TestUtils.assertWithRetry(
        () -> service.getOffset(new TopicPartition(topic, PARTITION)) == recordsInPartition1,
        20,
        5);

    TestUtils.assertWithRetry(
        () -> service.getOffset(new TopicPartition(topic, PARTITION_2)) == recordsInPartition2,
        20,
        5);

    SnowflakeStreamingIngestClient client =
        ((SnowflakeSinkServiceV2) service).getStreamingIngestClient();
    OpenChannelRequest channelRequest =
        OpenChannelRequest.builder(testChannelName)
            .setDBName(config.get(Utils.SF_DATABASE))
            .setSchemaName(config.get(Utils.SF_SCHEMA))
            .setTableName(this.testTableName)
            .setOnErrorOption(OpenChannelRequest.OnErrorOption.CONTINUE)
            .build();

    // Open a channel with same name will bump up the client sequencer number for this channel
    client.openChannel(channelRequest);

    assert TestUtils.getClientSequencerForChannelAndTable(testTableName, testChannelName) == 1;

    // send offset 10 - 19 -> We should get insertRows failure and hence reopen channel would kick
    // in
    final long anotherSetOfRecords = 10;
    records =
        TestUtils.createJsonStringSinkRecords(
            anotherSetOfRecords, anotherSetOfRecords, topic, PARTITION);

    // InsertRows operation should fail since the internal channel object is still linked with
    // clientSequencer 0 and, we opened a new channel earlier which set the clientSequencer on
    // server side to 1
    service.insert(records);

    // Will need to retry which should succeed (Retry is mimicking the reset of kafka offsets, which
    // will send offsets from 10 since last committed offset in Snowflake is 9)
    service.insert(records);

    records =
        TestUtils.createJsonStringSinkRecords(
            anotherSetOfRecords, anotherSetOfRecords, topic, PARTITION_2);

    // Send records to partition 2 which should not be affected. (Since there were no overlapping
    // offsets in blob)
    service.insert(records);

    TestUtils.assertWithRetry(
        () ->
            service.getOffset(new TopicPartition(topic, PARTITION))
                == recordsInPartition1 + anotherSetOfRecords,
        20,
        5);
    TestUtils.assertWithRetry(
        () ->
            service.getOffset(new TopicPartition(topic, PARTITION_2))
                == recordsInPartition2 + anotherSetOfRecords,
        20,
        5);

    assert TestUtils.getClientSequencerForChannelAndTable(testTableName, testChannelName) == 2;
    assert TestUtils.getOffsetTokenForChannelAndTable(testTableName, testChannelName)
        == (recordsInPartition1 + anotherSetOfRecords - 1);

    assert TestUtils.getClientSequencerForChannelAndTable(testTableName, testChannelName2) == 0;
    assert TestUtils.getOffsetTokenForChannelAndTable(testTableName, testChannelName2)
            == (recordsInPartition2 + anotherSetOfRecords - 1)
        : "expected: "
            + (recordsInPartition2 + anotherSetOfRecords - 1)
            + " actual: "
            + TestUtils.getOffsetTokenForChannelAndTable(testTableName, testChannelName2);

    assert TestUtils.tableSize(testTableName)
            == recordsInPartition1 + anotherSetOfRecords + recordsInPartition2 + anotherSetOfRecords
        : "expected: "
            + (recordsInPartition1
                + anotherSetOfRecords
                + recordsInPartition2
                + anotherSetOfRecords)
            + " actual: "
            + TestUtils.tableSize(testTableName);
    service.closeAll();
  }

  @ParameterizedTest
  @ValueSource(booleans = {false, true})
  public void testAutoChannelReopen_SinglePartitionsInsertRowsSFException(boolean useSingleBuffer)
      throws Exception {
    Map<String, String> config = getConfForStreaming(useSingleBuffer);
    SnowflakeSinkConnectorConfig.setDefaultValues(config);
    config.put(SnowflakeSinkConnectorConfig.ENABLE_STREAMING_CLIENT_OPTIMIZATION_CONFIG, "true");

    InMemorySinkTaskContext inMemorySinkTaskContext =
        new InMemorySinkTaskContext(Collections.singleton(topicPartition));

    // This will automatically create a channel for topicPartition.
    SnowflakeSinkService service =
        SnowflakeSinkServiceFactory.builder(conn, IngestionMethodConfig.SNOWPIPE_STREAMING, config)
            .setRecordNumber(10)
            .setFlushTime(5)
            .setErrorReporter(new InMemoryKafkaRecordErrorReporter())
            .setSinkTaskContext(inMemorySinkTaskContext)
            .addTask(testTableName, topicPartition)
            .build();

    final int recordsInPartition1 = 10;
    List<SinkRecord> recordsPartition1 =
        TestUtils.createJsonStringSinkRecords(0, recordsInPartition1, topic, PARTITION);

    List<SinkRecord> records = new ArrayList<>(recordsPartition1);

    service.insert(records);

    TestUtils.assertWithRetry(
        () -> service.getOffset(new TopicPartition(topic, PARTITION)) == recordsInPartition1,
        20,
        5);

    SnowflakeStreamingIngestClient client =
        ((SnowflakeSinkServiceV2) service).getStreamingIngestClient();
    OpenChannelRequest channelRequest =
        OpenChannelRequest.builder(testChannelName)
            .setDBName(config.get(Utils.SF_DATABASE))
            .setSchemaName(config.get(Utils.SF_SCHEMA))
            .setTableName(this.testTableName)
            .setOnErrorOption(OpenChannelRequest.OnErrorOption.CONTINUE)
            .build();
    client.openChannel(channelRequest);
    Thread.sleep(5_000);

    // send offset 10 - 19
    final long anotherSetOfRecords = 10;
    records =
        TestUtils.createJsonStringSinkRecords(
            anotherSetOfRecords, anotherSetOfRecords, topic, PARTITION);

    // It will reopen a channel since current channel has been in validated
    service.insert(records);

    // Will need to retry
    service.insert(records);

    TestUtils.assertWithRetry(
        () ->
            service.getOffset(new TopicPartition(topic, PARTITION))
                == recordsInPartition1 + anotherSetOfRecords,
        20,
        5);

    assert TestUtils.getClientSequencerForChannelAndTable(testTableName, testChannelName) == 2;
    assert TestUtils.getOffsetTokenForChannelAndTable(testTableName, testChannelName)
        == (recordsInPartition1 + anotherSetOfRecords - 1);

    assert TestUtils.tableSize(testTableName) == recordsInPartition1 + anotherSetOfRecords
        : "expected: "
            + (recordsInPartition1 + anotherSetOfRecords)
            + " actual: "
            + TestUtils.tableSize(testTableName);
    service.closeAll();
  }

  @ParameterizedTest
  @ValueSource(booleans = {false, true})
  public void testPartialBatchChannelInvalidationIngestion_schematization(boolean useSingleBuffer)
      throws Exception {
    Map<String, String> config = getConfForStreaming(useSingleBuffer);
    config.put(
        SnowflakeSinkConnectorConfig.BUFFER_COUNT_RECORDS, "500"); // we want to flush on record
    config.put(SnowflakeSinkConnectorConfig.BUFFER_FLUSH_TIME_SEC, "500000");
    config.put(SnowflakeSinkConnectorConfig.BUFFER_SIZE_BYTES, "500000");
    config.put(
        SnowflakeSinkConnectorConfig.ENABLE_SCHEMATIZATION_CONFIG,
        "true"); // using schematization to invalidate

    // setup
    InMemorySinkTaskContext inMemorySinkTaskContext =
        new InMemorySinkTaskContext(Collections.singleton(topicPartition));
    SnowflakeSinkService service =
        SnowflakeSinkServiceFactory.builder(conn, IngestionMethodConfig.SNOWPIPE_STREAMING, config)
            .setRecordNumber(1)
            .setErrorReporter(new InMemoryKafkaRecordErrorReporter())
            .setSinkTaskContext(inMemorySinkTaskContext)
            .addTask(testTableName, topicPartition)
            .build();

    final long firstBatchCount = 18;
    final long secondBatchCount = 500;

    // create 18 blank records that do not kick off schematization
    JsonConverter converter = new JsonConverter();
    HashMap<String, String> converterConfig = new HashMap<>();
    converterConfig.put("schemas.enable", "false");
    converter.configure(converterConfig, false);
    SchemaAndValue schemaInputValue = converter.toConnectData("test", null);

    List<SinkRecord> firstBatch = new ArrayList<>();
    for (int i = 0; i < firstBatchCount; i++) {
      firstBatch.add(
          new SinkRecord(
              topic,
              PARTITION,
              Schema.STRING_SCHEMA,
              "test",
              schemaInputValue.schema(),
              schemaInputValue.value(),
              i));
    }

    service.insert(firstBatch);

    // send batch with 500, should kick off a record based flush and schematization on record 19,
    // which will fail the batches
    List<SinkRecord> secondBatch =
        TestUtils.createNativeJsonSinkRecords(firstBatchCount, secondBatchCount, topic, PARTITION);
    service.insert(secondBatch);

    // resend batch 1 and 2 because 2 failed for schematization
    service.insert(firstBatch);
    service.insert(secondBatch);

    // ensure all data was ingested
    TestUtils.assertWithRetry(
        () ->
            service.getOffset(new TopicPartition(topic, PARTITION))
                == firstBatchCount + secondBatchCount,
        20,
        5);
    assert TestUtils.tableSize(testTableName) == firstBatchCount + secondBatchCount
        : "expected: "
            + firstBatchCount
            + secondBatchCount
            + " actual: "
            + TestUtils.tableSize(testTableName);

    service.closeAll();
  }

<<<<<<< HEAD
  @Test
  public void testInsertRowsWithGaps_schematization() throws Exception {
    testInsertRowsWithGaps(true);
  }

  @Test
  public void testInsertRowsWithGaps_nonSchematization() throws Exception {
    testInsertRowsWithGaps(false);
  }

  private void testInsertRowsWithGaps(boolean withSchematization) throws Exception {
    // setup
    Map<String, String> config = TestUtils.getConfForStreaming();
    SnowflakeSinkConnectorConfig.setDefaultValues(config);
    config.put(
        SnowflakeSinkConnectorConfig.ENABLE_SCHEMATIZATION_CONFIG,
        Boolean.toString(withSchematization));

    // create tpChannel
    SnowflakeSinkService service =
        SnowflakeSinkServiceFactory.builder(conn, IngestionMethodConfig.SNOWPIPE_STREAMING, config)
            .setRecordNumber(1)
            .setErrorReporter(new InMemoryKafkaRecordErrorReporter())
            .setSinkTaskContext(new InMemorySinkTaskContext(Collections.singleton(topicPartition)))
            .addTask(testTableName, topicPartition)
            .build();

    // insert blank records that do not evolve schema: 0, 1
    JsonConverter converter = new JsonConverter();
    HashMap<String, String> converterConfig = new HashMap<>();
    converterConfig.put("schemas.enable", "false");
    converter.configure(converterConfig, false);
    SchemaAndValue schemaInputValue = converter.toConnectData("test", null);
    List<SinkRecord> blankRecords = new ArrayList<>();
    for (int i = 0; i < 2; i++) {
      blankRecords.add(
          new SinkRecord(
              topic,
              PARTITION,
              Schema.STRING_SCHEMA,
              "test",
              schemaInputValue.schema(),
              schemaInputValue.value(),
              i));
    }

    service.insert(blankRecords);
    TestUtils.assertWithRetry(
        () -> service.getOffset(new TopicPartition(topic, PARTITION)) == 2, 20, 5);

    // Insert another two records with offset gap that requires evolution: 3, 4
    List<SinkRecord> gapRecords = TestUtils.createNativeJsonSinkRecords(2, 3, topic, PARTITION);
    gapRecords.remove(0);
    service.insert(gapRecords);

    // With schematization, we need to resend a new batch should succeed even if there is an offset
    // gap from the previous committed offset
    if (withSchematization) {
      service.insert(gapRecords);
    }

    TestUtils.assertWithRetry(
        () -> service.getOffset(new TopicPartition(topic, PARTITION)) == 5, 20, 5);

    assert TestUtils.tableSize(testTableName) == 4
        : "expected: " + 4 + " actual: " + TestUtils.tableSize(testTableName);
    service.closeAll();
  }

  @Test
  public void testChannelMigrateOffsetTokenSystemFunction_NonNullOffsetTokenForSourceChannel()
      throws Exception {
    Map<String, String> config = TestUtils.getConfForStreaming();
=======
  @ParameterizedTest
  @ValueSource(booleans = {false, true})
  public void testChannelMigrateOffsetTokenSystemFunction_NonNullOffsetTokenForSourceChannel(
      boolean useSingleBuffer) throws Exception {
    Map<String, String> config = getConfForStreaming(useSingleBuffer);
>>>>>>> de1ee1a8
    SnowflakeSinkConnectorConfig.setDefaultValues(config);

    InMemorySinkTaskContext inMemorySinkTaskContext =
        new InMemorySinkTaskContext(Collections.singleton(topicPartition));

    // This will automatically create a channel for topicPartition.
    SnowflakeSinkService service =
        SnowflakeSinkServiceFactory.builder(conn, IngestionMethodConfig.SNOWPIPE_STREAMING, config)
            .setRecordNumber(1)
            .setErrorReporter(new InMemoryKafkaRecordErrorReporter())
            .setSinkTaskContext(inMemorySinkTaskContext)
            .addTask(testTableName, topicPartition)
            .build();

    TopicPartitionChannel topicPartitionChannel =
        ((SnowflakeSinkServiceV2) service)
            .getTopicPartitionChannelFromCacheKey(testChannelName)
            .get();
    // Channel does exist
    Assertions.assertNotNull(topicPartitionChannel);

    // get the corresponding V2 format for above topic partition channel
    final String channelNameFormatV2 =
        TopicPartitionChannel.generateChannelNameFormatV2(testChannelName, conn.getConnectorName());

    // create a channel with new format and ingest few rows
    // Ctor of TopicPartitionChannel tries to open the channel (new format) for same partition
    TopicPartitionChannel topicPartitionChannelForFormatV2 =
        new BufferedTopicPartitionChannel(
            ((SnowflakeSinkServiceV2) service).getStreamingIngestClient(),
            topicPartition,
            channelNameFormatV2,
            testTableName,
            new StreamingBufferThreshold(10, 10_000, 1),
            config,
            new InMemoryKafkaRecordErrorReporter(),
            new InMemorySinkTaskContext(Collections.singleton(topicPartition)),
            conn,
            conn.getTelemetryClient());

    // insert few records via new channel
    final int noOfRecords = 5;
    // Since record 0 was not able to ingest, all records in this batch will not be added into the
    // buffer.
    List<SinkRecord> records =
        TestUtils.createJsonStringSinkRecords(0, noOfRecords, testTableName, PARTITION);

    for (int idx = 0; idx < records.size(); idx++) {
<<<<<<< HEAD
        topicPartitionChannelForFormatV2.insertRecordToBuffer(records.get(idx), idx == 0);
=======
      topicPartitionChannelForFormatV2.insertRecord(records.get(idx), idx == 0);
>>>>>>> de1ee1a8
    }
    TestUtils.assertWithRetry(
        () -> topicPartitionChannelForFormatV2.getOffsetSafeToCommitToKafka() == noOfRecords, 5, 5);

    // we migrate the offset from new channel format to old channel format
    ChannelMigrateOffsetTokenResponseDTO channelMigrateOffsetTokenResponseDTO =
        conn.migrateStreamingChannelOffsetToken(
            testTableName, channelNameFormatV2, testChannelName);
    Assertions.assertTrue(
        isChannelMigrationResponseSuccessful(channelMigrateOffsetTokenResponseDTO));
    Assertions.assertEquals(
        SUCCESS.getStatusCode(), channelMigrateOffsetTokenResponseDTO.getResponseCode());

    // Fetch offsetToken from API should now give you same as other channel
    TestUtils.assertWithRetry(
        () -> service.getOffset(new TopicPartition(topic, PARTITION)) == noOfRecords, 5, 5);

    // add few more records
    records =
        TestUtils.createJsonStringSinkRecords(noOfRecords, noOfRecords, testTableName, PARTITION);
    records.forEach(service::insert);
    TestUtils.assertWithRetry(
        () -> service.getOffset(new TopicPartition(topic, PARTITION)) == noOfRecords + noOfRecords,
        5,
        5);

    service.closeAll();
  }

  @ParameterizedTest
  @ValueSource(booleans = {false, true})
  public void testChannelMigrateOffsetTokenSystemFunction_NullOffsetTokenInFormatV2(
      boolean useSingleBuffer) throws Exception {
    Map<String, String> config = getConfForStreaming(useSingleBuffer);
    SnowflakeSinkConnectorConfig.setDefaultValues(config);

    InMemorySinkTaskContext inMemorySinkTaskContext =
        new InMemorySinkTaskContext(Collections.singleton(topicPartition));

    // This will automatically create a channel for topicPartition.
    SnowflakeSinkService service =
        SnowflakeSinkServiceFactory.builder(conn, IngestionMethodConfig.SNOWPIPE_STREAMING, config)
            .setRecordNumber(1)
            .setErrorReporter(new InMemoryKafkaRecordErrorReporter())
            .setSinkTaskContext(inMemorySinkTaskContext)
            .addTask(testTableName, topicPartition)
            .build();

    TopicPartitionChannel topicPartitionChannel =
        ((SnowflakeSinkServiceV2) service)
            .getTopicPartitionChannelFromCacheKey(testChannelName)
            .get();
    // Channel does exist
    Assertions.assertNotNull(topicPartitionChannel);

    final int recordsInPartition1 = 10;
    List<SinkRecord> recordsPartition1 =
        TestUtils.createJsonStringSinkRecords(0, recordsInPartition1, topic, PARTITION);

    List<SinkRecord> records = new ArrayList<>(recordsPartition1);

    service.insert(records);

    TestUtils.assertWithRetry(
        () -> service.getOffset(new TopicPartition(topic, PARTITION)) == recordsInPartition1, 5, 5);

    // get the corresponding V2 format for above topic partition channel
    final String channelNameFormatV2 =
        TopicPartitionChannel.generateChannelNameFormatV2(testChannelName, conn.getConnectorName());

    // create a channel with new format and dont ingest anything
    // Ctor of TopicPartitionChannel tries to open the channel (new format) for same partition
    TopicPartitionChannel topicPartitionChannelForFormatV2 =
        new BufferedTopicPartitionChannel(
            ((SnowflakeSinkServiceV2) service).getStreamingIngestClient(),
            topicPartition,
            channelNameFormatV2,
            testTableName,
            new StreamingBufferThreshold(10, 10_000, 1),
            config,
            new InMemoryKafkaRecordErrorReporter(),
            new InMemorySinkTaskContext(Collections.singleton(topicPartition)),
            conn,
            conn.getTelemetryClient());

    // close the partition and open the partition to mimic migration
    service.close(Collections.singletonList(topicPartition));

    Map<String, String> topic2Table = new HashMap<>();
    topic2Table.put(topic, testTableName);
    service.startPartitions(Collections.singletonList(topicPartition), topic2Table);

    // this instance has changed since we removed it from cache and loaded it again.
    TopicPartitionChannel topicPartitionChannelAfterCloseAndStartPartition =
        ((SnowflakeSinkServiceV2) service)
            .getTopicPartitionChannelFromCacheKey(testChannelName)
            .get();

    // Fetch offsetToken from API should now give you same as other channel
    TestUtils.assertWithRetry(
        () ->
            topicPartitionChannelAfterCloseAndStartPartition.fetchOffsetTokenWithRetry()
                == NO_OFFSET_TOKEN_REGISTERED_IN_SNOWFLAKE,
        5,
        5);

    recordsPartition1 =
        TestUtils.createJsonStringSinkRecords(
            recordsInPartition1, recordsInPartition1, topic, PARTITION);

    records = new ArrayList<>(recordsPartition1);

    service.insert(records);

    TestUtils.assertWithRetry(
        () ->
            service.getOffset(new TopicPartition(topic, PARTITION))
                == recordsInPartition1 + recordsInPartition1,
        5,
        5);

    service.closeAll();
  }
<<<<<<< HEAD
=======

  @ParameterizedTest
  @ValueSource(booleans = {false, true})
  public void testInsertRowsWithGaps_schematization(boolean useSingleBuffer) throws Exception {
    testInsertRowsWithGaps(true, useSingleBuffer);
  }

  @ParameterizedTest
  @ValueSource(booleans = {false, true})
  public void testInsertRowsWithGaps_nonSchematization(boolean useSingleBuffer) throws Exception {
    testInsertRowsWithGaps(false, useSingleBuffer);
  }

  private void testInsertRowsWithGaps(boolean withSchematization, boolean useSingleBuffer)
      throws Exception {
    // setup
    Map<String, String> config = getConfForStreaming(useSingleBuffer);
    SnowflakeSinkConnectorConfig.setDefaultValues(config);
    config.put(
        SnowflakeSinkConnectorConfig.ENABLE_SCHEMATIZATION_CONFIG,
        Boolean.toString(withSchematization));

    // create tpChannel
    SnowflakeSinkService service =
        SnowflakeSinkServiceFactory.builder(conn, IngestionMethodConfig.SNOWPIPE_STREAMING, config)
            .setRecordNumber(1)
            .setErrorReporter(new InMemoryKafkaRecordErrorReporter())
            .setSinkTaskContext(new InMemorySinkTaskContext(Collections.singleton(topicPartition)))
            .addTask(testTableName, topicPartition)
            .build();

    // insert blank records that do not evolve schema: 0, 1
    JsonConverter converter = new JsonConverter();
    HashMap<String, String> converterConfig = new HashMap<>();
    converterConfig.put("schemas.enable", "false");
    converter.configure(converterConfig, false);
    SchemaAndValue schemaInputValue = converter.toConnectData("test", null);
    List<SinkRecord> blankRecords = new ArrayList<>();
    for (int i = 0; i < 2; i++) {
      blankRecords.add(
          new SinkRecord(
              topic,
              PARTITION,
              Schema.STRING_SCHEMA,
              "test",
              schemaInputValue.schema(),
              schemaInputValue.value(),
              i));
    }

    service.insert(blankRecords);
    TestUtils.assertWithRetry(
        () -> service.getOffset(new TopicPartition(topic, PARTITION)) == 2, 20, 5);

    // Insert another two records with offset gap that requires evolution: 3, 4
    List<SinkRecord> gapRecords = TestUtils.createNativeJsonSinkRecords(2, 3, topic, PARTITION);
    gapRecords.remove(0);
    service.insert(gapRecords);

    // With schematization, we need to resend a new batch should succeed even if there is an offset
    // gap from the previous committed offset
    if (withSchematization) {
      service.insert(gapRecords);
    }

    TestUtils.assertWithRetry(
        () -> service.getOffset(new TopicPartition(topic, PARTITION)) == 5, 20, 5);

    assert TestUtils.tableSize(testTableName) == 4
        : "expected: " + 4 + " actual: " + TestUtils.tableSize(testTableName);
    service.closeAll();
  }

  private Map<String, String> getConfForStreaming(boolean useSingleBuffer) {
    Map<String, String> config = TestUtils.getConfForStreaming();
    String enableSingleBufferValue = String.valueOf(useSingleBuffer);
    config.put(
        SnowflakeSinkConnectorConfig.SNOWPIPE_STREAMING_ENABLE_SINGLE_BUFFER,
        enableSingleBufferValue);
    return config;
  }
>>>>>>> de1ee1a8
}<|MERGE_RESOLUTION|>--- conflicted
+++ resolved
@@ -547,20 +547,200 @@
     service.closeAll();
   }
 
-<<<<<<< HEAD
-  @Test
-  public void testInsertRowsWithGaps_schematization() throws Exception {
-    testInsertRowsWithGaps(true);
-  }
-
-  @Test
-  public void testInsertRowsWithGaps_nonSchematization() throws Exception {
-    testInsertRowsWithGaps(false);
-  }
-
-  private void testInsertRowsWithGaps(boolean withSchematization) throws Exception {
+  @ParameterizedTest
+  @ValueSource(booleans = {false, true})
+  public void testChannelMigrateOffsetTokenSystemFunction_NonNullOffsetTokenForSourceChannel(
+      boolean useSingleBuffer) throws Exception {
+    Map<String, String> config = getConfForStreaming(useSingleBuffer);
+    SnowflakeSinkConnectorConfig.setDefaultValues(config);
+
+    InMemorySinkTaskContext inMemorySinkTaskContext =
+        new InMemorySinkTaskContext(Collections.singleton(topicPartition));
+
+    // This will automatically create a channel for topicPartition.
+    SnowflakeSinkService service =
+        SnowflakeSinkServiceFactory.builder(conn, IngestionMethodConfig.SNOWPIPE_STREAMING, config)
+            .setRecordNumber(1)
+            .setErrorReporter(new InMemoryKafkaRecordErrorReporter())
+            .setSinkTaskContext(inMemorySinkTaskContext)
+            .addTask(testTableName, topicPartition)
+            .build();
+
+    TopicPartitionChannel topicPartitionChannel =
+        ((SnowflakeSinkServiceV2) service)
+            .getTopicPartitionChannelFromCacheKey(testChannelName)
+            .get();
+    // Channel does exist
+    Assertions.assertNotNull(topicPartitionChannel);
+
+    // get the corresponding V2 format for above topic partition channel
+    final String channelNameFormatV2 =
+        TopicPartitionChannel.generateChannelNameFormatV2(testChannelName, conn.getConnectorName());
+
+    // create a channel with new format and ingest few rows
+    // Ctor of TopicPartitionChannel tries to open the channel (new format) for same partition
+    TopicPartitionChannel topicPartitionChannelForFormatV2 =
+        new BufferedTopicPartitionChannel(
+            ((SnowflakeSinkServiceV2) service).getStreamingIngestClient(),
+            topicPartition,
+            channelNameFormatV2,
+            testTableName,
+            new StreamingBufferThreshold(10, 10_000, 1),
+            config,
+            new InMemoryKafkaRecordErrorReporter(),
+            new InMemorySinkTaskContext(Collections.singleton(topicPartition)),
+            conn,
+            conn.getTelemetryClient());
+
+    // insert few records via new channel
+    final int noOfRecords = 5;
+    // Since record 0 was not able to ingest, all records in this batch will not be added into the
+    // buffer.
+    List<SinkRecord> records =
+        TestUtils.createJsonStringSinkRecords(0, noOfRecords, testTableName, PARTITION);
+
+    for (int idx = 0; idx < records.size(); idx++) {
+        topicPartitionChannelForFormatV2.insertRecord(records.get(idx), idx == 0);
+    }
+    TestUtils.assertWithRetry(
+        () -> topicPartitionChannelForFormatV2.getOffsetSafeToCommitToKafka() == noOfRecords, 5, 5);
+
+    // we migrate the offset from new channel format to old channel format
+    ChannelMigrateOffsetTokenResponseDTO channelMigrateOffsetTokenResponseDTO =
+        conn.migrateStreamingChannelOffsetToken(
+            testTableName, channelNameFormatV2, testChannelName);
+    Assertions.assertTrue(
+        isChannelMigrationResponseSuccessful(channelMigrateOffsetTokenResponseDTO));
+    Assertions.assertEquals(
+        SUCCESS.getStatusCode(), channelMigrateOffsetTokenResponseDTO.getResponseCode());
+
+    // Fetch offsetToken from API should now give you same as other channel
+    TestUtils.assertWithRetry(
+        () -> service.getOffset(new TopicPartition(topic, PARTITION)) == noOfRecords, 5, 5);
+
+    // add few more records
+    records =
+        TestUtils.createJsonStringSinkRecords(noOfRecords, noOfRecords, testTableName, PARTITION);
+    service.insert(records);
+    TestUtils.assertWithRetry(
+        () -> service.getOffset(new TopicPartition(topic, PARTITION)) == noOfRecords + noOfRecords,
+        5,
+        5);
+
+    service.closeAll();
+  }
+
+  @ParameterizedTest
+  @ValueSource(booleans = {false, true})
+  public void testChannelMigrateOffsetTokenSystemFunction_NullOffsetTokenInFormatV2(
+      boolean useSingleBuffer) throws Exception {
+    Map<String, String> config = getConfForStreaming(useSingleBuffer);
+    SnowflakeSinkConnectorConfig.setDefaultValues(config);
+
+    InMemorySinkTaskContext inMemorySinkTaskContext =
+        new InMemorySinkTaskContext(Collections.singleton(topicPartition));
+
+    // This will automatically create a channel for topicPartition.
+    SnowflakeSinkService service =
+        SnowflakeSinkServiceFactory.builder(conn, IngestionMethodConfig.SNOWPIPE_STREAMING, config)
+            .setRecordNumber(1)
+            .setErrorReporter(new InMemoryKafkaRecordErrorReporter())
+            .setSinkTaskContext(inMemorySinkTaskContext)
+            .addTask(testTableName, topicPartition)
+            .build();
+
+    TopicPartitionChannel topicPartitionChannel =
+        ((SnowflakeSinkServiceV2) service)
+            .getTopicPartitionChannelFromCacheKey(testChannelName)
+            .get();
+    // Channel does exist
+    Assertions.assertNotNull(topicPartitionChannel);
+
+    final int recordsInPartition1 = 10;
+    List<SinkRecord> recordsPartition1 =
+        TestUtils.createJsonStringSinkRecords(0, recordsInPartition1, topic, PARTITION);
+
+    List<SinkRecord> records = new ArrayList<>(recordsPartition1);
+
+    service.insert(records);
+
+    TestUtils.assertWithRetry(
+        () -> service.getOffset(new TopicPartition(topic, PARTITION)) == recordsInPartition1, 5, 5);
+
+    // get the corresponding V2 format for above topic partition channel
+    final String channelNameFormatV2 =
+        TopicPartitionChannel.generateChannelNameFormatV2(testChannelName, conn.getConnectorName());
+
+    // create a channel with new format and dont ingest anything
+    // Ctor of TopicPartitionChannel tries to open the channel (new format) for same partition
+    TopicPartitionChannel topicPartitionChannelForFormatV2 =
+        new BufferedTopicPartitionChannel(
+            ((SnowflakeSinkServiceV2) service).getStreamingIngestClient(),
+            topicPartition,
+            channelNameFormatV2,
+            testTableName,
+            new StreamingBufferThreshold(10, 10_000, 1),
+            config,
+            new InMemoryKafkaRecordErrorReporter(),
+            new InMemorySinkTaskContext(Collections.singleton(topicPartition)),
+            conn,
+            conn.getTelemetryClient());
+
+    // close the partition and open the partition to mimic migration
+    service.close(Collections.singletonList(topicPartition));
+
+    Map<String, String> topic2Table = new HashMap<>();
+    topic2Table.put(topic, testTableName);
+    service.startPartitions(Collections.singletonList(topicPartition), topic2Table);
+
+    // this instance has changed since we removed it from cache and loaded it again.
+    TopicPartitionChannel topicPartitionChannelAfterCloseAndStartPartition =
+        ((SnowflakeSinkServiceV2) service)
+            .getTopicPartitionChannelFromCacheKey(testChannelName)
+            .get();
+
+    // Fetch offsetToken from API should now give you same as other channel
+    TestUtils.assertWithRetry(
+        () ->
+            topicPartitionChannelAfterCloseAndStartPartition.fetchOffsetTokenWithRetry()
+                == NO_OFFSET_TOKEN_REGISTERED_IN_SNOWFLAKE,
+        5,
+        5);
+
+    recordsPartition1 =
+        TestUtils.createJsonStringSinkRecords(
+            recordsInPartition1, recordsInPartition1, topic, PARTITION);
+
+    records = new ArrayList<>(recordsPartition1);
+
+    service.insert(records);
+
+    TestUtils.assertWithRetry(
+        () ->
+            service.getOffset(new TopicPartition(topic, PARTITION))
+                == recordsInPartition1 + recordsInPartition1,
+        5,
+        5);
+
+    service.closeAll();
+  }
+
+  @ParameterizedTest
+  @ValueSource(booleans = {false, true})
+  public void testInsertRowsWithGaps_schematization(boolean useSingleBuffer) throws Exception {
+    testInsertRowsWithGaps(true, useSingleBuffer);
+  }
+
+  @ParameterizedTest
+  @ValueSource(booleans = {false, true})
+  public void testInsertRowsWithGaps_nonSchematization(boolean useSingleBuffer) throws Exception {
+    testInsertRowsWithGaps(false, useSingleBuffer);
+  }
+
+  private void testInsertRowsWithGaps(boolean withSchematization, boolean useSingleBuffer)
+      throws Exception {
     // setup
-    Map<String, String> config = TestUtils.getConfForStreaming();
+    Map<String, String> config = getConfForStreaming(useSingleBuffer);
     SnowflakeSinkConnectorConfig.setDefaultValues(config);
     config.put(
         SnowflakeSinkConnectorConfig.ENABLE_SCHEMATIZATION_CONFIG,
@@ -617,268 +797,6 @@
     service.closeAll();
   }
 
-  @Test
-  public void testChannelMigrateOffsetTokenSystemFunction_NonNullOffsetTokenForSourceChannel()
-      throws Exception {
-    Map<String, String> config = TestUtils.getConfForStreaming();
-=======
-  @ParameterizedTest
-  @ValueSource(booleans = {false, true})
-  public void testChannelMigrateOffsetTokenSystemFunction_NonNullOffsetTokenForSourceChannel(
-      boolean useSingleBuffer) throws Exception {
-    Map<String, String> config = getConfForStreaming(useSingleBuffer);
->>>>>>> de1ee1a8
-    SnowflakeSinkConnectorConfig.setDefaultValues(config);
-
-    InMemorySinkTaskContext inMemorySinkTaskContext =
-        new InMemorySinkTaskContext(Collections.singleton(topicPartition));
-
-    // This will automatically create a channel for topicPartition.
-    SnowflakeSinkService service =
-        SnowflakeSinkServiceFactory.builder(conn, IngestionMethodConfig.SNOWPIPE_STREAMING, config)
-            .setRecordNumber(1)
-            .setErrorReporter(new InMemoryKafkaRecordErrorReporter())
-            .setSinkTaskContext(inMemorySinkTaskContext)
-            .addTask(testTableName, topicPartition)
-            .build();
-
-    TopicPartitionChannel topicPartitionChannel =
-        ((SnowflakeSinkServiceV2) service)
-            .getTopicPartitionChannelFromCacheKey(testChannelName)
-            .get();
-    // Channel does exist
-    Assertions.assertNotNull(topicPartitionChannel);
-
-    // get the corresponding V2 format for above topic partition channel
-    final String channelNameFormatV2 =
-        TopicPartitionChannel.generateChannelNameFormatV2(testChannelName, conn.getConnectorName());
-
-    // create a channel with new format and ingest few rows
-    // Ctor of TopicPartitionChannel tries to open the channel (new format) for same partition
-    TopicPartitionChannel topicPartitionChannelForFormatV2 =
-        new BufferedTopicPartitionChannel(
-            ((SnowflakeSinkServiceV2) service).getStreamingIngestClient(),
-            topicPartition,
-            channelNameFormatV2,
-            testTableName,
-            new StreamingBufferThreshold(10, 10_000, 1),
-            config,
-            new InMemoryKafkaRecordErrorReporter(),
-            new InMemorySinkTaskContext(Collections.singleton(topicPartition)),
-            conn,
-            conn.getTelemetryClient());
-
-    // insert few records via new channel
-    final int noOfRecords = 5;
-    // Since record 0 was not able to ingest, all records in this batch will not be added into the
-    // buffer.
-    List<SinkRecord> records =
-        TestUtils.createJsonStringSinkRecords(0, noOfRecords, testTableName, PARTITION);
-
-    for (int idx = 0; idx < records.size(); idx++) {
-<<<<<<< HEAD
-        topicPartitionChannelForFormatV2.insertRecordToBuffer(records.get(idx), idx == 0);
-=======
-      topicPartitionChannelForFormatV2.insertRecord(records.get(idx), idx == 0);
->>>>>>> de1ee1a8
-    }
-    TestUtils.assertWithRetry(
-        () -> topicPartitionChannelForFormatV2.getOffsetSafeToCommitToKafka() == noOfRecords, 5, 5);
-
-    // we migrate the offset from new channel format to old channel format
-    ChannelMigrateOffsetTokenResponseDTO channelMigrateOffsetTokenResponseDTO =
-        conn.migrateStreamingChannelOffsetToken(
-            testTableName, channelNameFormatV2, testChannelName);
-    Assertions.assertTrue(
-        isChannelMigrationResponseSuccessful(channelMigrateOffsetTokenResponseDTO));
-    Assertions.assertEquals(
-        SUCCESS.getStatusCode(), channelMigrateOffsetTokenResponseDTO.getResponseCode());
-
-    // Fetch offsetToken from API should now give you same as other channel
-    TestUtils.assertWithRetry(
-        () -> service.getOffset(new TopicPartition(topic, PARTITION)) == noOfRecords, 5, 5);
-
-    // add few more records
-    records =
-        TestUtils.createJsonStringSinkRecords(noOfRecords, noOfRecords, testTableName, PARTITION);
-    records.forEach(service::insert);
-    TestUtils.assertWithRetry(
-        () -> service.getOffset(new TopicPartition(topic, PARTITION)) == noOfRecords + noOfRecords,
-        5,
-        5);
-
-    service.closeAll();
-  }
-
-  @ParameterizedTest
-  @ValueSource(booleans = {false, true})
-  public void testChannelMigrateOffsetTokenSystemFunction_NullOffsetTokenInFormatV2(
-      boolean useSingleBuffer) throws Exception {
-    Map<String, String> config = getConfForStreaming(useSingleBuffer);
-    SnowflakeSinkConnectorConfig.setDefaultValues(config);
-
-    InMemorySinkTaskContext inMemorySinkTaskContext =
-        new InMemorySinkTaskContext(Collections.singleton(topicPartition));
-
-    // This will automatically create a channel for topicPartition.
-    SnowflakeSinkService service =
-        SnowflakeSinkServiceFactory.builder(conn, IngestionMethodConfig.SNOWPIPE_STREAMING, config)
-            .setRecordNumber(1)
-            .setErrorReporter(new InMemoryKafkaRecordErrorReporter())
-            .setSinkTaskContext(inMemorySinkTaskContext)
-            .addTask(testTableName, topicPartition)
-            .build();
-
-    TopicPartitionChannel topicPartitionChannel =
-        ((SnowflakeSinkServiceV2) service)
-            .getTopicPartitionChannelFromCacheKey(testChannelName)
-            .get();
-    // Channel does exist
-    Assertions.assertNotNull(topicPartitionChannel);
-
-    final int recordsInPartition1 = 10;
-    List<SinkRecord> recordsPartition1 =
-        TestUtils.createJsonStringSinkRecords(0, recordsInPartition1, topic, PARTITION);
-
-    List<SinkRecord> records = new ArrayList<>(recordsPartition1);
-
-    service.insert(records);
-
-    TestUtils.assertWithRetry(
-        () -> service.getOffset(new TopicPartition(topic, PARTITION)) == recordsInPartition1, 5, 5);
-
-    // get the corresponding V2 format for above topic partition channel
-    final String channelNameFormatV2 =
-        TopicPartitionChannel.generateChannelNameFormatV2(testChannelName, conn.getConnectorName());
-
-    // create a channel with new format and dont ingest anything
-    // Ctor of TopicPartitionChannel tries to open the channel (new format) for same partition
-    TopicPartitionChannel topicPartitionChannelForFormatV2 =
-        new BufferedTopicPartitionChannel(
-            ((SnowflakeSinkServiceV2) service).getStreamingIngestClient(),
-            topicPartition,
-            channelNameFormatV2,
-            testTableName,
-            new StreamingBufferThreshold(10, 10_000, 1),
-            config,
-            new InMemoryKafkaRecordErrorReporter(),
-            new InMemorySinkTaskContext(Collections.singleton(topicPartition)),
-            conn,
-            conn.getTelemetryClient());
-
-    // close the partition and open the partition to mimic migration
-    service.close(Collections.singletonList(topicPartition));
-
-    Map<String, String> topic2Table = new HashMap<>();
-    topic2Table.put(topic, testTableName);
-    service.startPartitions(Collections.singletonList(topicPartition), topic2Table);
-
-    // this instance has changed since we removed it from cache and loaded it again.
-    TopicPartitionChannel topicPartitionChannelAfterCloseAndStartPartition =
-        ((SnowflakeSinkServiceV2) service)
-            .getTopicPartitionChannelFromCacheKey(testChannelName)
-            .get();
-
-    // Fetch offsetToken from API should now give you same as other channel
-    TestUtils.assertWithRetry(
-        () ->
-            topicPartitionChannelAfterCloseAndStartPartition.fetchOffsetTokenWithRetry()
-                == NO_OFFSET_TOKEN_REGISTERED_IN_SNOWFLAKE,
-        5,
-        5);
-
-    recordsPartition1 =
-        TestUtils.createJsonStringSinkRecords(
-            recordsInPartition1, recordsInPartition1, topic, PARTITION);
-
-    records = new ArrayList<>(recordsPartition1);
-
-    service.insert(records);
-
-    TestUtils.assertWithRetry(
-        () ->
-            service.getOffset(new TopicPartition(topic, PARTITION))
-                == recordsInPartition1 + recordsInPartition1,
-        5,
-        5);
-
-    service.closeAll();
-  }
-<<<<<<< HEAD
-=======
-
-  @ParameterizedTest
-  @ValueSource(booleans = {false, true})
-  public void testInsertRowsWithGaps_schematization(boolean useSingleBuffer) throws Exception {
-    testInsertRowsWithGaps(true, useSingleBuffer);
-  }
-
-  @ParameterizedTest
-  @ValueSource(booleans = {false, true})
-  public void testInsertRowsWithGaps_nonSchematization(boolean useSingleBuffer) throws Exception {
-    testInsertRowsWithGaps(false, useSingleBuffer);
-  }
-
-  private void testInsertRowsWithGaps(boolean withSchematization, boolean useSingleBuffer)
-      throws Exception {
-    // setup
-    Map<String, String> config = getConfForStreaming(useSingleBuffer);
-    SnowflakeSinkConnectorConfig.setDefaultValues(config);
-    config.put(
-        SnowflakeSinkConnectorConfig.ENABLE_SCHEMATIZATION_CONFIG,
-        Boolean.toString(withSchematization));
-
-    // create tpChannel
-    SnowflakeSinkService service =
-        SnowflakeSinkServiceFactory.builder(conn, IngestionMethodConfig.SNOWPIPE_STREAMING, config)
-            .setRecordNumber(1)
-            .setErrorReporter(new InMemoryKafkaRecordErrorReporter())
-            .setSinkTaskContext(new InMemorySinkTaskContext(Collections.singleton(topicPartition)))
-            .addTask(testTableName, topicPartition)
-            .build();
-
-    // insert blank records that do not evolve schema: 0, 1
-    JsonConverter converter = new JsonConverter();
-    HashMap<String, String> converterConfig = new HashMap<>();
-    converterConfig.put("schemas.enable", "false");
-    converter.configure(converterConfig, false);
-    SchemaAndValue schemaInputValue = converter.toConnectData("test", null);
-    List<SinkRecord> blankRecords = new ArrayList<>();
-    for (int i = 0; i < 2; i++) {
-      blankRecords.add(
-          new SinkRecord(
-              topic,
-              PARTITION,
-              Schema.STRING_SCHEMA,
-              "test",
-              schemaInputValue.schema(),
-              schemaInputValue.value(),
-              i));
-    }
-
-    service.insert(blankRecords);
-    TestUtils.assertWithRetry(
-        () -> service.getOffset(new TopicPartition(topic, PARTITION)) == 2, 20, 5);
-
-    // Insert another two records with offset gap that requires evolution: 3, 4
-    List<SinkRecord> gapRecords = TestUtils.createNativeJsonSinkRecords(2, 3, topic, PARTITION);
-    gapRecords.remove(0);
-    service.insert(gapRecords);
-
-    // With schematization, we need to resend a new batch should succeed even if there is an offset
-    // gap from the previous committed offset
-    if (withSchematization) {
-      service.insert(gapRecords);
-    }
-
-    TestUtils.assertWithRetry(
-        () -> service.getOffset(new TopicPartition(topic, PARTITION)) == 5, 20, 5);
-
-    assert TestUtils.tableSize(testTableName) == 4
-        : "expected: " + 4 + " actual: " + TestUtils.tableSize(testTableName);
-    service.closeAll();
-  }
-
   private Map<String, String> getConfForStreaming(boolean useSingleBuffer) {
     Map<String, String> config = TestUtils.getConfForStreaming();
     String enableSingleBufferValue = String.valueOf(useSingleBuffer);
@@ -887,5 +805,4 @@
         enableSingleBufferValue);
     return config;
   }
->>>>>>> de1ee1a8
 }