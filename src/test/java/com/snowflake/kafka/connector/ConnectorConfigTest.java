package com.snowflake.kafka.connector;

import static com.snowflake.kafka.connector.SnowflakeSinkConnectorConfig.ERRORS_LOG_ENABLE_CONFIG;
import static com.snowflake.kafka.connector.SnowflakeSinkConnectorConfig.ERRORS_TOLERANCE_CONFIG;
import static com.snowflake.kafka.connector.SnowflakeSinkConnectorConfig.NAME;
import static com.snowflake.kafka.connector.internal.TestUtils.getConfig;

import com.snowflake.kafka.connector.internal.SnowflakeKafkaConnectorException;
import com.snowflake.kafka.connector.internal.streaming.IngestionMethodConfig;
import com.snowflake.kafka.connector.internal.streaming.StreamingUtils;
import java.util.Locale;
import java.util.Map;
import org.junit.Test;

public class ConnectorConfigTest {

  @Test
  public void testConfig() {
    Map<String, String> config = getConfig();
    Utils.validateConfig(config);
  }

  @Test
  public void testConfig_ConvertedInvalidAppName() {
    Map<String, String> config = getConfig();
    config.put(NAME, "testConfig.snowflake-connector");

    Utils.convertAppName(config);

    Utils.validateConfig(config);
  }

  @Test(expected = SnowflakeKafkaConnectorException.class)
  public void testEmptyFlushTime() {
    Map<String, String> config = getConfig();
    config.remove(SnowflakeSinkConnectorConfig.BUFFER_FLUSH_TIME_SEC);
    Utils.validateConfig(config);
  }

  @Test(expected = SnowflakeKafkaConnectorException.class)
  public void testFlushTimeSmall() {
    Map<String, String> config = getConfig();
    config.put(
        SnowflakeSinkConnectorConfig.BUFFER_FLUSH_TIME_SEC,
        (SnowflakeSinkConnectorConfig.BUFFER_FLUSH_TIME_SEC_MIN - 1) + "");
    Utils.validateConfig(config);
  }

  @Test(expected = SnowflakeKafkaConnectorException.class)
  public void testFlushTimeNotNumber() {
    Map<String, String> config = getConfig();
    config.put(SnowflakeSinkConnectorConfig.BUFFER_FLUSH_TIME_SEC, "fdas");
    Utils.validateConfig(config);
  }

  @Test(expected = SnowflakeKafkaConnectorException.class)
  public void testEmptyName() {
    Map<String, String> config = getConfig();
    config.remove(SnowflakeSinkConnectorConfig.NAME);
    Utils.validateConfig(config);
  }

  @Test(expected = SnowflakeKafkaConnectorException.class)
  public void testURL() {
    Map<String, String> config = getConfig();
    config.remove(SnowflakeSinkConnectorConfig.SNOWFLAKE_URL);
    Utils.validateConfig(config);
  }

  @Test(expected = SnowflakeKafkaConnectorException.class)
  public void testEmptyUser() {
    Map<String, String> config = getConfig();
    config.remove(SnowflakeSinkConnectorConfig.SNOWFLAKE_USER);
    Utils.validateConfig(config);
  }

  @Test(expected = SnowflakeKafkaConnectorException.class)
  public void testEmptyDatabase() {
    Map<String, String> config = getConfig();
    config.remove(SnowflakeSinkConnectorConfig.SNOWFLAKE_DATABASE);
    Utils.validateConfig(config);
  }

  @Test(expected = SnowflakeKafkaConnectorException.class)
  public void testEmptySchema() {
    Map<String, String> config = getConfig();
    config.remove(SnowflakeSinkConnectorConfig.SNOWFLAKE_SCHEMA);
    Utils.validateConfig(config);
  }

  @Test(expected = SnowflakeKafkaConnectorException.class)
  public void testEmptyPrivateKey() {
    Map<String, String> config = getConfig();
    config.remove(SnowflakeSinkConnectorConfig.SNOWFLAKE_PRIVATE_KEY);
    Utils.validateConfig(config);
  }

  @Test
  public void testCorrectProxyHost() {
    Map<String, String> config = getConfig();
    config.put(SnowflakeSinkConnectorConfig.JVM_PROXY_HOST, "127.0.0.1");
    config.put(SnowflakeSinkConnectorConfig.JVM_PROXY_PORT, "3128");
    Utils.validateConfig(config);
  }

  @Test(expected = SnowflakeKafkaConnectorException.class)
  public void testEmptyPort() {
    Map<String, String> config = getConfig();
    config.put(SnowflakeSinkConnectorConfig.JVM_PROXY_HOST, "127.0.0.1");
    Utils.validateConfig(config);
  }

  @Test(expected = SnowflakeKafkaConnectorException.class)
  public void testEmptyHost() {
    Map<String, String> config = getConfig();
    config.put(SnowflakeSinkConnectorConfig.JVM_PROXY_PORT, "3128");
    Utils.validateConfig(config);
  }

  @Test(expected = SnowflakeKafkaConnectorException.class)
  public void testIllegalTopicMap() {
    Map<String, String> config = getConfig();
    config.put(SnowflakeSinkConnectorConfig.TOPICS_TABLES_MAP, "$@#$#@%^$12312");
    Utils.validateConfig(config);
  }

  @Test(expected = SnowflakeKafkaConnectorException.class)
  public void testIllegalTableName() {
    Map<String, String> config = getConfig();
    config.put(SnowflakeSinkConnectorConfig.TOPICS_TABLES_MAP, "topic1:!@#@!#!@");
    Utils.validateConfig(config);
  }

  @Test(expected = SnowflakeKafkaConnectorException.class)
  public void testDuplicatedTopic() {
    Map<String, String> config = getConfig();
    config.put(SnowflakeSinkConnectorConfig.TOPICS_TABLES_MAP, "topic1:table1,topic1:table2");
    Utils.validateConfig(config);
  }

  @Test
  public void testDuplicatedTableName() {
    Map<String, String> config = getConfig();
    config.put(SnowflakeSinkConnectorConfig.TOPICS_TABLES_MAP, "topic1:table1,topic2:table1");
    Utils.validateConfig(config);
  }

  @Test
  public void testNameMapCovered() {
    Map<String, String> config = getConfig();
    config.put(SnowflakeSinkConnectorConfig.TOPICS, "!@#,$%^,test");
    config.put(SnowflakeSinkConnectorConfig.TOPICS_TABLES_MAP, "!@#:table1,$%^:table2");
    Utils.validateConfig(config);
  }

  @Test(expected = SnowflakeKafkaConnectorException.class)
  public void testBufferSizeRange() {
    Map<String, String> config = getConfig();
    config.put(
        SnowflakeSinkConnectorConfig.BUFFER_SIZE_BYTES,
        SnowflakeSinkConnectorConfig.BUFFER_SIZE_BYTES_MIN - 1 + "");
    Utils.validateConfig(config);
  }

  @Test(expected = SnowflakeKafkaConnectorException.class)
  public void testBufferSizeValue() {
    Map<String, String> config = getConfig();
    config.put(SnowflakeSinkConnectorConfig.BUFFER_SIZE_BYTES, "afdsa");
    Utils.validateConfig(config);
  }

  @Test(expected = SnowflakeKafkaConnectorException.class)
  public void testEmptyBufferSize() {
    Map<String, String> config = getConfig();
    config.remove(SnowflakeSinkConnectorConfig.BUFFER_SIZE_BYTES);
    Utils.validateConfig(config);
  }

  @Test(expected = SnowflakeKafkaConnectorException.class)
  public void testEmptyBufferCount() {
    Map<String, String> config = getConfig();
    config.remove(SnowflakeSinkConnectorConfig.BUFFER_COUNT_RECORDS);
    Utils.validateConfig(config);
  }

  @Test(expected = SnowflakeKafkaConnectorException.class)
  public void testEmptyBufferCountNegative() {
    Map<String, String> config = getConfig();
    config.put(SnowflakeSinkConnectorConfig.BUFFER_COUNT_RECORDS, "-1");
    Utils.validateConfig(config);
  }

  @Test(expected = SnowflakeKafkaConnectorException.class)
  public void testBufferCountValue() {
    Map<String, String> config = getConfig();
    config.put(SnowflakeSinkConnectorConfig.BUFFER_COUNT_RECORDS, "adssadsa");
    Utils.validateConfig(config);
  }

  @Test
  public void testKafkaProviderConfigValue_valid_null() {
    Map<String, String> config = getConfig();
    config.put(SnowflakeSinkConnectorConfig.PROVIDER_CONFIG, null);
    Utils.validateConfig(config);
  }

  @Test
  public void testKafkaProviderConfigValue_valid_empty() {
    Map<String, String> config = getConfig();
    config.put(SnowflakeSinkConnectorConfig.PROVIDER_CONFIG, "");
    Utils.validateConfig(config);
  }

  @Test
  public void testKafkaProviderConfigValue_valid_provider() {
    Map<String, String> config = getConfig();
    config.put(SnowflakeSinkConnectorConfig.PROVIDER_CONFIG, "self_hosted");
    Utils.validateConfig(config);

    config.put(SnowflakeSinkConnectorConfig.PROVIDER_CONFIG, "CONFLUENT");
    Utils.validateConfig(config);

    config.put(SnowflakeSinkConnectorConfig.PROVIDER_CONFIG, "UNKNOWN");
    Utils.validateConfig(config);
  }

  @Test(expected = SnowflakeKafkaConnectorException.class)
  public void testKafkaProviderConfigValue_invalid_value() {
    Map<String, String> config = getConfig();
    config.put(SnowflakeSinkConnectorConfig.PROVIDER_CONFIG, "Something_which_is_not_supported");
    Utils.validateConfig(config);
  }

  @Test
  public void testBehaviorOnNullValuesConfig_valid_value() {
    Map<String, String> config = getConfig();
    config.put(SnowflakeSinkConnectorConfig.BEHAVIOR_ON_NULL_VALUES_CONFIG, "IGNORE");
    Utils.validateConfig(config);

    config.put(SnowflakeSinkConnectorConfig.BEHAVIOR_ON_NULL_VALUES_CONFIG, "DEFAULT");
    Utils.validateConfig(config);
  }

  @Test(expected = SnowflakeKafkaConnectorException.class)
  public void testBehaviorOnNullValuesConfig_invalid_value() {
    Map<String, String> config = getConfig();
    config.put(SnowflakeSinkConnectorConfig.BEHAVIOR_ON_NULL_VALUES_CONFIG, "INVALID");
    Utils.validateConfig(config);
  }

  @Test
  public void testJMX_valid_value() {
    Map<String, String> config = getConfig();
    config.put(SnowflakeSinkConnectorConfig.JMX_OPT, "true");
    Utils.validateConfig(config);

    config.put(SnowflakeSinkConnectorConfig.JMX_OPT, "False");
    Utils.validateConfig(config);
  }

  @Test(expected = SnowflakeKafkaConnectorException.class)
  public void testJMX_invalid_value() {
    Map<String, String> config = getConfig();
    config.put(SnowflakeSinkConnectorConfig.JMX_OPT, "INVALID");
    Utils.validateConfig(config);
  }

  @Test
  public void testDeliveryGuarantee_valid_value() {
    Map<String, String> config = getConfig();
    config.put(SnowflakeSinkConnectorConfig.DELIVERY_GUARANTEE, "at_least_once");
    Utils.validateConfig(config);

    config.put(SnowflakeSinkConnectorConfig.DELIVERY_GUARANTEE, "exactly_once");
    Utils.validateConfig(config);

    config.put(SnowflakeSinkConnectorConfig.DELIVERY_GUARANTEE, "");
    Utils.validateConfig(config);

    config.put(SnowflakeSinkConnectorConfig.DELIVERY_GUARANTEE, null);
    Utils.validateConfig(config);
  }

  @Test(expected = SnowflakeKafkaConnectorException.class)
  public void testDeliveryGuarantee_invalid_value() {
    Map<String, String> config = getConfig();
    config.put(SnowflakeSinkConnectorConfig.DELIVERY_GUARANTEE, "INVALID");
    Utils.validateConfig(config);
  }

  @Test
  public void testIngestionTypeConfig_valid_value_snowpipe() {
    Map<String, String> config = getConfig();
    config.put(
        SnowflakeSinkConnectorConfig.INGESTION_METHOD_OPT,
        IngestionMethodConfig.SNOWPIPE.toString());
    Utils.validateConfig(config);
  }

  @Test
  public void testIngestionTypeConfig_valid_value_snowpipe_streaming() {
    Map<String, String> config = getConfig();

    config.put(
        SnowflakeSinkConnectorConfig.INGESTION_METHOD_OPT,
        IngestionMethodConfig.SNOWPIPE_STREAMING.toString());
    config.put(Utils.SF_ROLE, "ACCOUNTADMIN");
    Utils.validateConfig(config);
  }

  @Test(expected = SnowflakeKafkaConnectorException.class)
  public void testIngestionTypeConfig_invalid_snowpipe_streaming() {
    Map<String, String> config = getConfig();

    config.put(
        SnowflakeSinkConnectorConfig.INGESTION_METHOD_OPT,
        IngestionMethodConfig.SNOWPIPE_STREAMING.toString());
    config.put(Utils.SF_ROLE, "");
    Utils.validateConfig(config);
  }

  @Test(expected = SnowflakeKafkaConnectorException.class)
  public void testIngestionTypeConfig_invalid_value() {
    Map<String, String> config = getConfig();
    config.put(SnowflakeSinkConnectorConfig.INGESTION_METHOD_OPT, "INVALID_VALUE");
    Utils.validateConfig(config);
  }

  @Test(expected = SnowflakeKafkaConnectorException.class)
  public void testIngestionTypeConfig_streaming_invalid_delivery_guarantee() {
    Map<String, String> config = getConfig();
    config.put(
        SnowflakeSinkConnectorConfig.INGESTION_METHOD_OPT,
        IngestionMethodConfig.SNOWPIPE_STREAMING.toString());
    config.put(Utils.SF_ROLE, "ACCOUNTADMIN");
    config.put(
        SnowflakeSinkConnectorConfig.DELIVERY_GUARANTEE,
        SnowflakeSinkConnectorConfig.IngestionDeliveryGuarantee.AT_LEAST_ONCE.name());
    Utils.validateConfig(config);
  }

  @Test
  public void testIngestionTypeConfig_streaming_valid_delivery_guarantee() {
    Map<String, String> config = getConfig();
    config.put(
        SnowflakeSinkConnectorConfig.INGESTION_METHOD_OPT,
        IngestionMethodConfig.SNOWPIPE_STREAMING.toString().toUpperCase(Locale.ROOT));
    config.put(Utils.SF_ROLE, "ACCOUNTADMIN");
    config.put(
        SnowflakeSinkConnectorConfig.DELIVERY_GUARANTEE,
        SnowflakeSinkConnectorConfig.IngestionDeliveryGuarantee.EXACTLY_ONCE.name());
    Utils.validateConfig(config);
  }

  @Test
  public void testIngestionTypeConfig_streaming_default_delivery_guarantee() {
    Map<String, String> config = getConfig();
    config.put(
        SnowflakeSinkConnectorConfig.INGESTION_METHOD_OPT,
        IngestionMethodConfig.SNOWPIPE_STREAMING.toString());
    config.put(Utils.SF_ROLE, "ACCOUNTADMIN");
    Utils.validateConfig(config);
  }

  /** These error tests are not going to enforce errors if they are not passed as configs. */
  @Test
  public void testErrorTolerance_AllowedValues() {
    Map<String, String> config = getConfig();
    config.put(ERRORS_TOLERANCE_CONFIG, SnowflakeSinkConnectorConfig.ErrorTolerance.ALL.toString());
    config.put(
        SnowflakeSinkConnectorConfig.INGESTION_METHOD_OPT,
        IngestionMethodConfig.SNOWPIPE_STREAMING.toString());
    config.put(Utils.SF_ROLE, "ACCOUNTADMIN");
    Utils.validateConfig(config);

    config.put(
        ERRORS_TOLERANCE_CONFIG, SnowflakeSinkConnectorConfig.ErrorTolerance.NONE.toString());
    Utils.validateConfig(config);

    config.put(ERRORS_TOLERANCE_CONFIG, "all");
    Utils.validateConfig(config);
  }

  @Test(expected = SnowflakeKafkaConnectorException.class)
  public void testErrorTolerance_DisallowedValues() {
    Map<String, String> config = getConfig();
    config.put(ERRORS_TOLERANCE_CONFIG, "INVALID");
    config.put(
        SnowflakeSinkConnectorConfig.INGESTION_METHOD_OPT,
        IngestionMethodConfig.SNOWPIPE_STREAMING.toString());
    config.put(Utils.SF_ROLE, "ACCOUNTADMIN");
    Utils.validateConfig(config);
  }

  @Test
  public void testErrorLog_AllowedValues() {
    Map<String, String> config = getConfig();
    config.put(ERRORS_LOG_ENABLE_CONFIG, "true");
    config.put(
        SnowflakeSinkConnectorConfig.INGESTION_METHOD_OPT,
        IngestionMethodConfig.SNOWPIPE_STREAMING.toString());
    config.put(Utils.SF_ROLE, "ACCOUNTADMIN");
    Utils.validateConfig(config);

    config.put(ERRORS_LOG_ENABLE_CONFIG, "FALSE");
    Utils.validateConfig(config);

    config.put(ERRORS_LOG_ENABLE_CONFIG, "TRUE");
    Utils.validateConfig(config);
  }

  @Test(expected = SnowflakeKafkaConnectorException.class)
  public void testErrorLog_DisallowedValues() {
    Map<String, String> config = getConfig();
    config.put(ERRORS_LOG_ENABLE_CONFIG, "INVALID");
    config.put(
        SnowflakeSinkConnectorConfig.INGESTION_METHOD_OPT,
        IngestionMethodConfig.SNOWPIPE_STREAMING.toString());
    config.put(Utils.SF_ROLE, "ACCOUNTADMIN");
    Utils.validateConfig(config);
  }

  // ---------- Streaming Buffer tests ---------- //
  @Test(expected = SnowflakeKafkaConnectorException.class)
  public void testStreamingEmptyFlushTime() {
    Map<String, String> config = getConfig();
    config.put(
        SnowflakeSinkConnectorConfig.INGESTION_METHOD_OPT,
        IngestionMethodConfig.SNOWPIPE_STREAMING.toString());
    config.put(Utils.SF_ROLE, "ACCOUNTADMIN");
    config.remove(SnowflakeSinkConnectorConfig.BUFFER_FLUSH_TIME_SEC);
    Utils.validateConfig(config);
  }

  @Test(expected = SnowflakeKafkaConnectorException.class)
  public void testStreamingFlushTimeSmall() {
    Map<String, String> config = getConfig();
    config.put(
        SnowflakeSinkConnectorConfig.INGESTION_METHOD_OPT,
        IngestionMethodConfig.SNOWPIPE_STREAMING.toString());
    config.put(Utils.SF_ROLE, "ACCOUNTADMIN");
    config.put(
        SnowflakeSinkConnectorConfig.BUFFER_FLUSH_TIME_SEC,
        (StreamingUtils.STREAMING_BUFFER_FLUSH_TIME_MINIMUM_SEC - 1) + "");
    Utils.validateConfig(config);
  }

  @Test(expected = SnowflakeKafkaConnectorException.class)
  public void testStreamingFlushTimeNotNumber() {
    Map<String, String> config = getConfig();
    config.put(
        SnowflakeSinkConnectorConfig.INGESTION_METHOD_OPT,
        IngestionMethodConfig.SNOWPIPE_STREAMING.toString());
    config.put(Utils.SF_ROLE, "ACCOUNTADMIN");
    config.put(SnowflakeSinkConnectorConfig.BUFFER_FLUSH_TIME_SEC, "fdas");
    Utils.validateConfig(config);
  }

  @Test(expected = SnowflakeKafkaConnectorException.class)
  public void testStreamingEmptyBufferSize() {
    Map<String, String> config = getConfig();
    config.put(
        SnowflakeSinkConnectorConfig.INGESTION_METHOD_OPT,
        IngestionMethodConfig.SNOWPIPE_STREAMING.toString());
    config.put(Utils.SF_ROLE, "ACCOUNTADMIN");
    config.remove(SnowflakeSinkConnectorConfig.BUFFER_SIZE_BYTES);
    Utils.validateConfig(config);
  }

  @Test(expected = SnowflakeKafkaConnectorException.class)
  public void testStreamingEmptyBufferCount() {
    Map<String, String> config = getConfig();
    config.put(
        SnowflakeSinkConnectorConfig.INGESTION_METHOD_OPT,
        IngestionMethodConfig.SNOWPIPE_STREAMING.toString());
    config.put(Utils.SF_ROLE, "ACCOUNTADMIN");
    config.remove(SnowflakeSinkConnectorConfig.BUFFER_COUNT_RECORDS);
    Utils.validateConfig(config);
  }

  @Test(expected = SnowflakeKafkaConnectorException.class)
  public void testStreamingBufferCountNegative() {
    Map<String, String> config = getConfig();
    config.put(
        SnowflakeSinkConnectorConfig.INGESTION_METHOD_OPT,
        IngestionMethodConfig.SNOWPIPE_STREAMING.toString());
    config.put(Utils.SF_ROLE, "ACCOUNTADMIN");
    config.put(SnowflakeSinkConnectorConfig.BUFFER_COUNT_RECORDS, "-1");
    Utils.validateConfig(config);
  }

  @Test(expected = SnowflakeKafkaConnectorException.class)
  public void testStreamingBufferCountValue() {
    Map<String, String> config = getConfig();
    config.put(
        SnowflakeSinkConnectorConfig.INGESTION_METHOD_OPT,
        IngestionMethodConfig.SNOWPIPE_STREAMING.toString());
    config.put(Utils.SF_ROLE, "ACCOUNTADMIN");
    config.put(SnowflakeSinkConnectorConfig.BUFFER_COUNT_RECORDS, "adssadsa");
    Utils.validateConfig(config);
  }

  @Test
  public void testValidKeyAndValueConvertersForStreamingSnowpipe() {
    Map<String, String> config = getConfig();
    config.put(
        SnowflakeSinkConnectorConfig.INGESTION_METHOD_OPT,
        IngestionMethodConfig.SNOWPIPE_STREAMING.toString());
    config.put(Utils.SF_ROLE, "ACCOUNTADMIN");
    config.put(
        SnowflakeSinkConnectorConfig.KEY_CONVERTER_CONFIG_FIELD,
        "org.apache.kafka.connect.storage.StringConverter");
    Utils.validateConfig(config);

    config.put(
        SnowflakeSinkConnectorConfig.KEY_CONVERTER_CONFIG_FIELD,
        "org.apache.kafka.connect.json.JsonConverter");
    Utils.validateConfig(config);

    config.put(
        SnowflakeSinkConnectorConfig.KEY_CONVERTER_CONFIG_FIELD,
        "io.confluent.connect.avro.AvroConverter");
    Utils.validateConfig(config);

    config.put(
        SnowflakeSinkConnectorConfig.VALUE_CONVERTER_CONFIG_FIELD,
        "org.apache.kafka.connect.storage.StringConverter");
    Utils.validateConfig(config);

    config.put(
        SnowflakeSinkConnectorConfig.VALUE_CONVERTER_CONFIG_FIELD,
        "org.apache.kafka.connect.json.JsonConverter");
    Utils.validateConfig(config);

    config.put(
        SnowflakeSinkConnectorConfig.VALUE_CONVERTER_CONFIG_FIELD,
        "io.confluent.connect.avro.AvroConverter");
    Utils.validateConfig(config);
  }

  @Test(expected = SnowflakeKafkaConnectorException.class)
  public void testInvalidKeyConvertersForStreamingSnowpipe() {
    Map<String, String> config = getConfig();
    config.put(
        SnowflakeSinkConnectorConfig.INGESTION_METHOD_OPT,
        IngestionMethodConfig.SNOWPIPE_STREAMING.toString());
    config.put(Utils.SF_ROLE, "ACCOUNTADMIN");
    config.put(
        SnowflakeSinkConnectorConfig.KEY_CONVERTER_CONFIG_FIELD,
        "com.snowflake.kafka.connector.records.SnowflakeJsonConverter");

    config.put(
        SnowflakeSinkConnectorConfig.VALUE_CONVERTER_CONFIG_FIELD,
        "org.apache.kafka.connect.storage.StringConverter");
    Utils.validateConfig(config);
  }

  @Test(expected = SnowflakeKafkaConnectorException.class)
  public void testInvalidValueConvertersForStreamingSnowpipe() {
    Map<String, String> config = getConfig();
    config.put(
        SnowflakeSinkConnectorConfig.INGESTION_METHOD_OPT,
        IngestionMethodConfig.SNOWPIPE_STREAMING.toString());
    config.put(Utils.SF_ROLE, "ACCOUNTADMIN");
    config.put(
        SnowflakeSinkConnectorConfig.VALUE_CONVERTER_CONFIG_FIELD,
        "com.snowflake.kafka.connector.records.SnowflakeJsonConverter");

    config.put(
        SnowflakeSinkConnectorConfig.KEY_CONVERTER_CONFIG_FIELD,
        "org.apache.kafka.connect.storage.StringConverter");
    Utils.validateConfig(config);
  }

  @Test(expected = SnowflakeKafkaConnectorException.class)
  public void testInvalidSchematizationForSnowpipe() {
    Map<String, String> config = getConfig();
    config.put(
        SnowflakeSinkConnectorConfig.INGESTION_METHOD_OPT,
        IngestionMethodConfig.SNOWPIPE.toString());
<<<<<<< HEAD
    config.put(SnowflakeSinkConnectorConfig.SCHEMATIZATION_ENABLE_CONFIG, "true");
=======
    config.put(SnowflakeSinkConnectorConfig.ENABLE_SCHEMATIZATION_CONFIG, "true");
>>>>>>> 37f0092d
    config.put(Utils.SF_ROLE, "ACCOUNTADMIN");
    Utils.validateConfig(config);
  }

  @Test
  public void testValidSchematizationForStreamingSnowpipe() {
    Map<String, String> config = getConfig();
    config.put(
        SnowflakeSinkConnectorConfig.INGESTION_METHOD_OPT,
        IngestionMethodConfig.SNOWPIPE_STREAMING.toString());
<<<<<<< HEAD
    config.put(SnowflakeSinkConnectorConfig.SCHEMATIZATION_ENABLE_CONFIG, "true");
=======
    config.put(SnowflakeSinkConnectorConfig.ENABLE_SCHEMATIZATION_CONFIG, "true");
>>>>>>> 37f0092d
    config.put(Utils.SF_ROLE, "ACCOUNTADMIN");
    Utils.validateConfig(config);
  }
}<|MERGE_RESOLUTION|>--- conflicted
+++ resolved
@@ -578,11 +578,7 @@
     config.put(
         SnowflakeSinkConnectorConfig.INGESTION_METHOD_OPT,
         IngestionMethodConfig.SNOWPIPE.toString());
-<<<<<<< HEAD
-    config.put(SnowflakeSinkConnectorConfig.SCHEMATIZATION_ENABLE_CONFIG, "true");
-=======
     config.put(SnowflakeSinkConnectorConfig.ENABLE_SCHEMATIZATION_CONFIG, "true");
->>>>>>> 37f0092d
     config.put(Utils.SF_ROLE, "ACCOUNTADMIN");
     Utils.validateConfig(config);
   }
@@ -593,11 +589,7 @@
     config.put(
         SnowflakeSinkConnectorConfig.INGESTION_METHOD_OPT,
         IngestionMethodConfig.SNOWPIPE_STREAMING.toString());
-<<<<<<< HEAD
-    config.put(SnowflakeSinkConnectorConfig.SCHEMATIZATION_ENABLE_CONFIG, "true");
-=======
     config.put(SnowflakeSinkConnectorConfig.ENABLE_SCHEMATIZATION_CONFIG, "true");
->>>>>>> 37f0092d
     config.put(Utils.SF_ROLE, "ACCOUNTADMIN");
     Utils.validateConfig(config);
   }
