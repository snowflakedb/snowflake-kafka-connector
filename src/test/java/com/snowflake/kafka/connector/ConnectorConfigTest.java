--- conflicted
+++ resolved
@@ -573,6 +573,32 @@
   }
 
   @Test(expected = SnowflakeKafkaConnectorException.class)
+  public void testInValidConfigFileTypeForSnowpipe() {
+    Map<String, String> config = getConfig();
+    config.put(SnowflakeSinkConnectorConfig.SNOWPIPE_STREAMING_FILE_VERSION, "3");
+    Utils.validateConfig(config);
+  }
+
+  @Test
+  public void testValidFileTypesForSnowpipeStreaming() {
+    Map<String, String> config = getConfig();
+    config.put(
+        SnowflakeSinkConnectorConfig.INGESTION_METHOD_OPT,
+        IngestionMethodConfig.SNOWPIPE_STREAMING.toString());
+    config.put(Utils.SF_ROLE, "ACCOUNTADMIN");
+
+    config.put(SnowflakeSinkConnectorConfig.SNOWPIPE_STREAMING_FILE_VERSION, "3");
+    Utils.validateConfig(config);
+
+    config.put(SnowflakeSinkConnectorConfig.SNOWPIPE_STREAMING_FILE_VERSION, "1");
+    Utils.validateConfig(config);
+
+    // lower case
+    config.put(SnowflakeSinkConnectorConfig.SNOWPIPE_STREAMING_FILE_VERSION, "abcd");
+    Utils.validateConfig(config);
+  }
+
+  @Test(expected = SnowflakeKafkaConnectorException.class)
   public void testInvalidSchematizationForSnowpipe() {
     Map<String, String> config = getConfig();
     config.put(
@@ -595,7 +621,6 @@
   }
 
   @Test(expected = SnowflakeKafkaConnectorException.class)
-<<<<<<< HEAD
   public void testSchematizationWithUnsupportedConverter() {
     Map<String, String> config = getConfig();
     config.put(
@@ -606,42 +631,20 @@
         SnowflakeSinkConnectorConfig.VALUE_CONVERTER_CONFIG_FIELD,
         "org.apache.kafka.connect.storage.StringConverter");
     config.put(Utils.SF_ROLE, "ACCOUNTADMIN");
-=======
-  public void testInValidConfigFileTypeForSnowpipe() {
-    Map<String, String> config = getConfig();
-    config.put(SnowflakeSinkConnectorConfig.SNOWPIPE_STREAMING_FILE_VERSION, "3");
->>>>>>> b0625f4a
-    Utils.validateConfig(config);
-  }
-
-  @Test
-<<<<<<< HEAD
+    Utils.validateConfig(config);
+  }
+
+  @Test
   public void testDisabledSchematizationWithUnsupportedConverter() {
-=======
-  public void testValidFileTypesForSnowpipeStreaming() {
->>>>>>> b0625f4a
-    Map<String, String> config = getConfig();
-    config.put(
-        SnowflakeSinkConnectorConfig.INGESTION_METHOD_OPT,
-        IngestionMethodConfig.SNOWPIPE_STREAMING.toString());
-<<<<<<< HEAD
+    Map<String, String> config = getConfig();
+    config.put(
+        SnowflakeSinkConnectorConfig.INGESTION_METHOD_OPT,
+        IngestionMethodConfig.SNOWPIPE_STREAMING.toString());
     config.put(SnowflakeSinkConnectorConfig.ENABLE_SCHEMATIZATION_CONFIG, "false");
     config.put(
         SnowflakeSinkConnectorConfig.VALUE_CONVERTER_CONFIG_FIELD,
         "org.apache.kafka.connect.storage.StringConverter");
     config.put(Utils.SF_ROLE, "ACCOUNTADMIN");
-=======
-    config.put(Utils.SF_ROLE, "ACCOUNTADMIN");
-
-    config.put(SnowflakeSinkConnectorConfig.SNOWPIPE_STREAMING_FILE_VERSION, "3");
-    Utils.validateConfig(config);
-
-    config.put(SnowflakeSinkConnectorConfig.SNOWPIPE_STREAMING_FILE_VERSION, "1");
-    Utils.validateConfig(config);
-
-    // lower case
-    config.put(SnowflakeSinkConnectorConfig.SNOWPIPE_STREAMING_FILE_VERSION, "abcd");
->>>>>>> b0625f4a
     Utils.validateConfig(config);
   }
 }