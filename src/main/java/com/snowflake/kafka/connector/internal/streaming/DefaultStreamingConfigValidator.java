package com.snowflake.kafka.connector.internal.streaming;

import static com.snowflake.kafka.connector.SnowflakeSinkConnectorConfig.BOOLEAN_VALIDATOR;
import static com.snowflake.kafka.connector.SnowflakeSinkConnectorConfig.CUSTOM_SNOWFLAKE_CONVERTERS;
import static com.snowflake.kafka.connector.SnowflakeSinkConnectorConfig.ENABLE_CHANNEL_OFFSET_TOKEN_MIGRATION_CONFIG;
import static com.snowflake.kafka.connector.SnowflakeSinkConnectorConfig.ENABLE_CHANNEL_OFFSET_TOKEN_VERIFICATION_FUNCTION_CONFIG;
import static com.snowflake.kafka.connector.SnowflakeSinkConnectorConfig.ERRORS_LOG_ENABLE_CONFIG;
import static com.snowflake.kafka.connector.SnowflakeSinkConnectorConfig.ERRORS_TOLERANCE_CONFIG;
import static com.snowflake.kafka.connector.SnowflakeSinkConnectorConfig.INGESTION_METHOD_OPT;
import static com.snowflake.kafka.connector.SnowflakeSinkConnectorConfig.KEY_CONVERTER_CONFIG_FIELD;
import static com.snowflake.kafka.connector.SnowflakeSinkConnectorConfig.SNOWPIPE_STREAMING_MAX_CLIENT_LAG;
import static com.snowflake.kafka.connector.SnowflakeSinkConnectorConfig.SNOWPIPE_STREAMING_MAX_MEMORY_LIMIT_IN_BYTES;
import static com.snowflake.kafka.connector.SnowflakeSinkConnectorConfig.VALUE_CONVERTER_CONFIG_FIELD;

import com.google.common.base.Strings;
import com.google.common.collect.ImmutableMap;
import com.google.common.collect.Iterables;
import com.snowflake.kafka.connector.DefaultConnectorConfigValidator;
import com.snowflake.kafka.connector.SnowflakeSinkConnectorConfig;
import com.snowflake.kafka.connector.Utils;
import com.snowflake.kafka.connector.internal.KCLogger;
import java.util.HashMap;
import java.util.Map;
import java.util.Optional;
import java.util.Set;
import org.apache.kafka.common.config.ConfigException;

public class DefaultStreamingConfigValidator implements StreamingConfigValidator {

  private static final KCLogger LOGGER =
      new KCLogger(DefaultConnectorConfigValidator.class.getName());

  private static final Set<String> DISALLOWED_CONVERTERS_STREAMING = CUSTOM_SNOWFLAKE_CONVERTERS;
  private static final String STRING_CONVERTER_KEYWORD = "StringConverter";
  private static final String BYTE_ARRAY_CONVERTER_KEYWORD = "ByteArrayConverter";

  @Override
  public ImmutableMap<String, String> validate(Map<String, String> inputConfig) {
    Map<String, String> invalidParams = new HashMap<>();

    // For snowpipe_streaming, role should be non empty
    if (inputConfig.containsKey(INGESTION_METHOD_OPT)) {
      try {
        // This throws an exception if config value is invalid.
        IngestionMethodConfig.VALIDATOR.ensureValid(
            INGESTION_METHOD_OPT, inputConfig.get(INGESTION_METHOD_OPT));
        if (inputConfig
            .get(INGESTION_METHOD_OPT)
            .equalsIgnoreCase(IngestionMethodConfig.SNOWPIPE_STREAMING.toString())) {
          invalidParams.putAll(validateConfigConverters(KEY_CONVERTER_CONFIG_FIELD, inputConfig));
          invalidParams.putAll(validateConfigConverters(VALUE_CONVERTER_CONFIG_FIELD, inputConfig));

          validateRole(inputConfig)
              .ifPresent(
                  errorEntry -> invalidParams.put(errorEntry.getKey(), errorEntry.getValue()));

          /**
           * Only checking in streaming since we are utilizing the values before we send it to
           * DLQ/output to log file
           */
          if (inputConfig.containsKey(ERRORS_TOLERANCE_CONFIG)) {
            SnowflakeSinkConnectorConfig.ErrorTolerance.VALIDATOR.ensureValid(
                ERRORS_TOLERANCE_CONFIG, inputConfig.get(ERRORS_TOLERANCE_CONFIG));
          }
          if (inputConfig.containsKey(ERRORS_LOG_ENABLE_CONFIG)) {
            BOOLEAN_VALIDATOR.ensureValid(
                ERRORS_LOG_ENABLE_CONFIG, inputConfig.get(ERRORS_LOG_ENABLE_CONFIG));
          }
          if (inputConfig.containsKey(ENABLE_CHANNEL_OFFSET_TOKEN_MIGRATION_CONFIG)) {
            BOOLEAN_VALIDATOR.ensureValid(
                ENABLE_CHANNEL_OFFSET_TOKEN_MIGRATION_CONFIG,
                inputConfig.get(ENABLE_CHANNEL_OFFSET_TOKEN_MIGRATION_CONFIG));
          }
          if (inputConfig.containsKey(ENABLE_CHANNEL_OFFSET_TOKEN_VERIFICATION_FUNCTION_CONFIG)) {
            BOOLEAN_VALIDATOR.ensureValid(
                ENABLE_CHANNEL_OFFSET_TOKEN_VERIFICATION_FUNCTION_CONFIG,
                inputConfig.get(ENABLE_CHANNEL_OFFSET_TOKEN_VERIFICATION_FUNCTION_CONFIG));
          }

          if (inputConfig.containsKey(SNOWPIPE_STREAMING_MAX_CLIENT_LAG)) {
            ensureValidLong(inputConfig, SNOWPIPE_STREAMING_MAX_CLIENT_LAG, invalidParams);
          }

          if (inputConfig.containsKey(SNOWPIPE_STREAMING_MAX_MEMORY_LIMIT_IN_BYTES)) {
            ensureValidLong(
                inputConfig, SNOWPIPE_STREAMING_MAX_MEMORY_LIMIT_IN_BYTES, invalidParams);
          }

          // Valid schematization for Snowpipe Streaming
          invalidParams.putAll(validateSchematizationConfig(inputConfig));
        }
      } catch (ConfigException exception) {
        invalidParams.put(
            INGESTION_METHOD_OPT,
            Utils.formatString(
                "Kafka config:{} error:{}", INGESTION_METHOD_OPT, exception.getMessage()));
      }
    }

    return ImmutableMap.copyOf(invalidParams);
  }

  private static Optional<Map.Entry<String, String>> validateRole(Map<String, String> inputConfig) {
<<<<<<< HEAD
    if (!inputConfig.containsKey(Utils.SF_ROLE) || Strings.isNullOrEmpty(inputConfig.get(Utils.SF_ROLE))) {
      String missingRole =
              String.format(
                      "Config:%s should be present if ingestionMethod is:%s",
                      Utils.SF_ROLE, inputConfig.get(INGESTION_METHOD_OPT));
=======
    if (!inputConfig.containsKey(Utils.SF_ROLE)
        || Strings.isNullOrEmpty(inputConfig.get(Utils.SF_ROLE))) {
      String missingRole =
          String.format(
              "Config:%s should be present if ingestionMethod is:%s",
              Utils.SF_ROLE, inputConfig.get(INGESTION_METHOD_OPT));
>>>>>>> a34681e5
      return Optional.of(Map.entry(Utils.SF_ROLE, missingRole));
    }
    return Optional.empty();
  }

  private static void ensureValidLong(
      Map<String, String> inputConfig, String param, Map<String, String> invalidParams) {
    try {
      Long.parseLong(inputConfig.get(param));
    } catch (NumberFormatException exception) {
      invalidParams.put(
          param,
          Utils.formatString(
              param + " configuration must be a parsable long. Given configuration" + " was: {}",
              inputConfig.get(param)));
    }
  }

  /**
   * Validates if the configs are allowed values when schematization is enabled.
   *
   * <p>return a map of invalid params
   */
  private static Map<String, String> validateSchematizationConfig(Map<String, String> inputConfig) {
    Map<String, String> invalidParams = new HashMap<>();

    if (inputConfig.containsKey(SnowflakeSinkConnectorConfig.ENABLE_SCHEMATIZATION_CONFIG)) {
      BOOLEAN_VALIDATOR.ensureValid(
          SnowflakeSinkConnectorConfig.ENABLE_SCHEMATIZATION_CONFIG,
          inputConfig.get(SnowflakeSinkConnectorConfig.ENABLE_SCHEMATIZATION_CONFIG));

      if (Boolean.parseBoolean(
              inputConfig.get(SnowflakeSinkConnectorConfig.ENABLE_SCHEMATIZATION_CONFIG))
          && inputConfig.get(VALUE_CONVERTER_CONFIG_FIELD) != null
          && (inputConfig.get(VALUE_CONVERTER_CONFIG_FIELD).contains(STRING_CONVERTER_KEYWORD)
              || inputConfig
                  .get(VALUE_CONVERTER_CONFIG_FIELD)
                  .contains(BYTE_ARRAY_CONVERTER_KEYWORD))) {
        invalidParams.put(
            inputConfig.get(VALUE_CONVERTER_CONFIG_FIELD),
            Utils.formatString(
                "The value converter:{} is not supported with schematization.",
                inputConfig.get(VALUE_CONVERTER_CONFIG_FIELD)));
      }
    }

    return invalidParams;
  }

  /**
   * Validates if key and value converters are allowed values if {@link
   * IngestionMethodConfig#SNOWPIPE_STREAMING} is used.
   *
   * <p>Map if invalid parameters
   */
  private static Map<String, String> validateConfigConverters(
      final String inputConfigConverterField, Map<String, String> inputConfig) {
    Map<String, String> invalidParams = new HashMap<>();

    if (inputConfig.containsKey(inputConfigConverterField)
        && DISALLOWED_CONVERTERS_STREAMING.contains(inputConfig.get(inputConfigConverterField))) {
      invalidParams.put(
          inputConfigConverterField,
          Utils.formatString(
              "Config:{} has provided value:{}. If ingestionMethod is:{}, Snowflake Custom"
                  + " Converters are not allowed. \n"
                  + "Invalid Converters:{}",
              inputConfigConverterField,
              inputConfig.get(inputConfigConverterField),
              IngestionMethodConfig.SNOWPIPE_STREAMING,
              Iterables.toString(DISALLOWED_CONVERTERS_STREAMING)));
    }

    return invalidParams;
  }
}<|MERGE_RESOLUTION|>--- conflicted
+++ resolved
@@ -101,20 +101,12 @@
   }
 
   private static Optional<Map.Entry<String, String>> validateRole(Map<String, String> inputConfig) {
-<<<<<<< HEAD
-    if (!inputConfig.containsKey(Utils.SF_ROLE) || Strings.isNullOrEmpty(inputConfig.get(Utils.SF_ROLE))) {
-      String missingRole =
-              String.format(
-                      "Config:%s should be present if ingestionMethod is:%s",
-                      Utils.SF_ROLE, inputConfig.get(INGESTION_METHOD_OPT));
-=======
     if (!inputConfig.containsKey(Utils.SF_ROLE)
         || Strings.isNullOrEmpty(inputConfig.get(Utils.SF_ROLE))) {
       String missingRole =
           String.format(
               "Config:%s should be present if ingestionMethod is:%s",
               Utils.SF_ROLE, inputConfig.get(INGESTION_METHOD_OPT));
->>>>>>> a34681e5
       return Optional.of(Map.entry(Utils.SF_ROLE, missingRole));
     }
     return Optional.empty();
