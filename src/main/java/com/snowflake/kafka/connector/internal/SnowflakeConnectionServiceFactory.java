--- conflicted
+++ resolved
@@ -2,6 +2,7 @@
 
 import static com.snowflake.kafka.connector.internal.streaming.IngestionMethodConfig.SNOWPIPE_STREAMING;
 
+import com.snowflake.kafka.connector.SnowflakeSinkConnectorConfig;
 import com.snowflake.kafka.connector.Utils;
 import com.snowflake.kafka.connector.internal.streaming.IngestionMethodConfig;
 import java.util.Map;
@@ -19,7 +20,6 @@
     private String connectorName;
     private String taskID = "-1";
 
-<<<<<<< HEAD
     // whether kafka is hosted on premise or on confluent cloud.
     // This info is provided in the connector configuration
     // This property will be appeneded to user agent while calling snowpipe API in http request
@@ -28,8 +28,6 @@
     // Enable CHANGE_TRACKING on the table after creation
     private boolean enableChangeTracking = false;
 
-=======
->>>>>>> d02b29ad
     /** Underlying implementation - Check Enum {@link IngestionMethodConfig} */
     private IngestionMethodConfig ingestionMethodConfig;
 
@@ -52,16 +50,12 @@
       }
       this.url = new SnowflakeURL(conf.get(Utils.SF_URL));
       this.connectorName = conf.get(Utils.NAME);
-<<<<<<< HEAD
+      this.config = conf;
       this.enableChangeTracking =
           Boolean.parseBoolean(
               conf.getOrDefault(
                   SnowflakeSinkConnectorConfig.ENABLE_CHANGE_TRACKING_CONFIG,
                   Boolean.toString(SnowflakeSinkConnectorConfig.ENABLE_CHANGE_TRACKING_DEFAULT)));
-      this.ingestionMethodConfig = SNOWPIPE_STREAMING;
-=======
-      this.config = conf; // Store the config for caching configuration
->>>>>>> d02b29ad
 
       Properties proxyProperties = InternalUtils.generateProxyParametersIfRequired(conf);
       Properties connectionProperties =
@@ -77,17 +71,13 @@
       InternalUtils.assertNotEmpty("jdbcProperties", jdbcProperties);
       InternalUtils.assertNotEmpty("url", url);
       InternalUtils.assertNotEmpty("connectorName", connectorName);
-<<<<<<< HEAD
-      return new SnowflakeConnectionServiceV1(
-          jdbcProperties, url, connectorName, taskID, kafkaProvider, enableChangeTracking);
-=======
 
       SnowflakeConnectionService baseService =
-          new StandardSnowflakeConnectionService(jdbcProperties, url, connectorName, taskID);
+          new StandardSnowflakeConnectionService(
+              jdbcProperties, url, connectorName, taskID, kafkaProvider, enableChangeTracking);
 
       CachingConfig cachingConfig = CachingConfig.fromConfig(config);
       return new CachingSnowflakeConnectionService(baseService, cachingConfig);
->>>>>>> d02b29ad
     }
   }
 }