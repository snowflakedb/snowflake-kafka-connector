package com.snowflake.kafka.connector.internal.streaming;

import static com.snowflake.kafka.connector.SnowflakeSinkConnectorConfig.BUFFER_SIZE_BYTES_DEFAULT;
import static com.snowflake.kafka.connector.SnowflakeSinkConnectorConfig.SNOWFLAKE_ROLE;
import static com.snowflake.kafka.connector.internal.streaming.StreamingUtils.STREAMING_BUFFER_COUNT_RECORDS_DEFAULT;
import static com.snowflake.kafka.connector.internal.streaming.StreamingUtils.STREAMING_BUFFER_FLUSH_TIME_DEFAULT_SEC;
import static com.snowflake.kafka.connector.internal.streaming.TopicPartitionChannel.NO_OFFSET_TOKEN_REGISTERED_IN_SNOWFLAKE;

import com.codahale.metrics.MetricRegistry;
import com.google.common.annotations.VisibleForTesting;
import com.snowflake.kafka.connector.SnowflakeSinkConnectorConfig;
import com.snowflake.kafka.connector.Utils;
import com.snowflake.kafka.connector.dlq.KafkaRecordErrorReporter;
import com.snowflake.kafka.connector.internal.KCLogger;
import com.snowflake.kafka.connector.internal.SnowflakeConnectionService;
import com.snowflake.kafka.connector.internal.SnowflakeErrors;
import com.snowflake.kafka.connector.internal.SnowflakeSinkService;
import com.snowflake.kafka.connector.internal.telemetry.SnowflakeTelemetryService;
import com.snowflake.kafka.connector.records.RecordService;
import com.snowflake.kafka.connector.records.SnowflakeMetadataConfig;
import java.util.Collection;
import java.util.HashMap;
import java.util.Map;
import java.util.Optional;
import net.snowflake.ingest.streaming.SnowflakeStreamingIngestClient;
import org.apache.kafka.common.TopicPartition;
import org.apache.kafka.connect.sink.SinkRecord;
import org.apache.kafka.connect.sink.SinkTaskContext;

/**
 * This is per task configuration. A task can be assigned multiple partitions. Major methods are
 * startTask, insert, getOffset and close methods.
 *
 * <p>StartTask: Called when partitions are assigned. Responsible for generating the POJOs.
 *
 * <p>Insert and getOffset are called when {@link
 * com.snowflake.kafka.connector.SnowflakeSinkTask#put(Collection)} and {@link
 * com.snowflake.kafka.connector.SnowflakeSinkTask#preCommit(Map)} APIs are called.
 *
 * <p>This implementation of SinkService uses Streaming Snowpipe (Streaming Ingestion)
 *
 * <p>Hence this initializes the channel, opens, closes. The StreamingIngestChannel resides inside
 * {@link TopicPartitionChannel} which is per partition.
 */
public class SnowflakeSinkServiceV2 implements SnowflakeSinkService {

  private static final KCLogger LOGGER = new KCLogger(SnowflakeSinkServiceV2.class.getName());

  // Assume next three values are a threshold after which we will call insertRows API
  // Set in config (Time based flush) in seconds
  private long flushTimeSeconds;
  // Set in config (buffer size based flush) in bytes
  private long fileSizeBytes;

  // Set in config (Threshold before we call insertRows API) corresponds to # of
  // records in kafka
  private long recordNum;

  // Used to connect to Snowflake, could be null during testing
  private final SnowflakeConnectionService conn;

  private final RecordService recordService;
  private final SnowflakeTelemetryService telemetryService;
  private Map<String, String> topicToTableMap;

  // Behavior to be set at the start of connector start. (For tombstone records)
  private SnowflakeSinkConnectorConfig.BehaviorOnNullValues behaviorOnNullValues;

  // default is true unless the configuration provided is false;
  // If this is true, we will enable Mbean for required classes and emit JMX metrics for monitoring
  private boolean enableCustomJMXMonitoring = SnowflakeSinkConnectorConfig.JMX_OPT_DEFAULT;

  /**
   * Fetching this from {@link org.apache.kafka.connect.sink.SinkTaskContext}'s {@link
   * org.apache.kafka.connect.sink.ErrantRecordReporter}
   */
  private KafkaRecordErrorReporter kafkaRecordErrorReporter;

  /* SinkTaskContext has access to all methods/APIs available to talk to Kafka Connect runtime*/
  private SinkTaskContext sinkTaskContext;

  // ------ Streaming Ingest ------ //
  // needs url, username. p8 key, role name
  private SnowflakeStreamingIngestClient streamingIngestClient;

  // Config set in JSON
  private final Map<String, String> connectorConfig;

  private boolean enableSchematization;
  private boolean autoSchematization;

  /**
   * Key is formulated in {@link #partitionChannelKey(String, int)} }
   *
   * <p>value is the Streaming Ingest Channel implementation (Wrapped around TopicPartitionChannel)
   */
  private final Map<String, TopicPartitionChannel> partitionsToChannel;

  // Cache for schema evolution
  private final Map<String, Boolean> tableName2SchemaEvolutionPermission;

  public SnowflakeSinkServiceV2(
      SnowflakeConnectionService conn, Map<String, String> connectorConfig) {
    if (conn == null || conn.isClosed()) {
      throw SnowflakeErrors.ERROR_5010.getException();
    }

    this.fileSizeBytes = StreamingUtils.STREAMING_BUFFER_BYTES_DEFAULT;
    this.recordNum = StreamingUtils.STREAMING_BUFFER_COUNT_RECORDS_DEFAULT;
    this.flushTimeSeconds = StreamingUtils.STREAMING_BUFFER_FLUSH_TIME_DEFAULT_SEC;
    this.conn = conn;
    this.telemetryService = conn.getTelemetryClient();
    this.recordService = new RecordService(this.telemetryService);
    this.topicToTableMap = new HashMap<>();

    // Setting the default value in constructor
    // meaning it will not ignore the null values (Tombstone records wont be ignored/filtered)
    this.behaviorOnNullValues = SnowflakeSinkConnectorConfig.BehaviorOnNullValues.DEFAULT;

    this.connectorConfig = connectorConfig;

    this.enableSchematization =
        this.recordService.setAndGetEnableSchematizationFromConfig(this.connectorConfig);
    this.autoSchematization =
        this.recordService.setAndGetAutoSchematizationFromConfig(this.connectorConfig);

    this.streamingIngestClient =
        StreamingClientProvider.getStreamingClientProviderInstance()
            .getClient(this.connectorConfig);

    this.partitionsToChannel = new HashMap<>();

    this.tableName2SchemaEvolutionPermission = new HashMap<>();
  }

  @VisibleForTesting
  public SnowflakeSinkServiceV2(
      long flushTimeSeconds,
      long fileSizeBytes,
      long recordNum,
      SnowflakeConnectionService conn,
      RecordService recordService,
      SnowflakeTelemetryService telemetryService,
      Map<String, String> topicToTableMap,
      SnowflakeSinkConnectorConfig.BehaviorOnNullValues behaviorOnNullValues,
      boolean enableCustomJMXMonitoring,
      KafkaRecordErrorReporter kafkaRecordErrorReporter,
      SinkTaskContext sinkTaskContext,
      SnowflakeStreamingIngestClient streamingIngestClient,
      Map<String, String> connectorConfig,
      boolean enableSchematization,
      Map<String, TopicPartitionChannel> partitionsToChannel) {
    this.flushTimeSeconds = flushTimeSeconds;
    this.fileSizeBytes = fileSizeBytes;
    this.recordNum = recordNum;
    this.conn = conn;
    this.recordService = recordService;
    this.telemetryService = telemetryService;
    this.topicToTableMap = topicToTableMap;
    this.behaviorOnNullValues = behaviorOnNullValues;
    this.enableCustomJMXMonitoring = enableCustomJMXMonitoring;
    this.kafkaRecordErrorReporter = kafkaRecordErrorReporter;
    this.sinkTaskContext = sinkTaskContext;
    this.streamingIngestClient = streamingIngestClient;
    this.connectorConfig = connectorConfig;
    this.streamingIngestClient =
        StreamingClientProvider.getStreamingClientProviderInstance()
            .getClient(this.connectorConfig);
    this.enableSchematization = enableSchematization;
    this.partitionsToChannel = partitionsToChannel;

    this.tableName2SchemaEvolutionPermission = new HashMap<>();
    if (this.topicToTableMap != null) {
      this.topicToTableMap.forEach(
          (topic, tableName) -> {
            populateSchemaEvolutionPermissions(tableName);
          });
    }
  }

  /**
   * Creates a table if it doesnt exist in Snowflake.
   *
   * <p>Initializes the Channel and partitionsToChannel map with new instance of {@link
   * TopicPartitionChannel}
   *
   * @param tableName destination table name
   * @param topicPartition TopicPartition passed from Kafka
   */
  @Override
  public void startPartition(String tableName, TopicPartition topicPartition) {
    // the table should be present before opening a channel so let's do a table existence check here
    createTableIfNotExists(tableName);

    // Create channel for the given partition
    createStreamingChannelForTopicPartition(
        tableName, topicPartition, tableName2SchemaEvolutionPermission.get(tableName));
  }

  /**
   * Initializes multiple Channels and partitionsToChannel maps with new instances of {@link
   * TopicPartitionChannel}
   *
   * @param partitions collection of topic partition
   * @param topic2Table map of topic to table name
   */
  @Override
  public void startPartitions(
      Collection<TopicPartition> partitions, Map<String, String> topic2Table) {
    partitions.forEach(
        tp -> {
          String tableName = Utils.tableName(tp.topic(), topic2Table);
          createTableIfNotExists(tableName);

          createStreamingChannelForTopicPartition(
              tableName, tp, tableName2SchemaEvolutionPermission.get(tableName));
        });
  }

  /**
   * Always opens a new channel and creates a new instance of TopicPartitionChannel.
   *
   * <p>This is essentially a blind write to partitionsToChannel. i.e. we do not check if it is
   * presented or not.
   */
  private void createStreamingChannelForTopicPartition(
      final String tableName,
      final TopicPartition topicPartition,
      boolean hasSchemaEvolutionPermission) {
    final String partitionChannelKey =
        partitionChannelKey(topicPartition.topic(), topicPartition.partition());
    // Create new instance of TopicPartitionChannel which will always open the channel.
    partitionsToChannel.put(
        partitionChannelKey,
        new TopicPartitionChannel(
            this.streamingIngestClient,
            topicPartition,
            partitionChannelKey, // Streaming channel name
            tableName,
            hasSchemaEvolutionPermission,
            new StreamingBufferThreshold(this.flushTimeSeconds, this.fileSizeBytes, this.recordNum),
            this.connectorConfig,
            this.kafkaRecordErrorReporter,
            this.sinkTaskContext,
            this.conn,
            this.recordService,
            this.conn.getTelemetryClient()));
  }

  /**
   * Inserts the given record into buffer and then eventually calls insertRows API if buffer
   * threshold has reached.
   *
   * <p>TODO: SNOW-473896 - Please note we will get away with Buffering logic in future commits.
   *
   * @param records records coming from Kafka. Please note, they are not just from single topic and
   *     partition. It depends on the kafka connect worker node which can consume from multiple
   *     Topic and multiple Partitions
   */
  @Override
  public void insert(Collection<SinkRecord> records) {
    // note that records can be empty but, we will still need to check for time based flush
    for (SinkRecord record : records) {
      // check if need to handle null value records
      if (recordService.shouldSkipNullValue(record, behaviorOnNullValues)) {
        continue;
      }
      // While inserting into buffer, we will check for count threshold and buffered bytes
      // threshold.
      insert(record);
    }

    // check all partitions to see if they need to be flushed based on time
    for (TopicPartitionChannel partitionChannel : partitionsToChannel.values()) {
      // Time based flushing
      partitionChannel.insertBufferedRecordsIfFlushTimeThresholdReached();
    }
  }

  /**
   * Inserts individual records into buffer. It fetches the TopicPartitionChannel from the map and
   * then each partition(Streaming channel) calls its respective insertRows API
   *
   * @param record record content
   */
  @Override
  public void insert(SinkRecord record) {
    String partitionChannelKey = partitionChannelKey(record.topic(), record.kafkaPartition());
    // init a new topic partition if it's not presented in cache or if channel is closed
    if (!partitionsToChannel.containsKey(partitionChannelKey)
        || partitionsToChannel.get(partitionChannelKey).isChannelClosed()) {
      LOGGER.warn(
          "Topic: {} Partition: {} hasn't been initialized by OPEN function",
          record.topic(),
          record.kafkaPartition());
      startPartition(
          Utils.tableName(record.topic(), this.topicToTableMap),
          new TopicPartition(record.topic(), record.kafkaPartition()));
    }

    TopicPartitionChannel channelPartition = partitionsToChannel.get(partitionChannelKey);
    channelPartition.insertRecordToBuffer(record);
  }

  @Override
  public long getOffset(TopicPartition topicPartition) {
    String partitionChannelKey =
        partitionChannelKey(topicPartition.topic(), topicPartition.partition());
    if (partitionsToChannel.containsKey(partitionChannelKey)) {
      long offset = partitionsToChannel.get(partitionChannelKey).getOffsetSafeToCommitToKafka();
      partitionsToChannel.get(partitionChannelKey).setLatestConsumerOffset(offset);
      return offset;
    } else {
      LOGGER.warn(
          "Topic: {} Partition: {} hasn't been initialized to get offset",
          topicPartition.topic(),
          topicPartition.partition());
      return NO_OFFSET_TOKEN_REGISTERED_IN_SNOWFLAKE;
    }
  }

  @Override
  public int getPartitionCount() {
    return partitionsToChannel.size();
  }

  @Override
  public void callAllGetOffset() {
    // undefined
  }

  @Override
  public void closeAll() {
    partitionsToChannel.forEach(
        (partitionChannelKey, topicPartitionChannel) -> {
          LOGGER.info("Closing partition channel:{}", partitionChannelKey);
          topicPartitionChannel.closeChannel();
        });
    partitionsToChannel.clear();

    StreamingClientProvider.getStreamingClientProviderInstance()
        .closeClient(this.streamingIngestClient);
  }

  /**
   * This function is called during rebalance.
   *
   * <p>All the channels are closed. The client is still active. Upon rebalance, (inside {@link
   * com.snowflake.kafka.connector.SnowflakeSinkTask#open(Collection)} we will reopen the channel.
   *
   * <p>We will wipe the cache partitionsToChannel so that in {@link
   * com.snowflake.kafka.connector.SnowflakeSinkTask#open(Collection)} we reinstantiate and fetch
   * offsetToken
   *
   * @param partitions a list of topic partition
   */
  @Override
  public void close(Collection<TopicPartition> partitions) {
    partitions.forEach(
        topicPartition -> {
          final String partitionChannelKey =
              partitionChannelKey(topicPartition.topic(), topicPartition.partition());
          TopicPartitionChannel topicPartitionChannel =
              partitionsToChannel.get(partitionChannelKey);
          // Check for null since it's possible that the something goes wrong even before the
          // channels are created
          if (topicPartitionChannel != null) {
            topicPartitionChannel.closeChannel();
          }
          LOGGER.info(
              "Closing partitionChannel:{}, partition:{}, topic:{}",
              topicPartitionChannel == null ? null : topicPartitionChannel.getChannelName(),
              topicPartition.topic(),
              topicPartition.partition());
          partitionsToChannel.remove(partitionChannelKey);
        });
<<<<<<< HEAD
    partitionsToChannel.clear();
=======
    LOGGER.info(
        "Closing {} partitions and remaining partitions which are not closed are:{}, with size:{}",
        partitions.size(),
        partitionsToChannel.keySet().toString(),
        partitionsToChannel.size());
>>>>>>> 42e41d6c
  }

  @Override
  public void setIsStoppedToTrue() {}

  /* Undefined */
  @Override
  public boolean isClosed() {
    return false;
  }

  @Override
  public void setRecordNumber(long num) {
    if (num < 0) {
      LOGGER.error("number of record in each file is {}, it is negative, reset to 0", num);
      this.recordNum = STREAMING_BUFFER_COUNT_RECORDS_DEFAULT;
    } else {
      this.recordNum = num;
      LOGGER.info("Set number of records for buffer threshold to {}", num);
    }
  }

  /**
   * Assume this is buffer size in bytes, since this is streaming ingestion
   *
   * @param size in bytes - a non negative long number representing size of internal buffer for
   *     flush.
   */
  @Override
  public void setFileSize(long size) {
    if (size < SnowflakeSinkConnectorConfig.BUFFER_SIZE_BYTES_MIN) {
      LOGGER.error(
          "Buffer size is {} bytes, it is smaller than the minimum buffer "
              + "size {} bytes, reset to the default buffer size",
          size,
          BUFFER_SIZE_BYTES_DEFAULT);
      this.fileSizeBytes = BUFFER_SIZE_BYTES_DEFAULT;
    } else {
      this.fileSizeBytes = size;
      LOGGER.info("set buffer size limitation to {} bytes", size);
    }
  }

  @Override
  public void setTopic2TableMap(Map<String, String> topicToTableMap) {
    this.topicToTableMap = topicToTableMap;
  }

  @Override
  public void setFlushTime(long time) {
    if (time < StreamingUtils.STREAMING_BUFFER_FLUSH_TIME_MINIMUM_SEC) {
      LOGGER.error(
          "flush time is {} seconds, it is smaller than the minimum "
              + "flush time {} seconds, reset to the default flush time",
          time,
          STREAMING_BUFFER_FLUSH_TIME_DEFAULT_SEC);
      this.flushTimeSeconds = STREAMING_BUFFER_FLUSH_TIME_DEFAULT_SEC;
    } else {
      this.flushTimeSeconds = time;
      LOGGER.info("set flush time to {} seconds", time);
    }
  }

  @Override
  public void setMetadataConfig(SnowflakeMetadataConfig configMap) {
    this.recordService.setMetadataConfig(configMap);
  }

  @Override
  public long getRecordNumber() {
    return this.recordNum;
  }

  @Override
  public long getFlushTime() {
    return this.flushTimeSeconds;
  }

  /**
   * This is more of size in bytes of buffered records. This necessarily doesnt translates to files
   * created by Streaming Ingest since they are compressed. So there is no 1:1 mapping.
   */
  @Override
  public long getFileSize() {
    return this.fileSizeBytes;
  }

  @Override
  public void setBehaviorOnNullValuesConfig(
      SnowflakeSinkConnectorConfig.BehaviorOnNullValues behavior) {
    this.behaviorOnNullValues = behavior;
  }

  @Override
  public void setCustomJMXMetrics(boolean enableJMX) {
    this.enableCustomJMXMonitoring = enableJMX;
  }

  @Override
  public SnowflakeSinkConnectorConfig.BehaviorOnNullValues getBehaviorOnNullValuesConfig() {
    return this.behaviorOnNullValues;
  }

  /* Set this to send records to DLQ. */
  @Override
  public void setErrorReporter(KafkaRecordErrorReporter kafkaRecordErrorReporter) {
    this.kafkaRecordErrorReporter = kafkaRecordErrorReporter;
  }

  @Override
  public void setSinkTaskContext(SinkTaskContext sinkTaskContext) {
    this.sinkTaskContext = sinkTaskContext;
  }

  @Override
  public Optional<MetricRegistry> getMetricRegistry(String pipeName) {
    return Optional.empty();
  }

  /**
   * Gets a unique identifier consisting of topic name and partition number.
   *
   * @param topic topic name
   * @param partition partition number
   * @return combinartion of topic and partition
   */
  @VisibleForTesting
  public static String partitionChannelKey(String topic, int partition) {
    return topic + "_" + partition;
  }

  /* Used for testing */
  @VisibleForTesting
  SnowflakeStreamingIngestClient getStreamingIngestClient() {
    return StreamingClientProvider.getStreamingClientProviderInstance()
        .getClient(this.connectorConfig);
  }

  /**
   * Used for testing Only
   *
   * @param topicPartitionChannelKey look {@link #partitionChannelKey(String, int)} for key format
   * @return TopicPartitionChannel if present in partitionsToChannel Map else null
   */
  @VisibleForTesting
  protected Optional<TopicPartitionChannel> getTopicPartitionChannelFromCacheKey(
      final String topicPartitionChannelKey) {
    return Optional.ofNullable(
        this.partitionsToChannel.getOrDefault(topicPartitionChannelKey, null));
  }

  // ------ Streaming Ingest Related Functions ------ //
  private void createTableIfNotExists(final String tableName) {
    if (this.conn.tableExist(tableName)) {
      if (!this.enableSchematization) {
        if (this.conn.isTableCompatible(tableName)) {
          LOGGER.info("Using existing table {}.", tableName);
        } else {
          throw SnowflakeErrors.ERROR_5003.getException(
              "table name: " + tableName, this.telemetryService);
        }
      } else {
        this.conn.appendMetaColIfNotExist(tableName);
      }
    } else {
      LOGGER.info("Creating new table {}.", tableName);
      if (this.enableSchematization) {
        // Always create the table with RECORD_METADATA only and rely on schema evolution to update
        // the schema
        this.conn.createTableWithOnlyMetadataColumn(tableName, this.autoSchematization);
      } else {
        this.conn.createTable(tableName);
      }
    }

    // Populate schema evolution cache if needed
    populateSchemaEvolutionPermissions(tableName);
  }

  private void populateSchemaEvolutionPermissions(String tableName) {
    if (!tableName2SchemaEvolutionPermission.containsKey(tableName)) {
      if (enableSchematization) {
        tableName2SchemaEvolutionPermission.put(
            tableName,
            conn != null
                && conn.hasSchemaEvolutionPermission(
                    tableName, connectorConfig.get(SNOWFLAKE_ROLE)));
      } else {
        tableName2SchemaEvolutionPermission.put(tableName, false);
      }
    }
  }
}<|MERGE_RESOLUTION|>--- conflicted
+++ resolved
@@ -374,15 +374,11 @@
               topicPartition.partition());
           partitionsToChannel.remove(partitionChannelKey);
         });
-<<<<<<< HEAD
-    partitionsToChannel.clear();
-=======
     LOGGER.info(
         "Closing {} partitions and remaining partitions which are not closed are:{}, with size:{}",
         partitions.size(),
         partitionsToChannel.keySet().toString(),
         partitionsToChannel.size());
->>>>>>> 42e41d6c
   }
 
   @Override
