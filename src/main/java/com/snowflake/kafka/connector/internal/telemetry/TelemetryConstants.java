package com.snowflake.kafka.connector.internal.telemetry;

/**
 * Placeholder for all constants used for Sending information from Connector to Snowflake through
 * Telemetry API
 */
public final class TelemetryConstants {
  public static final String TABLE_NAME = "table_name";
  public static final String STAGE_NAME = "stage_name";
  public static final String PIPE_NAME = "pipe_name";

<<<<<<< HEAD
  public static final String TOPIC_NAME = "topic_name";
  public static final String PARTITION = "partition";
  public static final String CHANNEL_NAME = "channel_name";

  public static final String PROCESSED_OFFSET = "processed_offset";
  public static final String FLUSHED_OFFSET = "flushed_offset";
  public static final String COMMITTED_OFFSET = "committed_offset";
  public static final String PURGED_OFFSET = "purged_offset";
  public static final String OFFSET_PERSISTED_IN_SNOWFLAKE = "offset_persisted_in_snowflake";
  public static final String LATEST_CONSUMER_OFFSET = "latest_consumer_offset";
=======
  public static final String PROCESSED_OFFSET = "processed-offset";
  public static final String FLUSHED_OFFSET = "flushed-offset";
  public static final String COMMITTED_OFFSET = "committed-offset";
  public static final String PURGED_OFFSET = "purged-offset";
>>>>>>> 58b92470

  public static final String RECORD_NUMBER = "record_number";
  public static final String BYTE_NUMBER = "byte_number";

  public static final String FILE_COUNT_ON_STAGE = "file-count-on-stage";
  public static final String FILE_COUNT_ON_INGESTION = "file-count-on-ingestion";
  public static final String FILE_COUNT_PURGED = "file-count-purged";
  public static final String FILE_COUNT_TABLE_STAGE_INGEST_FAIL =
      "file_count_table_stage_ingest_fail";
  public static final String FILE_COUNT_TABLE_STAGE_BROKEN_RECORD =
      "file-count-table-stage-broken-record";

  public static final String CLEANER_RESTART_COUNT = "cleaner_restart_count";

  public static final String MEMORY_USAGE = "memory_usage";

  public static final String AVERAGE_KAFKA_LAG_MS = "average_kafka_lag";
  public static final String AVERAGE_KAFKA_LAG_RECORD_COUNT = "average_kafka_lag_record_count";

  public static final String AVERAGE_INGESTION_LAG_MS = "average_ingestion_lag";
  public static final String AVERAGE_INGESTION_LAG_FILE_COUNT = "average_ingestion_lag_file_count";

  public static final String AVERAGE_COMMIT_LAG_MS = "average_commit_lag";
  public static final String AVERAGE_COMMIT_LAG_FILE_COUNT = "average_commit_lag_file_count";

  public static final String START_TIME = "start_time";
  public static final String END_TIME = "end_time";

  public static final String IS_REUSE_TABLE = "is_reuse_table";
  public static final String IS_REUSE_STAGE = "is_reuse_stage";
  public static final String IS_REUSE_PIPE = "is_reuse_pipe";
  public static final String FILE_COUNT_RESTART = "file_count_restart";
  public static final String FILE_COUNT_REPROCESS_PURGE = "file_count_reprocess_purge";
}<|MERGE_RESOLUTION|>--- conflicted
+++ resolved
@@ -9,7 +9,6 @@
   public static final String STAGE_NAME = "stage_name";
   public static final String PIPE_NAME = "pipe_name";
 
-<<<<<<< HEAD
   public static final String TOPIC_NAME = "topic_name";
   public static final String PARTITION = "partition";
   public static final String CHANNEL_NAME = "channel_name";
@@ -20,12 +19,6 @@
   public static final String PURGED_OFFSET = "purged_offset";
   public static final String OFFSET_PERSISTED_IN_SNOWFLAKE = "offset_persisted_in_snowflake";
   public static final String LATEST_CONSUMER_OFFSET = "latest_consumer_offset";
-=======
-  public static final String PROCESSED_OFFSET = "processed-offset";
-  public static final String FLUSHED_OFFSET = "flushed-offset";
-  public static final String COMMITTED_OFFSET = "committed-offset";
-  public static final String PURGED_OFFSET = "purged-offset";
->>>>>>> 58b92470
 
   public static final String RECORD_NUMBER = "record_number";
   public static final String BYTE_NUMBER = "byte_number";
