--- conflicted
+++ resolved
@@ -136,14 +136,11 @@
       String.format(
           "Failed to parse %s map",
           SnowflakeSinkConnectorConfig.SNOWPIPE_STREAMING_CLIENT_PROVIDER_OVERRIDE_MAP)),
-<<<<<<< HEAD
-  ERROR_0031("0031", "Empty Schema name", "Input Schema name is empty string or null"),
-=======
   ERROR_0031(
       "0031",
       "Failed to combine JDBC properties",
       "One of snowflake.jdbc.map property overrides other jdbc property"),
->>>>>>> b07c9e4d
+  ERROR_S0031("S0031", "Empty Schema name", "Input Schema name is empty string or null"),
   // Snowflake connection issues 1---
   ERROR_1001(
       "1001",
