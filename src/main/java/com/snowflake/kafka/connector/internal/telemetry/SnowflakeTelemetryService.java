package com.snowflake.kafka.connector.internal.telemetry;

import static com.snowflake.kafka.connector.SnowflakeSinkConnectorConfig.*;

import com.snowflake.kafka.connector.SnowflakeSinkConnectorConfig;
import com.snowflake.kafka.connector.Utils;
import com.snowflake.kafka.connector.internal.KCLogger;
import com.snowflake.kafka.connector.internal.streaming.IngestionMethodConfig;
import java.util.Map;
import net.snowflake.client.jdbc.internal.fasterxml.jackson.databind.JsonNode;
import net.snowflake.client.jdbc.internal.fasterxml.jackson.databind.ObjectMapper;
import net.snowflake.client.jdbc.internal.fasterxml.jackson.databind.node.ObjectNode;
import net.snowflake.client.jdbc.telemetry.Telemetry;
import net.snowflake.client.jdbc.telemetry.TelemetryUtil;
import org.apache.kafka.common.utils.AppInfoParser;

/**
 * Abstract class handling basics of sending telemetry information to snowflake. Please note, this
 * is only for debugging purposes and data is not exposed to customers.
 */
public abstract class SnowflakeTelemetryService {

  private final KCLogger LOGGER = new KCLogger(SnowflakeTelemetryService.class.getName());

  private static final ObjectMapper MAPPER = new ObjectMapper();

  // constant string list
  private static final String SOURCE = "source";
  private static final String TYPE = "type";
  private static final String KAFKA_CONNECTOR = "kafka_connector";
  private static final String DATA = "data";
  private static final String MAX_TASKS = "max_tasks";
  private static final String START_TIME = "start_time";
  private static final String END_TIME = "end_time";
  private static final String APP_NAME = "app_name";
  private static final String TASK_ID = "task_id";
  private static final String ERROR_NUMBER = "error_number";
  private static final String TIME = "time";
  private static final String VERSION = "version";
  private static final String KAFKA_VERSION = "kafka_version";
  protected static final String IS_PIPE_CLOSING = "is_pipe_closing";
  protected static final String IS_CHANNEL_CLOSING = "is_channel_closing";
  public static final String JDK_VERSION = "jdk_version";
  public static final String JDK_DISTRIBUTION = "jdk_distribution";

  // Telemetry instance fetched from JDBC
  protected Telemetry telemetry;
  // Snowflake Kafka connector name defined in JSON
  private String name = null;
  private String taskID = null;

  protected SnowflakeTelemetryService() {}

  /**
   * set app name
   *
   * @param name app name
   */
  public void setAppName(String name) {
    this.name = name;
  }

  /**
   * set task id
   *
   * @param taskID task id
   */
  public void setTaskID(String taskID) {
    this.taskID = taskID;
  }

  /**
   * Event of connector start
   *
   * @param startTime task start time
   * @param userProvidedConfig max number of tasks
   */
  public void reportKafkaConnectStart(
      final long startTime, final Map<String, String> userProvidedConfig) {
    ObjectNode dataObjectNode = getObjectNode();

    String jdkVersion = System.getProperty("java.version");
    String jdkDistribution = System.getProperty("java.vendor");

    dataObjectNode.put(START_TIME, startTime);
    dataObjectNode.put(KAFKA_VERSION, AppInfoParser.getVersion());
    dataObjectNode.put(JDK_VERSION, jdkVersion);
    dataObjectNode.put(JDK_DISTRIBUTION, jdkDistribution);
    addUserConnectorPropertiesToDataNode(userProvidedConfig, dataObjectNode);

    send(SnowflakeTelemetryService.TelemetryType.KAFKA_START, dataObjectNode);
  }

  /**
   * Event of connector stop
   *
   * @param startTime start timestamp
   */
  public void reportKafkaConnectStop(final long startTime) {
    ObjectNode msg = getObjectNode();

    msg.put(START_TIME, startTime);
    msg.put(END_TIME, System.currentTimeMillis());

    send(SnowflakeTelemetryService.TelemetryType.KAFKA_STOP, msg);
  }

  /**
   * Event of a fatal error in the connector
   *
   * @param errorDetail error message
   */
  public void reportKafkaConnectFatalError(final String errorDetail) {
    ObjectNode msg = getObjectNode();

    msg.put(TIME, System.currentTimeMillis());
    msg.put(ERROR_NUMBER, errorDetail);

    send(SnowflakeTelemetryService.TelemetryType.KAFKA_FATAL_ERROR, msg);
  }

  /**
   * report connector's partition usage.
   *
   * @param partitionStatus SnowflakePipeStatus object
   * @param isClosing is the underlying pipe/channel closing
   */
  public void reportKafkaPartitionUsage(
      final SnowflakeTelemetryBasicInfo partitionStatus, boolean isClosing) {
    ObjectNode msg = getObjectNode();

    partitionStatus.dumpTo(msg);
    msg.put(
        partitionStatus.telemetryType == TelemetryType.KAFKA_PIPE_USAGE
            ? IS_PIPE_CLOSING
            : IS_CHANNEL_CLOSING,
        isClosing);

    send(partitionStatus.telemetryType, msg);
  }

  /**
   * Get default object Node which will be part of every telemetry being sent to snowflake. Based on
   * the underlying implementation, node fields might change.
   *
   * @return ObjectNode in Json Format
   */
  public abstract ObjectNode getObjectNode();

  /**
   * report connector partition start
   *
   * @param partitionCreation SnowflakeTelemetryBasicInfo object
   */
  public void reportKafkaPartitionStart(final SnowflakeTelemetryBasicInfo partitionCreation) {
    ObjectNode msg = getObjectNode();

    partitionCreation.dumpTo(msg);

    send(partitionCreation.telemetryType, msg);
  }

  /**
   * This is the minimum JsonNode which will be present in each telemetry Payload. Format:
   *
   * <pre>
   * {
   *  "app_name": "<connector_app_name>",
   *  "task_id": 1,
   *  "snowflake.ingestion.method": "<Enum Ordinal>" for {@link IngestionMethodConfig}
   * }
   * </pre>
   *
   * @return An ObjectNode which is by default always created with certain defined properties in it.
   */
  protected ObjectNode getDefaultObjectNode(IngestionMethodConfig ingestionMethodConfig) {
    ObjectNode msg = MAPPER.createObjectNode();
    msg.put(APP_NAME, getAppName());
    msg.put(TASK_ID, getTaskID());
    msg.put(SnowflakeSinkConnectorConfig.INGESTION_METHOD_OPT, ingestionMethodConfig.ordinal());
    return msg;
  }

  /**
   * JsonNode data is wrapped into another ObjectNode which looks like this:
   *
   * <pre>
   *   {
   *   "data": {
   *     "app_name": "<app_name>",
   *     "task_id": "-1"
   *   },
   *   "source": "kafka_connector",
   *   "type": "kafka_start/<One of TelemetryType Enums>",
   *   "version": "snowflake_kc_version"
   * }
   *
   * </pre>
   *
   * @param type type of Data
   * @param data JsonData to wrap in a json field called data
   */
  protected void send(SnowflakeTelemetryService.TelemetryType type, JsonNode data) {
    ObjectNode msg = MAPPER.createObjectNode();
    msg.put(SOURCE, KAFKA_CONNECTOR);
    msg.put(TYPE, type.toString());
    msg.set(DATA, data);
    msg.put(VERSION, Utils.VERSION); // version number
    try {
      telemetry.addLogToBatch(TelemetryUtil.buildJobData(msg));
      LOGGER.debug("sending telemetry data: {} of type:{}", data.toString(), type.toString());
      telemetry.sendBatchAsync();
    } catch (Exception e) {
      LOGGER.error("Failed to send telemetry data: {}, Error: {}", data.toString(), e.getMessage());
    }
  }

  private String getAppName() {
    if (name == null || name.isEmpty()) {
      LOGGER.warn("appName in telemetry service is empty");
      return "empty_appName";
    }
    return name;
  }

  private String getTaskID() {
    if (taskID == null || taskID.isEmpty()) {
      LOGGER.warn("taskID in telemetry service is empty");
      return "empty_taskID";
    }
    return taskID;
  }

  /**
   * Adds specific user provided connector properties to ObjectNode
   *
   * @param userProvidedConfig user provided key value pairs in a Map
   * @param dataObjectNode Object node in which specific properties to add
   */
  protected void addUserConnectorPropertiesToDataNode(
      final Map<String, String> userProvidedConfig, ObjectNode dataObjectNode) {
    // maxTasks value isn't visible if the user leaves it at default. So, null means not set
    dataObjectNode.put(MAX_TASKS, userProvidedConfig.get("tasks.max"));

    dataObjectNode.put(BUFFER_SIZE_BYTES, userProvidedConfig.get(BUFFER_SIZE_BYTES));
    dataObjectNode.put(BUFFER_COUNT_RECORDS, userProvidedConfig.get(BUFFER_COUNT_RECORDS));
    dataObjectNode.put(BUFFER_FLUSH_TIME_SEC, userProvidedConfig.get(BUFFER_FLUSH_TIME_SEC));

    // Set default to Snowpipe if not provided.
    dataObjectNode.put(
        INGESTION_METHOD_OPT,
        userProvidedConfig.getOrDefault(INGESTION_METHOD_OPT, INGESTION_METHOD_DEFAULT_SNOWPIPE));

    // Key and value converters to gauge if Snowflake Native converters are used.
    dataObjectNode.put(
        KEY_CONVERTER_CONFIG_FIELD, userProvidedConfig.get(KEY_CONVERTER_CONFIG_FIELD));
    dataObjectNode.put(
        VALUE_CONVERTER_CONFIG_FIELD, userProvidedConfig.get(VALUE_CONVERTER_CONFIG_FIELD));

    // Record whether schematization is used
    dataObjectNode.put(
        ENABLE_SCHEMATIZATION_CONFIG,
        userProvidedConfig.getOrDefault(
            ENABLE_SCHEMATIZATION_CONFIG, ENABLE_SCHEMATIZATION_DEFAULT));

    dataObjectNode.put(
        SNOWPIPE_STREAMING_V2_ENABLED,
        userProvidedConfig.getOrDefault(
            SNOWPIPE_STREAMING_V2_ENABLED,
            String.valueOf(SNOWPIPE_STREAMING_V2_ENABLED_DEFAULT_VALUE)));

<<<<<<< HEAD
=======
    dataObjectNode.put(
        ICEBERG_ENABLED,
        userProvidedConfig.getOrDefault(
            ICEBERG_ENABLED, String.valueOf(ICEBERG_ENABLED_DEFAULT_VALUE)));

>>>>>>> a34681e5
    // Record whether streaming client optimization is enabled
    dataObjectNode.put(
        ENABLE_STREAMING_CLIENT_OPTIMIZATION_CONFIG,
        userProvidedConfig.getOrDefault(
            ENABLE_STREAMING_CLIENT_OPTIMIZATION_CONFIG,
            ENABLE_STREAMING_CLIENT_OPTIMIZATION_DEFAULT + ""));
    if (userProvidedConfig.containsKey(ENABLE_CHANNEL_OFFSET_TOKEN_MIGRATION_CONFIG)) {
      dataObjectNode.put(
          ENABLE_CHANNEL_OFFSET_TOKEN_MIGRATION_CONFIG,
          userProvidedConfig.get(ENABLE_CHANNEL_OFFSET_TOKEN_MIGRATION_CONFIG));
    }
    // These are Optional, so we add only if it's provided in user config
    if (userProvidedConfig.containsKey(SNOWPIPE_STREAMING_MAX_CLIENT_LAG)) {
      dataObjectNode.put(
          SNOWPIPE_STREAMING_MAX_CLIENT_LAG,
          userProvidedConfig.get(SNOWPIPE_STREAMING_MAX_CLIENT_LAG));
    }
    if (userProvidedConfig.containsKey(SNOWPIPE_STREAMING_CLIENT_PROVIDER_OVERRIDE_MAP)) {
      dataObjectNode.put(
          SNOWPIPE_STREAMING_CLIENT_PROVIDER_OVERRIDE_MAP,
          userProvidedConfig.get(SNOWPIPE_STREAMING_CLIENT_PROVIDER_OVERRIDE_MAP));
    }
  }

  public enum TelemetryType {
    KAFKA_START("kafka_start"),
    KAFKA_STOP("kafka_stop"),
    KAFKA_FATAL_ERROR("kafka_fatal_error"),
    KAFKA_PIPE_USAGE("kafka_pipe_usage"),
    KAFKA_PIPE_START("kafka_pipe_start"),
    KAFKA_CHANNEL_USAGE("kafka_channel_usage"),
    KAFKA_CHANNEL_START("kafka_channel_start");

    private final String name;

    TelemetryType(String name) {
      this.name = name;
    }

    @Override
    public String toString() {
      return this.name;
    }
  }
}<|MERGE_RESOLUTION|>--- conflicted
+++ resolved
@@ -269,14 +269,11 @@
             SNOWPIPE_STREAMING_V2_ENABLED,
             String.valueOf(SNOWPIPE_STREAMING_V2_ENABLED_DEFAULT_VALUE)));
 
-<<<<<<< HEAD
-=======
     dataObjectNode.put(
         ICEBERG_ENABLED,
         userProvidedConfig.getOrDefault(
             ICEBERG_ENABLED, String.valueOf(ICEBERG_ENABLED_DEFAULT_VALUE)));
 
->>>>>>> a34681e5
     // Record whether streaming client optimization is enabled
     dataObjectNode.put(
         ENABLE_STREAMING_CLIENT_OPTIMIZATION_CONFIG,
