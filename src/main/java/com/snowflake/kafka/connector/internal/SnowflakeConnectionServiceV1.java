--- conflicted
+++ resolved
@@ -155,7 +155,6 @@
       throw SnowflakeErrors.ERROR_2007.getException(e);
     }
 
-<<<<<<< HEAD
     if (autoSchematization) {
       // Enable schema evolution by default if the table is created by the connector
       String enableSchemaEvolutionQuery =
@@ -166,22 +165,9 @@
         stmt.executeQuery();
       } catch (SQLException e) {
         // Skip the error given that schema evolution is still under PrPr
-        LOG_WARN_MSG(
+        LOGGER.warn(
             "Enable schema evolution failed on table: {}, message: {}", tableName, e.getMessage());
       }
-=======
-    // Enable schema evolution by default if the table is created by the connector
-    String enableSchemaEvolutionQuery =
-        "alter table identifier(?) set ENABLE_SCHEMA_EVOLUTION = true";
-    try {
-      PreparedStatement stmt = conn.prepareStatement(enableSchemaEvolutionQuery);
-      stmt.setString(1, tableName);
-      stmt.executeQuery();
-    } catch (SQLException e) {
-      // Skip the error given that schema evolution is still under PrPr
-      LOGGER.warn(
-          "Enable schema evolution failed on table: {}, message: {}", tableName, e.getMessage());
->>>>>>> f8da3c59
     }
 
     LOGGER.info("Created table {} with only RECORD_METADATA column", tableName);
