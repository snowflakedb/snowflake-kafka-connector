--- conflicted
+++ resolved
@@ -229,11 +229,11 @@
                 ERRORS_LOG_ENABLE_CONFIG, inputConfig.get(ERRORS_LOG_ENABLE_CONFIG));
           }
 
-<<<<<<< HEAD
           if (inputConfig.containsKey(DEBUG_LOG_ENABLE_CONFIG)) {
-            BOOLEAN_VALIDATOR.ensureValid(
-                    DEBUG_LOG_ENABLE_CONFIG, inputConfig.get(DEBUG_LOG_ENABLE_CONFIG));
-=======
+              BOOLEAN_VALIDATOR.ensureValid(
+                      DEBUG_LOG_ENABLE_CONFIG, inputConfig.get(DEBUG_LOG_ENABLE_CONFIG));
+          }
+
           if (inputConfig.containsKey(SNOWPIPE_STREAMING_MAX_CLIENT_LAG)) {
             try {
               Long.parseLong(inputConfig.get(SNOWPIPE_STREAMING_MAX_CLIENT_LAG));
@@ -245,7 +245,6 @@
                           + " was: {}",
                       inputConfig.get(SNOWPIPE_STREAMING_MAX_CLIENT_LAG)));
             }
->>>>>>> 2e71470c
           }
 
           // Valid schematization for Snowpipe Streaming
