package com.snowflake.kafka.connector.internal.streaming;

import static com.snowflake.kafka.connector.SnowflakeSinkConnectorConfig.BOOLEAN_VALIDATOR;
import static com.snowflake.kafka.connector.SnowflakeSinkConnectorConfig.CUSTOM_SNOWFLAKE_CONVERTERS;
import static com.snowflake.kafka.connector.SnowflakeSinkConnectorConfig.ERRORS_DEAD_LETTER_QUEUE_TOPIC_NAME_CONFIG;
import static com.snowflake.kafka.connector.SnowflakeSinkConnectorConfig.ERRORS_LOG_ENABLE_CONFIG;
import static com.snowflake.kafka.connector.SnowflakeSinkConnectorConfig.ERRORS_TOLERANCE_CONFIG;
import static com.snowflake.kafka.connector.SnowflakeSinkConnectorConfig.ErrorTolerance;
import static com.snowflake.kafka.connector.SnowflakeSinkConnectorConfig.INGESTION_METHOD_OPT;
import static com.snowflake.kafka.connector.SnowflakeSinkConnectorConfig.KEY_CONVERTER_CONFIG_FIELD;
import static com.snowflake.kafka.connector.SnowflakeSinkConnectorConfig.VALUE_CONVERTER_CONFIG_FIELD;

import com.google.common.base.Strings;
import com.google.common.collect.ImmutableMap;
import com.google.common.collect.Iterables;
import com.snowflake.kafka.connector.SnowflakeSinkConnectorConfig;
import com.snowflake.kafka.connector.Utils;
import com.snowflake.kafka.connector.internal.BufferThreshold;
import java.time.Duration;
import java.util.HashMap;
import java.util.Map;
import java.util.Set;
import net.snowflake.ingest.utils.Constants;
import org.apache.kafka.common.config.ConfigException;
import org.apache.kafka.common.record.DefaultRecord;
import org.slf4j.Logger;
import org.slf4j.LoggerFactory;

/* Utility class/Helper methods for streaming related ingestion. */
public class StreamingUtils {
  private static final Logger LOGGER = LoggerFactory.getLogger(StreamingUtils.class);

  // Streaming Ingest API related fields

  protected static final Duration DURATION_BETWEEN_GET_OFFSET_TOKEN_RETRY = Duration.ofSeconds(1);

  protected static final int MAX_GET_OFFSET_TOKEN_RETRIES = 3;

  // Buffer related defaults and minimum set at connector level by clients/customers.
  public static final long STREAMING_BUFFER_FLUSH_TIME_MINIMUM_SEC =
      Duration.ofSeconds(1).getSeconds();

  public static final long STREAMING_BUFFER_FLUSH_TIME_DEFAULT_SEC =
      Duration.ofSeconds(10).getSeconds();

  protected static final long STREAMING_BUFFER_COUNT_RECORDS_DEFAULT = 10_000L;

  /**
   * Keeping this default as ~ 20MB.
   *
   * <p>Logic behind this optimium value is we will do gzip compression and json to UTF conversion
   * which will account to almost 95% compression.
   *
   * <p>1 MB is an ideal size for streaming ingestion so 95% if 20MB = 1MB
   */
  protected static final long STREAMING_BUFFER_BYTES_DEFAULT = 20_000_000;

  private static final Set<String> DISALLOWED_CONVERTERS_STREAMING = CUSTOM_SNOWFLAKE_CONVERTERS;
  private static final String STRING_CONVERTER_KEYWORD = "StringConverter";
  private static final String BYTE_ARRAY_CONVERTER_KEYWORD = "ByteArrayConverter";

  // excluding key, value and headers: 5 bytes length + 10 bytes timestamp + 5 bytes offset + 1
  // byte attributes. (This is not for record metadata, this is before we transform to snowflake
  // understood JSON)
  // This is overhead size for calculating while buffering Kafka records.
  public static final int MAX_RECORD_OVERHEAD_BYTES = DefaultRecord.MAX_RECORD_OVERHEAD;

  /* Maps streaming client's property keys to what we got from snowflake KC config file. */
  public static Map<String, String> convertConfigForStreamingClient(
      Map<String, String> connectorConfig) {
    Map<String, String> streamingPropertiesMap = new HashMap<>();
    connectorConfig.computeIfPresent(
        Utils.SF_URL,
        (key, value) -> {
          streamingPropertiesMap.put(Constants.ACCOUNT_URL, value);
          return value;
        });

    connectorConfig.computeIfPresent(
        Utils.SF_ROLE,
        (key, value) -> {
          streamingPropertiesMap.put(Constants.ROLE, value);
          return value;
        });

    connectorConfig.computeIfPresent(
        Utils.SF_USER,
        (key, value) -> {
          streamingPropertiesMap.put(Constants.USER, value);
          return value;
        });

    connectorConfig.computeIfPresent(
        Utils.SF_PRIVATE_KEY,
        (key, value) -> {
          streamingPropertiesMap.put(Constants.PRIVATE_KEY, value);
          return value;
        });

    connectorConfig.computeIfPresent(
        Utils.PRIVATE_KEY_PASSPHRASE,
        (key, value) -> {
          if (!value.isEmpty()) {
            streamingPropertiesMap.put(Constants.PRIVATE_KEY_PASSPHRASE, value);
          }
          return value;
        });
    return streamingPropertiesMap;
  }

  /* Returns true if sf connector config has error.tolerance = ALL */
  public static boolean tolerateErrors(Map<String, String> sfConnectorConfig) {
    String errorsTolerance =
        sfConnectorConfig.getOrDefault(ERRORS_TOLERANCE_CONFIG, ErrorTolerance.NONE.toString());

    return ErrorTolerance.valueOf(errorsTolerance.toUpperCase()).equals(ErrorTolerance.ALL);
  }

  /* Returns true if connector config has errors.log.enable = true */
  public static boolean logErrors(Map<String, String> sfConnectorConfig) {
    return Boolean.parseBoolean(sfConnectorConfig.getOrDefault(ERRORS_LOG_ENABLE_CONFIG, "false"));
  }

  /* Returns dlq topic name if connector config has errors.deadletterqueue.topic.name set */
  public static String getDlqTopicName(Map<String, String> sfConnectorConfig) {
    return sfConnectorConfig.getOrDefault(ERRORS_DEAD_LETTER_QUEUE_TOPIC_NAME_CONFIG, "");
  }

  /**
   * Validate Streaming snowpipe related config provided by config(customer's config)
   *
   * @param inputConfig given in connector json file
   * @return map of invalid parameters
   */
  public static ImmutableMap<String, String> validateStreamingSnowpipeConfig(
      final Map<String, String> inputConfig) {
    Map<String, String> invalidParams = new HashMap<>();

    // For snowpipe_streaming, role should be non empty
    if (inputConfig.containsKey(INGESTION_METHOD_OPT)) {
      try {
        // This throws an exception if config value is invalid.
        IngestionMethodConfig.VALIDATOR.ensureValid(
            INGESTION_METHOD_OPT, inputConfig.get(INGESTION_METHOD_OPT));
        if (inputConfig
            .get(INGESTION_METHOD_OPT)
            .equalsIgnoreCase(IngestionMethodConfig.SNOWPIPE_STREAMING.toString())) {

          // check if buffer thresholds are within permissible range
          invalidParams.putAll(
              BufferThreshold.validateBufferThreshold(
                  inputConfig, IngestionMethodConfig.SNOWPIPE_STREAMING));

          invalidParams.putAll(validateConfigConverters(KEY_CONVERTER_CONFIG_FIELD, inputConfig));
          invalidParams.putAll(validateConfigConverters(VALUE_CONVERTER_CONFIG_FIELD, inputConfig));

          // Validate if snowflake role is present
          if (!inputConfig.containsKey(Utils.SF_ROLE)
              || Strings.isNullOrEmpty(inputConfig.get(Utils.SF_ROLE))) {
            invalidParams.put(
                Utils.SF_ROLE,
                Utils.formatString(
                    "Config:{} should be present if ingestionMethod is:{}",
                    Utils.SF_ROLE,
                    inputConfig.get(INGESTION_METHOD_OPT)));
          }
<<<<<<< HEAD
=======
          // setting delivery guarantee to EOS.
          // It is fine for customer to not set this value if Streaming SNOWPIPE is used.
          SnowflakeSinkConnectorConfig.IngestionDeliveryGuarantee deliveryGuarantee =
              SnowflakeSinkConnectorConfig.IngestionDeliveryGuarantee.of(
                  inputConfig.getOrDefault(
                      DELIVERY_GUARANTEE,
                      SnowflakeSinkConnectorConfig.IngestionDeliveryGuarantee.EXACTLY_ONCE.name()));

          if (deliveryGuarantee.equals(
              SnowflakeSinkConnectorConfig.IngestionDeliveryGuarantee.AT_LEAST_ONCE)) {
            invalidParams.put(
                SnowflakeSinkConnectorConfig.IngestionDeliveryGuarantee.AT_LEAST_ONCE.toString(),
                Utils.formatString(
                    "Config:{} should be:{} if ingestion method is:{}",
                    DELIVERY_GUARANTEE,
                    SnowflakeSinkConnectorConfig.IngestionDeliveryGuarantee.EXACTLY_ONCE.toString(),
                    IngestionMethodConfig.SNOWPIPE_STREAMING.toString()));
          }
>>>>>>> 1d12734d

          /**
           * Only checking in streaming since we are utilizing the values before we send it to
           * DLQ/output to log file
           */
          if (inputConfig.containsKey(ERRORS_TOLERANCE_CONFIG)) {
            SnowflakeSinkConnectorConfig.ErrorTolerance.VALIDATOR.ensureValid(
                ERRORS_TOLERANCE_CONFIG, inputConfig.get(ERRORS_TOLERANCE_CONFIG));
          }
          if (inputConfig.containsKey(ERRORS_LOG_ENABLE_CONFIG)) {
            BOOLEAN_VALIDATOR.ensureValid(
                ERRORS_LOG_ENABLE_CONFIG, inputConfig.get(ERRORS_LOG_ENABLE_CONFIG));
          }

          // Valid schematization for Snowpipe Streaming
          invalidParams.putAll(validateSchematizationConfig(inputConfig));
        }
      } catch (ConfigException exception) {
        invalidParams.put(
            INGESTION_METHOD_OPT,
            Utils.formatString(
                "Kafka config:{} error:{}", INGESTION_METHOD_OPT, exception.getMessage()));
      }
    }

    return ImmutableMap.copyOf(invalidParams);
  }

  /**
   * Validates if key and value converters are allowed values if {@link
   * IngestionMethodConfig#SNOWPIPE_STREAMING} is used.
   *
   * <p>Map if invalid parameters
   */
  private static Map<String, String> validateConfigConverters(
      final String inputConfigConverterField, Map<String, String> inputConfig) {
    Map<String, String> invalidParams = new HashMap<>();

    if (inputConfig.containsKey(inputConfigConverterField)
        && DISALLOWED_CONVERTERS_STREAMING.contains(inputConfig.get(inputConfigConverterField))) {
      invalidParams.put(
          inputConfigConverterField,
          Utils.formatString(
              "Config:{} has provided value:{}. If ingestionMethod is:{}, Snowflake Custom"
                  + " Converters are not allowed. \n"
                  + "Invalid Converters:{}",
              inputConfigConverterField,
              inputConfig.get(inputConfigConverterField),
              IngestionMethodConfig.SNOWPIPE_STREAMING,
              Iterables.toString(DISALLOWED_CONVERTERS_STREAMING)));
    }

    return invalidParams;
  }

  /**
   * Validates if the configs are allowed values when schematization is enabled.
   *
   * <p>return a map of invalid params
   */
  private static Map<String, String> validateSchematizationConfig(Map<String, String> inputConfig) {
    Map<String, String> invalidParams = new HashMap<>();

    if (inputConfig.containsKey(SnowflakeSinkConnectorConfig.ENABLE_SCHEMATIZATION_CONFIG)) {
      BOOLEAN_VALIDATOR.ensureValid(
          SnowflakeSinkConnectorConfig.ENABLE_SCHEMATIZATION_CONFIG,
          inputConfig.get(SnowflakeSinkConnectorConfig.ENABLE_SCHEMATIZATION_CONFIG));

      if (Boolean.parseBoolean(
              inputConfig.get(SnowflakeSinkConnectorConfig.ENABLE_SCHEMATIZATION_CONFIG))
          && inputConfig.get(VALUE_CONVERTER_CONFIG_FIELD) != null
          && (inputConfig.get(VALUE_CONVERTER_CONFIG_FIELD).contains(STRING_CONVERTER_KEYWORD)
              || inputConfig
                  .get(VALUE_CONVERTER_CONFIG_FIELD)
                  .contains(BYTE_ARRAY_CONVERTER_KEYWORD))) {
        invalidParams.put(
            inputConfig.get(VALUE_CONVERTER_CONFIG_FIELD),
            Utils.formatString(
                "The value converter:{} is not supported with schematization.",
                inputConfig.get(VALUE_CONVERTER_CONFIG_FIELD)));
      }
    }

    return invalidParams;
  }
}<|MERGE_RESOLUTION|>--- conflicted
+++ resolved
@@ -164,27 +164,6 @@
                     Utils.SF_ROLE,
                     inputConfig.get(INGESTION_METHOD_OPT)));
           }
-<<<<<<< HEAD
-=======
-          // setting delivery guarantee to EOS.
-          // It is fine for customer to not set this value if Streaming SNOWPIPE is used.
-          SnowflakeSinkConnectorConfig.IngestionDeliveryGuarantee deliveryGuarantee =
-              SnowflakeSinkConnectorConfig.IngestionDeliveryGuarantee.of(
-                  inputConfig.getOrDefault(
-                      DELIVERY_GUARANTEE,
-                      SnowflakeSinkConnectorConfig.IngestionDeliveryGuarantee.EXACTLY_ONCE.name()));
-
-          if (deliveryGuarantee.equals(
-              SnowflakeSinkConnectorConfig.IngestionDeliveryGuarantee.AT_LEAST_ONCE)) {
-            invalidParams.put(
-                SnowflakeSinkConnectorConfig.IngestionDeliveryGuarantee.AT_LEAST_ONCE.toString(),
-                Utils.formatString(
-                    "Config:{} should be:{} if ingestion method is:{}",
-                    DELIVERY_GUARANTEE,
-                    SnowflakeSinkConnectorConfig.IngestionDeliveryGuarantee.EXACTLY_ONCE.toString(),
-                    IngestionMethodConfig.SNOWPIPE_STREAMING.toString()));
-          }
->>>>>>> 1d12734d
 
           /**
            * Only checking in streaming since we are utilizing the values before we send it to
