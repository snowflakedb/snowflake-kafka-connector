--- conflicted
+++ resolved
@@ -282,11 +282,7 @@
    *
    * @param tableName table name
    */
-<<<<<<< HEAD
-  void createTableWithOnlyMetadataColumn(String tableName);
-=======
   void createTableWithOnlyMetadataColumn(String tableName, boolean autoSchematization);
->>>>>>> bc002251
 
   /**
    * Migrate Streaming Channel offsetToken from a source Channel to a destination channel.
