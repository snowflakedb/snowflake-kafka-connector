/*
 * Copyright (c) 2022 Snowflake Computing Inc. All rights reserved.
 */

package com.snowflake.kafka.connector.internal.streaming;

import static org.apache.kafka.connect.data.Schema.Type.ARRAY;
import static org.apache.kafka.connect.data.Schema.Type.BOOLEAN;
import static org.apache.kafka.connect.data.Schema.Type.BYTES;
import static org.apache.kafka.connect.data.Schema.Type.FLOAT32;
import static org.apache.kafka.connect.data.Schema.Type.FLOAT64;
import static org.apache.kafka.connect.data.Schema.Type.INT16;
import static org.apache.kafka.connect.data.Schema.Type.INT32;
import static org.apache.kafka.connect.data.Schema.Type.INT64;
import static org.apache.kafka.connect.data.Schema.Type.STRING;
import static org.apache.kafka.connect.data.Schema.Type.STRUCT;

import com.snowflake.kafka.connector.Utils;
import com.snowflake.kafka.connector.internal.SnowflakeConnectionService;
import com.snowflake.kafka.connector.internal.SnowflakeErrors;
import com.snowflake.kafka.connector.internal.SnowflakeKafkaConnectorException;
import com.snowflake.kafka.connector.records.RecordService;
import java.util.HashMap;
import java.util.HashSet;
import java.util.Iterator;
import java.util.List;
import java.util.Map;
import java.util.Set;
import javax.annotation.Nonnull;

import net.snowflake.client.jdbc.internal.fasterxml.jackson.core.JsonProcessingException;
import net.snowflake.client.jdbc.internal.fasterxml.jackson.databind.JsonNode;
<<<<<<< HEAD
import net.snowflake.client.jdbc.internal.fasterxml.jackson.databind.ObjectMapper;
=======
import org.apache.kafka.connect.data.Date;
import org.apache.kafka.connect.data.Decimal;
>>>>>>> 2e71470c
import org.apache.kafka.connect.data.Field;
import org.apache.kafka.connect.data.Schema;
import org.apache.kafka.connect.data.Schema.Type;
import org.apache.kafka.connect.data.Time;
import org.apache.kafka.connect.data.Timestamp;
import org.apache.kafka.connect.sink.SinkRecord;
import org.slf4j.Logger;
import org.slf4j.LoggerFactory;

/** This is a class containing the helper functions related to schematization */
public class SchematizationUtils {

  private static final Logger LOGGER = LoggerFactory.getLogger(SchematizationUtils.class);

  /**
   * Transform the objectName to uppercase unless it is enclosed in double quotes
   *
   * <p>In that case, drop the quotes and leave it as it is.
   *
   * @param objectName name of the snowflake object, could be tableName, columnName, roleName, etc.
   * @return Transformed objectName
   */
  public static String formatName(String objectName) {
    return (objectName.charAt(0) == '"' && objectName.charAt(objectName.length() - 1) == '"')
        ? objectName.substring(1, objectName.length() - 1)
        : objectName.toUpperCase();
  }

  /**
   * Execute a ALTER TABLE command if there is any extra column that needs to be added, or any
   * column nullability that needs to be updated, used by schema evolution
   *
   * @param conn connection to the Snowflake
   * @param tableName table name
   * @param nonNullableColumns a list of columns that needs to update the nullability
   * @param extraColNames a list of columns that needs to be updated
   * @param record the sink record that contains the schema and actual data
   */
  public static boolean evolveSchemaIfNeeded(
      @Nonnull SnowflakeConnectionService conn,
      String tableName,
      List<String> nonNullableColumns,
      List<String> extraColNames,
      SinkRecord record) {
    boolean changesApplied = false;
    // Update nullability if needed, ignore any exceptions since other task might be succeeded
    if (nonNullableColumns != null) {
      try {
        conn.alterNonNullableColumns(tableName, nonNullableColumns);
        changesApplied = true;
      } catch (SnowflakeKafkaConnectorException e) {
        LOGGER.warn(
            String.format(
                "Failure altering table to update nullability: %s, this could happen when multiple"
                    + " partitions try to alter the table at the same time and the warning could be"
                    + " ignored",
                tableName),
            e);
      }
    }

    // Add columns if needed, ignore any exceptions since other task might be succeeded
    if (extraColNames != null) {
//        TODO
//        Really we only want to ignoreSchema when we're dealing with nested Protobuf schemas, but as thats our only use case
//        right now, and working out if we're dealing with a nested protobuf schema is quite difficult, i'm gonna do this for now

      Map<String, String> extraColumnsToType = getColumnTypes(record, extraColNames, true);
      LOGGER.info("CAFLOG3 ||| {} ||| {} ||| {}", extraColumnsToType, record, extraColNames);
      try {
        if (extraColumnsToType.size() > 0) {
          conn.appendColumnsToTable(tableName, extraColumnsToType);
          changesApplied = true;
        }
      } catch (SnowflakeKafkaConnectorException e) {
        LOGGER.warn(
            String.format(
                "Failure altering table to add column: %s, this could happen when multiple"
                    + " partitions try to alter the table at the same time and the warning could be"
                    + " ignored",
                tableName),
            e);
      }
    }
    return changesApplied;
  }

  /**
   * With the list of columns, collect their data types from either the schema or the data itself
   *
   * @param record the sink record that contains the schema and actual data
   * @param columnNames the names of the extra columns
   * @return a Map object where the key is column name and value is Snowflake data type
   */
//  TODO: CDP-2873
  static Map<String, String> getColumnTypes(SinkRecord record, List<String> columnNames) {
    if (columnNames == null) {
      return new HashMap<>();
    }
    Map<String, String> schemaMap = getSchemaMapFromRecord(record);
    JsonNode recordNode = RecordService.convertToJson(record.valueSchema(), record.value(), true);
    Set<String> columnNamesSet = new HashSet<>(columnNames);

    return parseColumnTypes(recordNode, columnNamesSet, schemaMap);
  }

  static Map<String, String> getColumnTypes(SinkRecord record, List<String> columnNames, boolean ignoreSchema) {
    if (columnNames == null) {
      return new HashMap<>();
    }

    Map<String, String> schemaMap = (ignoreSchema ? new HashMap<>() : getSchemaMapFromRecord(record));
    JsonNode recordNode = RecordService.convertToJson((ignoreSchema ? null : record.valueSchema()), record.value());
    Set<String> columnNamesSet = new HashSet<>(columnNames);
    LOGGER.info("changes deployed - " + schemaMap + "::::" + ignoreSchema + "::::" + recordNode);

    return parseColumnTypes(recordNode, columnNamesSet, schemaMap);
  }

  private static Map<String, String> parseColumnTypes(JsonNode recordNode, Set<String> columnNamesSet, Map<String, String> schemaMap) {
    Map<String, String> columnToType = new HashMap<>();
    Iterator<Map.Entry<String, JsonNode>> fields = recordNode.fields();
    while (fields.hasNext()) {
      Map.Entry<String, JsonNode> field = fields.next();
      String colName = Utils.quoteNameIfNeeded(field.getKey());
      if (columnNamesSet.contains(field.getKey())) {
        String type;
        if (schemaMap.isEmpty()) {
          // No schema associated with the record, we will try to infer it based on the data
          type = inferDataTypeFromJsonObject(field.getValue());
        } else {
          // Get from the schema
          type = schemaMap.get(field.getKey());
          if (type == null) {
            // only when the type of the value is unrecognizable for JAVA
            throw SnowflakeErrors.ERROR_5022.getException(
                    "column: " + field.getKey() + " schemaMap: " + schemaMap);
          }
        }
        columnToType.put(colName, type);
      }
    }
    return columnToType;
  }

  /**
   * Given a SinkRecord, get the schema information from it
   *
   * @param record the sink record that contains the schema and actual data
   * @return a Map object where the key is column name and value is Snowflake data type
   */
  private static Map<String, String> getSchemaMapFromRecord(SinkRecord record) {
    Map<String, String> schemaMap = new HashMap<>();
    Schema schema = record.valueSchema();
    if (schema != null && schema.fields() != null) {
      for (Field field : schema.fields()) {
        String snowflakeType = convertToSnowflakeType(field.schema().type(), field.schema().name());
        LOGGER.info(
            "Got the snowflake data type for field:{}, schemaName:{}, kafkaType:{},"
                + " snowflakeType:{}",
            field.name(),
            field.schema().name(),
            field.schema().type(),
            snowflakeType);
        schemaMap.put(field.name(), snowflakeType);
      }
    }
    return schemaMap;
  }

  /** Try to infer the data type from the data */
  private static String inferDataTypeFromJsonObject(JsonNode value) {
    Type schemaType = convertJsonNodeTypeToKafkaType(value);
<<<<<<< HEAD
//    if (schemaType == null) {
//      // only when the type of the value is unrecognizable for JAVA
//      throw SnowflakeErrors.ERROR_5021.getException("class: " + value.getClass());
//    }
    return schemaType != null ? convertToSnowflakeType(schemaType) : null;
=======
    if (schemaType == null) {
      // only when the type of the value is unrecognizable for JAVA
      throw SnowflakeErrors.ERROR_5021.getException("class: " + value.getClass());
    }
    // Passing null to schemaName when there is no schema information
    return convertToSnowflakeType(schemaType, null);
>>>>>>> 2e71470c
  }

  /** Convert a json node type to kafka data type */
  private static Type convertJsonNodeTypeToKafkaType(JsonNode value) {
    if (value == null || value.isNull()) {
      return STRING;
    } else if (value.isNumber()) {
      if (value.isShort()) {
        return INT16;
      } else if (value.isInt()) {
        return INT32;
      } else if (value.isFloat()) {
        return FLOAT32;
      } else if (value.isDouble()) {
        return FLOAT64;
      }
      return INT64;
    } else if (value.isTextual()) {
      try {
        if (new ObjectMapper().readTree(value.textValue()).isObject() ) {
          return STRUCT;
        } else {
          return STRING;
        }
      } catch(JsonProcessingException ignored) {}
      return STRING;
    } else if (value.isBoolean()) {
      return BOOLEAN;
    } else if (value.isBinary()) {
      return BYTES;
    } else if (value.isArray()) {
      return ARRAY;
    } else if (value.isObject()) {
      return STRUCT;
    } else {
      return null;
    }
  }

  /** Convert the kafka data type to Snowflake data type */
  private static String convertToSnowflakeType(Type kafkaType, String schemaName) {
    switch (kafkaType) {
      case INT8:
        return "BYTEINT";
      case INT16:
        return "SMALLINT";
      case INT32:
        if (Date.LOGICAL_NAME.equals(schemaName)) {
          return "DATE";
        } else if (Time.LOGICAL_NAME.equals(schemaName)) {
          return "TIME(6)";
        } else {
          return "INT";
        }
      case INT64:
        if (Timestamp.LOGICAL_NAME.equals(schemaName)) {
          return "TIMESTAMP(6)";
        } else {
          return "BIGINT";
        }
      case FLOAT32:
        return "FLOAT";
      case FLOAT64:
        return "DOUBLE";
      case BOOLEAN:
        return "BOOLEAN";
      case STRING:
        return "VARCHAR";
      case BYTES:
        if (Decimal.LOGICAL_NAME.equals(schemaName)) {
          return "VARCHAR";
        } else {
          return "BINARY";
        }
      case ARRAY:
        return "ARRAY";
      default:
        // MAP and STRUCT will go here
        LOGGER.debug(
            "The corresponding kafka type is {}, so infer to VARIANT type", kafkaType.getName());
        return "VARIANT";
    }
  }
}<|MERGE_RESOLUTION|>--- conflicted
+++ resolved
@@ -30,12 +30,9 @@
 
 import net.snowflake.client.jdbc.internal.fasterxml.jackson.core.JsonProcessingException;
 import net.snowflake.client.jdbc.internal.fasterxml.jackson.databind.JsonNode;
-<<<<<<< HEAD
 import net.snowflake.client.jdbc.internal.fasterxml.jackson.databind.ObjectMapper;
-=======
 import org.apache.kafka.connect.data.Date;
 import org.apache.kafka.connect.data.Decimal;
->>>>>>> 2e71470c
 import org.apache.kafka.connect.data.Field;
 import org.apache.kafka.connect.data.Schema;
 import org.apache.kafka.connect.data.Schema.Type;
@@ -148,7 +145,7 @@
     }
 
     Map<String, String> schemaMap = (ignoreSchema ? new HashMap<>() : getSchemaMapFromRecord(record));
-    JsonNode recordNode = RecordService.convertToJson((ignoreSchema ? null : record.valueSchema()), record.value());
+    JsonNode recordNode = RecordService.convertToJson((ignoreSchema ? null : record.valueSchema()), record.value(), true);
     Set<String> columnNamesSet = new HashSet<>(columnNames);
     LOGGER.info("changes deployed - " + schemaMap + "::::" + ignoreSchema + "::::" + recordNode);
 
@@ -209,20 +206,11 @@
   /** Try to infer the data type from the data */
   private static String inferDataTypeFromJsonObject(JsonNode value) {
     Type schemaType = convertJsonNodeTypeToKafkaType(value);
-<<<<<<< HEAD
 //    if (schemaType == null) {
 //      // only when the type of the value is unrecognizable for JAVA
 //      throw SnowflakeErrors.ERROR_5021.getException("class: " + value.getClass());
 //    }
-    return schemaType != null ? convertToSnowflakeType(schemaType) : null;
-=======
-    if (schemaType == null) {
-      // only when the type of the value is unrecognizable for JAVA
-      throw SnowflakeErrors.ERROR_5021.getException("class: " + value.getClass());
-    }
-    // Passing null to schemaName when there is no schema information
-    return convertToSnowflakeType(schemaType, null);
->>>>>>> 2e71470c
+    return schemaType != null ? convertToSnowflakeType(schemaType, null) : null;
   }
 
   /** Convert a json node type to kafka data type */
