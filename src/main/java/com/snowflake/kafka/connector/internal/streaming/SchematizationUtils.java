--- conflicted
+++ resolved
@@ -41,9 +41,9 @@
 import org.apache.kafka.connect.data.Decimal;
 import org.apache.kafka.connect.data.Field;
 import org.apache.kafka.connect.data.Schema;
+import org.apache.kafka.connect.data.Schema.Type;
 import org.apache.kafka.connect.data.Time;
 import org.apache.kafka.connect.data.Timestamp;
-import org.apache.kafka.connect.data.Schema.Type;
 import org.apache.kafka.connect.sink.SinkRecord;
 import org.slf4j.Logger;
 import org.slf4j.LoggerFactory;
@@ -101,7 +101,6 @@
 
     // Add columns if needed, ignore any exceptions since other task might be succeeded
     if (extraColNames != null) {
-<<<<<<< HEAD
       List<String> fieldNamesOrderedAsOnSource = Stream.concat(
           record.keySchema() != null ? record.keySchema().fields().stream().map(f -> f.name()) : Stream.empty(),
           record.valueSchema() != null ? record.valueSchema().fields().stream().map(f -> f.name())  : Stream.empty()
@@ -109,11 +108,8 @@
       List<String> extraColNamesOrderedAsOnSource = new ArrayList<>(extraColNames);
       extraColNamesOrderedAsOnSource.sort(
         Comparator.comparingInt(fieldNamesOrderedAsOnSource::indexOf));
-      Map<String, String> extraColumnsToType = getColumnTypes(record, extraColNamesOrderedAsOnSource);
-
-=======
-      Map<String, ColumnInfos> extraColumnsInfos = getColumnInfos(record, extraColNames);
->>>>>>> de1ee1a8
+      Map<String, ColumnInfos> extraColumnsInfos = getColumnInfos(record, extraColNamesOrderedAsOnSource);
+
       try {
         conn.appendColumnsToTable(tableName, extraColumnsInfos);
       } catch (SnowflakeKafkaConnectorException e) {
@@ -143,13 +139,8 @@
     if (columnNames == null) {
       return new HashMap<>();
     }
-<<<<<<< HEAD
-    Map<String, String> columnToType = new LinkedHashMap<>();
-    Map<String, String> schemaMap = getSchemaMapFromRecord(record);
-=======
-    Map<String, ColumnInfos> columnToType = new HashMap<>();
+    Map<String, ColumnInfos> columnToType = new LinkedHashMap<>();
     Map<String, ColumnInfos> schemaMap = getSchemaMapFromRecord(record);
->>>>>>> de1ee1a8
     JsonNode recordNode = RecordService.convertToJson(record.valueSchema(), record.value(), true);
     Set<String> columnNamesSet = new HashSet<>(columnNames);
 
@@ -188,17 +179,6 @@
     Schema schema = record.valueSchema();
     if (schema != null && schema.fields() != null) {
       for (Field field : schema.fields()) {
-<<<<<<< HEAD
-          String snowflakeType = convertToSnowflakeType(field.schema().type(), field.schema().name());
-          LOGGER.info(
-              "Got the snowflake data type for field:{}, schemaName:{}, kafkaType:{},"
-                  + " snowflakeType:{}",
-              field.name(),
-              field.schema().name(),
-              field.schema().type(),
-              snowflakeType);
-          schemaMap.put(field.name(), snowflakeType);
-=======
         String snowflakeType = convertToSnowflakeType(field.schema().type(), field.schema().name());
         LOGGER.info(
             "Got the snowflake data type for field:{}, schemaName:{}, schemaDoc: {} kafkaType:{},"
@@ -210,7 +190,6 @@
             snowflakeType);
 
         schemaMap.put(field.name(), new ColumnInfos(snowflakeType, field.schema().doc()));
->>>>>>> de1ee1a8
       }
     }
     return schemaMap;
@@ -265,9 +244,9 @@
             case Decimal.LOGICAL_NAME:
               return "DOUBLE";
             case Time.LOGICAL_NAME:
-            case "io.debezium.time.MicroTime":   
+            case "io.debezium.time.MicroTime":
               return "TIME(6)";
-            case "io.debezium.time.Time":             
+            case "io.debezium.time.Time":
               return "TIME(3)";
             case Timestamp.LOGICAL_NAME:
             case "io.debezium.time.ZonedTimestamp":
@@ -287,9 +266,19 @@
       case INT16:
         return "SMALLINT";
       case INT32:
+        if (Date.LOGICAL_NAME.equals(schemaName)) {
+          return "DATE";
+        } else if (Time.LOGICAL_NAME.equals(schemaName)) {
+          return "TIME(6)";
+        } else {
           return "INT";
+        }
       case INT64:
+        if (Timestamp.LOGICAL_NAME.equals(schemaName)) {
+          return "TIMESTAMP(6)";
+        } else {
           return "BIGINT";
+        }
       case FLOAT32:
         return "FLOAT";
       case FLOAT64:
