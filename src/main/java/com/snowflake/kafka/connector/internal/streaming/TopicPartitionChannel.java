--- conflicted
+++ resolved
@@ -276,14 +276,6 @@
           this.tableName, channelNameFormatV2, this.channelNameFormatV1);
     }
 
-    if (isEnableChannelOffsetMigration(sfConnectorConfig)) {
-      /* Channel Name format V2 is computed from connector name, topic and partition */
-      final String channelNameFormatV2 =
-          generateChannelNameFormatV2(this.channelNameFormatV1, this.conn.getConnectorName());
-      conn.migrateStreamingChannelOffsetToken(
-          this.tableName, channelNameFormatV2, this.channelNameFormatV1);
-    }
-
     // Open channel and reset the offset in kafka
     this.channel = Preconditions.checkNotNull(openChannelForTable());
     final long lastCommittedOffsetToken = fetchOffsetTokenWithRetry();
@@ -446,49 +438,6 @@
     }
   }
 
-<<<<<<< HEAD
-  /**
-   * If kafka offset was recently reset, we will skip adding any more records to buffer until we see
-   * a desired offset from kafka.
-   *
-   * <p>Desired Offset from Kafka = (current processed offset + 1)
-   *
-   * <p>Check {link {@link TopicPartitionChannel#resetChannelMetadataAfterRecovery}} for reset logic
-   *
-   * @param kafkaSinkRecord Record to check for above condition only in case of failures
-   *     (isOffsetResetInKafka = true)
-   * @return true if this record can be skipped to add into buffer, false otherwise.
-   */
-  private boolean shouldIgnoreAddingRecordToBuffer(
-      SinkRecord kafkaSinkRecord, long currentProcessedOffset) {
-    // Don't skip rows if there is no offset reset or there is no offset token information in the
-    // channel
-    if (!isOffsetResetInKafka
-        || currentProcessedOffset == NO_OFFSET_TOKEN_REGISTERED_IN_SNOWFLAKE) {
-      return false;
-    }
-
-    // Don't ignore if we see the expected offset; otherwise log and skip
-    if ((kafkaSinkRecord.kafkaOffset() - currentProcessedOffset) == 1L) {
-      LOGGER.debug(
-          "Got the desired offset:{} from Kafka, we can add this offset to buffer for channel:{}",
-          kafkaSinkRecord.kafkaOffset(),
-          this.getChannelNameFormatV1());
-      isOffsetResetInKafka = false;
-      return false;
-    } else {
-      LOGGER.debug(
-          "Ignore adding offset:{} to buffer for channel:{} because we recently encountered"
-              + " error and reset offset in Kafka. currentProcessedOffset:{}",
-          kafkaSinkRecord.kafkaOffset(),
-          this.getChannelNameFormatV1(),
-          currentProcessedOffset);
-      return true;
-    }
-  }
-
-=======
->>>>>>> bc002251
   private boolean shouldConvertContent(final Object content) {
     return content != null && !(content instanceof SnowflakeRecordContent);
   }
@@ -1154,13 +1103,6 @@
     return streamingBuffer;
   }
 
-<<<<<<< HEAD
-  public long getPreviousFlushTimeStampMs() {
-    return previousFlushTimeStampMs;
-  }
-
-=======
->>>>>>> bc002251
   public String getChannelNameFormatV1() {
     return this.channel.getFullyQualifiedName();
   }
