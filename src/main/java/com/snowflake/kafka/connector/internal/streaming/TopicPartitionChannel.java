--- conflicted
+++ resolved
@@ -256,13 +256,9 @@
     this.enableSchemaEvolution =
         this.enableSchematization
             && this.conn != null
-<<<<<<< HEAD
             && (!autoSchematization || 
               this.conn.hasSchemaEvolutionPermission(
                 tableName, sfConnectorConfig.get(SNOWFLAKE_ROLE)));
-=======
-            && this.conn.hasSchemaEvolutionPermission(
-                tableName, sfConnectorConfig.get(SNOWFLAKE_ROLE));
 
     // Open channel and reset the offset in kafka
     this.channel = Preconditions.checkNotNull(openChannelForTable());
@@ -272,7 +268,6 @@
     if (lastCommittedOffsetToken != NO_OFFSET_TOKEN_REGISTERED_IN_SNOWFLAKE) {
       this.sinkTaskContext.offset(this.topicPartition, lastCommittedOffsetToken + 1L);
     }
->>>>>>> f8da3c59
   }
 
   /**
