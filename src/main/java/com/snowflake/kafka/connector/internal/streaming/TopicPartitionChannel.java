package com.snowflake.kafka.connector.internal.streaming;

<<<<<<< HEAD
import static com.snowflake.kafka.connector.SnowflakeSinkConnectorConfig.*;
=======
import static com.snowflake.kafka.connector.SnowflakeSinkConnectorConfig.ENABLE_CHANNEL_OFFSET_TOKEN_MIGRATION_CONFIG;
import static com.snowflake.kafka.connector.SnowflakeSinkConnectorConfig.ENABLE_CHANNEL_OFFSET_TOKEN_MIGRATION_DEFAULT;
import static com.snowflake.kafka.connector.SnowflakeSinkConnectorConfig.ERRORS_DEAD_LETTER_QUEUE_TOPIC_NAME_CONFIG;
import static com.snowflake.kafka.connector.SnowflakeSinkConnectorConfig.ERRORS_TOLERANCE_CONFIG;
>>>>>>> 2e71470c
import static com.snowflake.kafka.connector.internal.streaming.StreamingUtils.DURATION_BETWEEN_GET_OFFSET_TOKEN_RETRY;
import static com.snowflake.kafka.connector.internal.streaming.StreamingUtils.MAX_GET_OFFSET_TOKEN_RETRIES;
import static java.time.temporal.ChronoUnit.SECONDS;
import static org.apache.kafka.common.record.TimestampType.NO_TIMESTAMP_TYPE;

import com.fasterxml.jackson.databind.ObjectMapper;
import com.google.common.annotations.VisibleForTesting;
import com.google.common.base.MoreObjects;
import com.google.common.base.Preconditions;
import com.google.common.base.Strings;
import com.snowflake.kafka.connector.SnowflakeSinkConnectorConfig;
import com.snowflake.kafka.connector.Utils;
import com.snowflake.kafka.connector.dlq.KafkaRecordErrorReporter;
import com.snowflake.kafka.connector.internal.BufferThreshold;
import com.snowflake.kafka.connector.internal.KCLogger;
import com.snowflake.kafka.connector.internal.PartitionBuffer;
import com.snowflake.kafka.connector.internal.SnowflakeConnectionService;
import com.snowflake.kafka.connector.internal.metrics.MetricsJmxReporter;
import com.snowflake.kafka.connector.internal.streaming.telemetry.SnowflakeTelemetryChannelCreation;
import com.snowflake.kafka.connector.internal.streaming.telemetry.SnowflakeTelemetryChannelStatus;
import com.snowflake.kafka.connector.internal.telemetry.SnowflakeTelemetryService;
import com.snowflake.kafka.connector.records.RecordService;
import com.snowflake.kafka.connector.records.SnowflakeJsonSchema;
import com.snowflake.kafka.connector.records.SnowflakeRecordContent;
import dev.failsafe.Failsafe;
import dev.failsafe.Fallback;
import dev.failsafe.RetryPolicy;
import dev.failsafe.function.CheckedSupplier;
import java.io.ByteArrayOutputStream;
import java.io.ObjectOutputStream;
import java.util.ArrayList;
import java.util.HashMap;
import java.util.List;
import java.util.Map;
import java.util.concurrent.ExecutionException;
import java.util.concurrent.atomic.AtomicLong;
import java.util.concurrent.locks.Lock;
import java.util.concurrent.locks.ReentrantLock;
import java.util.stream.Collectors;

import net.snowflake.client.jdbc.internal.fasterxml.jackson.core.JsonProcessingException;
import net.snowflake.ingest.streaming.InsertValidationResponse;
import net.snowflake.ingest.streaming.OpenChannelRequest;
import net.snowflake.ingest.streaming.SnowflakeStreamingIngestChannel;
import net.snowflake.ingest.streaming.SnowflakeStreamingIngestClient;
import net.snowflake.ingest.utils.Pair;
import net.snowflake.ingest.utils.SFException;
import org.apache.kafka.common.TopicPartition;
import org.apache.kafka.connect.data.Schema;
import org.apache.kafka.connect.errors.ConnectException;
import org.apache.kafka.connect.errors.DataException;
import org.apache.kafka.connect.sink.SinkRecord;
import org.apache.kafka.connect.sink.SinkTaskContext;

/**
 * This is a wrapper on top of Streaming Ingest Channel which is responsible for ingesting rows to
 * Snowflake.
 *
 * <p>There is a one to one relation between partition and channel.
 *
 * <p>The number of TopicPartitionChannel objects can scale in proportion to the number of
 * partitions of a topic.
 *
 * <p>Whenever a new instance is created, the cache(Map) in SnowflakeSinkService is also replaced,
 * and we will reload the offsets from SF and reset the consumer offset in kafka
 *
 * <p>During rebalance, we would lose this state and hence there is a need to invoke
 * getLatestOffsetToken from Snowflake
 */
public class TopicPartitionChannel {
  private static final KCLogger LOGGER = new KCLogger(TopicPartitionChannel.class.getName());

  public static final long NO_OFFSET_TOKEN_REGISTERED_IN_SNOWFLAKE = -1L;
  private final int nestDepth;
  private final List<String> nestColExcl;
  private boolean debugLog;

  private long firstSeenKafkaOffset = 0L ;
  // last time we invoked insertRows API
  private long previousFlushTimeStampMs;

  /* Buffer to hold JSON converted incoming SinkRecords */
  private StreamingBuffer streamingBuffer;

  private final Lock bufferLock = new ReentrantLock(true);

  // used to communicate to the streaming ingest's insertRows API
  // This is non final because we might decide to get the new instance of Channel
  private SnowflakeStreamingIngestChannel channel;

  // -------- private final fields -------- //

  // This offset represents the data persisted in Snowflake. More specifically it is the Snowflake
  // offset determined from the insertRows API call. It is set after calling the fetchOffsetToken
  // API for this channel
  private final AtomicLong offsetPersistedInSnowflake =
      new AtomicLong(NO_OFFSET_TOKEN_REGISTERED_IN_SNOWFLAKE);

  // This offset represents the data buffered in KC. More specifically it is the KC offset to ensure
  // exactly once functionality. On creation it is set to the latest committed token in Snowflake
  // (see offsetPersistedInSnowflake) and updated on each new row from KC.
  private final AtomicLong processedOffset =
      new AtomicLong(NO_OFFSET_TOKEN_REGISTERED_IN_SNOWFLAKE);

  // This offset is a fallback to represent the data buffered in KC. It is similar to
  // processedOffset, however it is only used to resend the offset when the channel offset token is
  // NULL. It is updated to the first offset sent by KC (see processedOffset) or the offset
  // persisted in Snowflake (see offsetPersistedInSnowflake)
  private final AtomicLong latestConsumerOffset =
      new AtomicLong(NO_OFFSET_TOKEN_REGISTERED_IN_SNOWFLAKE);

  /**
   * Offsets are reset in kafka when one of following cases arises in which we rely on source of
   * truth (Which is Snowflake's committed offsetToken)
   *
   * <ol>
   *   <li>If channel fails to fetch offsetToken from Snowflake, we reopen the channel and try to
   *       fetch offset from Snowflake again
   *   <li>If channel fails to ingest a buffer(Buffer containing rows/offsets), we reopen the
   *       channel and try to fetch offset from Snowflake again. Schematization purposefully fails
   *       the first buffer insert in order to alter the table, and then expects Kafka to resend
   *       data
   * </ol>
   *
   * <p>In both cases above, we ask Kafka to send back offsets, strictly from offset number after
   * the offset present in Snowflake. i.e of Snowflake has offsetToken = x, we are asking Kafka to
   * start sending offsets again from x + 1
   *
   * <p>We reset the boolean to false when we see the desired offset from Kafka
   *
   * <p>This boolean is used to indicate that we reset offset in kafka and we will only buffer once
   * we see the offset which is one more than an offset present in Snowflake.
   */
  private boolean isOffsetResetInKafka = false;

  private final SnowflakeStreamingIngestClient streamingIngestClient;

  // Topic partition Object from connect consisting of topic and partition
  private final TopicPartition topicPartition;

  /* Channel Name is computed from topic and partition */
  private final String channelNameFormatV1;

  /* table is required for opening the channel */
  private final String tableName;

  /* Error handling, DB, schema, Snowflake URL and other snowflake specific connector properties are defined here. */
  private final Map<String, String> sfConnectorConfig;

  /* Responsible for converting records to Json */
  private final RecordService recordService;

  /* Responsible for returning errors to DLQ if records have failed to be ingested. */
  private final KafkaRecordErrorReporter kafkaRecordErrorReporter;

  /**
   * Available from {@link org.apache.kafka.connect.sink.SinkTask} which has access to various
   * utility methods.
   */
  private final SinkTaskContext sinkTaskContext;

  /* Error related properties */

  // If set to true, we will send records to DLQ provided DLQ name is valid.
  private final boolean errorTolerance;

  // Whether to log errors to log file.
  private final boolean logErrors;

  // Set to false if DLQ topic is null or empty. True if it is a valid string in config
  private final boolean isDLQTopicSet;

  // Used to identify when to flush (Time, bytes or number of records)
  private final BufferThreshold streamingBufferThreshold;

  // Whether schematization has been enabled.
  private final boolean enableSchematization;

  // Whether schema evolution could be done on this channel
  private final boolean enableSchemaEvolution;

  // Reference to the Snowflake connection service
  private final SnowflakeConnectionService conn;

  private final SnowflakeTelemetryChannelStatus snowflakeTelemetryChannelStatus;

  /**
   * Used to send telemetry to Snowflake. Currently, TelemetryClient created from a Snowflake
   * Connection Object, i.e. not a session-less Client
   */
  private final SnowflakeTelemetryService telemetryServiceV2;

  /** Testing only, initialize TopicPartitionChannel without the connection service */
  @VisibleForTesting
  public TopicPartitionChannel(
      SnowflakeStreamingIngestClient streamingIngestClient,
      TopicPartition topicPartition,
      final String channelNameFormatV1,
      final String tableName,
      final BufferThreshold streamingBufferThreshold,
      final Map<String, String> sfConnectorConfig,
      KafkaRecordErrorReporter kafkaRecordErrorReporter,
      SinkTaskContext sinkTaskContext,
      SnowflakeConnectionService conn,
      SnowflakeTelemetryService telemetryService) {
    this(
        streamingIngestClient,
        topicPartition,
        channelNameFormatV1,
        tableName,
        false, /* No schema evolution permission */
        streamingBufferThreshold,
        sfConnectorConfig,
        kafkaRecordErrorReporter,
        sinkTaskContext,
        conn,
        new RecordService(telemetryService),
        telemetryService,
        false,
        null);
  }

  /**
   * @param streamingIngestClient client created specifically for this task
   * @param topicPartition topic partition corresponding to this Streaming Channel
   *     (TopicPartitionChannel)
   * @param channelNameFormatV1 channel Name which is deterministic for topic and partition
   * @param tableName table to ingest in snowflake
   * @param hasSchemaEvolutionPermission if the role has permission to perform schema evolution on
   *     the table
   * @param streamingBufferThreshold bytes, count of records and flush time thresholds.
   * @param sfConnectorConfig configuration set for snowflake connector
   * @param kafkaRecordErrorReporter kafka errpr reporter for sending records to DLQ
   * @param sinkTaskContext context on Kafka Connect's runtime
   * @param conn the snowflake connection service
   * @param recordService record service for processing incoming offsets from Kafka
   * @param telemetryService Telemetry Service which includes the Telemetry Client, sends Json data
   *     to Snowflake
   */
  public TopicPartitionChannel(
      SnowflakeStreamingIngestClient streamingIngestClient,
      TopicPartition topicPartition,
      final String channelNameFormatV1,
      final String tableName,
      boolean hasSchemaEvolutionPermission,
      final BufferThreshold streamingBufferThreshold,
      final Map<String, String> sfConnectorConfig,
      KafkaRecordErrorReporter kafkaRecordErrorReporter,
      SinkTaskContext sinkTaskContext,
      SnowflakeConnectionService conn,
      RecordService recordService,
      SnowflakeTelemetryService telemetryService,
      boolean enableCustomJMXMonitoring,
      MetricsJmxReporter metricsJmxReporter) {
    final long startTime = System.currentTimeMillis();

    this.streamingIngestClient = Preconditions.checkNotNull(streamingIngestClient);
    Preconditions.checkState(!streamingIngestClient.isClosed());
    this.topicPartition = Preconditions.checkNotNull(topicPartition);
    this.channelNameFormatV1 = Preconditions.checkNotNull(channelNameFormatV1);
    this.tableName = Preconditions.checkNotNull(tableName);
    this.streamingBufferThreshold = Preconditions.checkNotNull(streamingBufferThreshold);
    this.sfConnectorConfig = Preconditions.checkNotNull(sfConnectorConfig);
    this.kafkaRecordErrorReporter = Preconditions.checkNotNull(kafkaRecordErrorReporter);
    this.sinkTaskContext = Preconditions.checkNotNull(sinkTaskContext);
    this.conn = conn;

    this.recordService = recordService;
    this.telemetryServiceV2 = Preconditions.checkNotNull(telemetryService);

    this.previousFlushTimeStampMs = System.currentTimeMillis();

    this.streamingBuffer = new StreamingBuffer();

    /* Error properties */
    this.errorTolerance = StreamingUtils.tolerateErrors(this.sfConnectorConfig);
    this.logErrors = StreamingUtils.logErrors(this.sfConnectorConfig);
    this.debugLog = StreamingUtils.debugLog(this.sfConnectorConfig);
    this.isDLQTopicSet =
        !Strings.isNullOrEmpty(StreamingUtils.getDlqTopicName(this.sfConnectorConfig));

    /* Schematization related properties */
    this.enableSchematization =
        this.recordService.setAndGetEnableSchematizationFromConfig(sfConnectorConfig);

    this.nestDepth =
            this.recordService.setAndGetNestDepthFromConfig(sfConnectorConfig);

    this.nestColExcl =
            this.recordService.setAndGetNestColExclFromConfig(sfConnectorConfig);

    this.debugLog =
            this.recordService.setAndGetDebugLog(sfConnectorConfig);

      this.enableSchemaEvolution = this.enableSchematization && hasSchemaEvolutionPermission;

    if (isEnableChannelOffsetMigration(sfConnectorConfig)) {
      /* Channel Name format V2 is computed from connector name, topic and partition */
      final String channelNameFormatV2 =
          generateChannelNameFormatV2(this.channelNameFormatV1, this.conn.getConnectorName());
      conn.migrateStreamingChannelOffsetToken(
          this.tableName, channelNameFormatV2, this.channelNameFormatV1);
    }

    // Open channel and reset the offset in kafka
    this.channel = Preconditions.checkNotNull(openChannelForTable());
    final long lastCommittedOffsetToken = fetchOffsetTokenWithRetry();
    this.offsetPersistedInSnowflake.set(lastCommittedOffsetToken);
    this.processedOffset.set(lastCommittedOffsetToken);

    // setup telemetry and metrics
    String connectorName =
        conn == null || conn.getConnectorName() == null || conn.getConnectorName().isEmpty()
            ? "default_connector_name"
            : conn.getConnectorName();
    this.snowflakeTelemetryChannelStatus =
        new SnowflakeTelemetryChannelStatus(
            tableName,
            connectorName,
            channelNameFormatV1,
            startTime,
            enableCustomJMXMonitoring,
            metricsJmxReporter,
            this.offsetPersistedInSnowflake,
            this.processedOffset,
            this.latestConsumerOffset);
    this.telemetryServiceV2.reportKafkaPartitionStart(
        new SnowflakeTelemetryChannelCreation(this.tableName, this.channelNameFormatV1, startTime));

    if (lastCommittedOffsetToken != NO_OFFSET_TOKEN_REGISTERED_IN_SNOWFLAKE) {
      this.sinkTaskContext.offset(this.topicPartition, lastCommittedOffsetToken + 1L);
    } else {
      LOGGER.info(
          "TopicPartitionChannel:{}, offset token is NULL, will rely on Kafka to send us the"
              + " correct offset instead",
          this.getChannelNameFormatV1());
    }
  }

  /**
   * Checks if the configuration provided in Snowflake Kafka Connect has set {@link
   * SnowflakeSinkConnectorConfig#ENABLE_CHANNEL_OFFSET_TOKEN_MIGRATION_CONFIG} to any value. If not
   * set, it fetches the default value.
   *
   * <p>If the returned is false, system function for channel offset migration will not be called
   * and Channel name will use V1 format.
   *
   * @param sfConnectorConfig customer provided json config
   * @return true is enabled, false otherwise
   */
  private boolean isEnableChannelOffsetMigration(Map<String, String> sfConnectorConfig) {
    boolean isEnableChannelOffsetMigration =
        Boolean.parseBoolean(
            sfConnectorConfig.getOrDefault(
                SnowflakeSinkConnectorConfig.ENABLE_CHANNEL_OFFSET_TOKEN_MIGRATION_CONFIG,
                Boolean.toString(ENABLE_CHANNEL_OFFSET_TOKEN_MIGRATION_DEFAULT)));
    if (!isEnableChannelOffsetMigration) {
      LOGGER.info(
          "Config:{} is disabled for connector:{}",
          ENABLE_CHANNEL_OFFSET_TOKEN_MIGRATION_CONFIG,
          conn.getConnectorName());
    }
    return isEnableChannelOffsetMigration;
  }

  /**
   * This is the new channel Name format that was created. New channel name prefixes connector name
   * in old format. Please note, we will not open channel with new format. We will run a migration
   * function from this new channel format to old channel format and drop new channel format.
   *
   * @param channelNameFormatV1 Original format used.
   * @param connectorName connector name used in SF config JSON.
   * @return new channel name introduced as part of @see <a
   *     href="https://github.com/snowflakedb/snowflake-kafka-connector/commit/3bf9106b22510c62068f7d2f7137b9e57989274c">
   *     this change (released in version 2.1.0) </a>
   */
  @VisibleForTesting
  public static String generateChannelNameFormatV2(
      String channelNameFormatV1, String connectorName) {
    return connectorName + "_" + channelNameFormatV1;
  }

  /**
   * Inserts the record into buffer
   *
   * <p>Step 1: Initializes this channel by fetching the offsetToken from Snowflake for the first
   * time this channel/partition has received offset after start/restart.
   *
   * <p>Step 2: Decides whether given offset from Kafka needs to be processed and whether it
   * qualifies for being added into buffer.
   *
   * @param kafkaSinkRecord input record from Kafka
   */
  public void insertRecordToBuffer(SinkRecord kafkaSinkRecord) {
    final long currentOffsetPersistedInSnowflake = this.offsetPersistedInSnowflake.get();
    final long currentProcessedOffset = this.processedOffset.get();

    // Set the consumer offset to be the first record that Kafka sends us
    if (latestConsumerOffset.get() == NO_OFFSET_TOKEN_REGISTERED_IN_SNOWFLAKE) {
      this.latestConsumerOffset.set(kafkaSinkRecord.kafkaOffset());
    }

    // Ignore adding to the buffer until we see the expected offset value
    if (shouldIgnoreAddingRecordToBuffer(kafkaSinkRecord, currentProcessedOffset)) {
      return;
    }

    // Accept the incoming record only if we don't have a valid offset token at server side, or the
    // incoming record offset is 1 + the processed offset
    if (currentProcessedOffset == NO_OFFSET_TOKEN_REGISTERED_IN_SNOWFLAKE
        || kafkaSinkRecord.kafkaOffset() >= currentProcessedOffset + 1) {
      StreamingBuffer copiedStreamingBuffer = null;
      bufferLock.lock();
      try {
        this.streamingBuffer.insert(kafkaSinkRecord);
        this.processedOffset.set(kafkaSinkRecord.kafkaOffset());
        // # of records or size based flushing
        if (this.streamingBufferThreshold.shouldFlushOnBufferByteSize(
                streamingBuffer.getBufferSizeBytes())
            || this.streamingBufferThreshold.shouldFlushOnBufferRecordCount(
                streamingBuffer.getNumOfRecords())) {
          copiedStreamingBuffer = streamingBuffer;
          this.streamingBuffer = new StreamingBuffer();
          LOGGER.debug(
              "Flush based on buffered bytes or buffered number of records for"
                  + " channel:{},currentBufferSizeInBytes:{}, currentBufferedRecordCount:{},"
                  + " connectorBufferThresholds:{}",
              this.getChannelNameFormatV1(),
              copiedStreamingBuffer.getBufferSizeBytes(),
              copiedStreamingBuffer.getSinkRecords().size(),
              this.streamingBufferThreshold);
        }
      } finally {
        bufferLock.unlock();
      }

      // If we found reaching buffer size threshold or count based threshold, we will immediately
      // flush (Insert them)
      if (copiedStreamingBuffer != null) {
        insertBufferedRecords(copiedStreamingBuffer);
      }
    } else {
      LOGGER.debug(
          "Skip adding offset:{} to buffer for channel:{} because"
              + " offsetPersistedInSnowflake:{}, processedOffset:{}",
          kafkaSinkRecord.kafkaOffset(),
          this.getChannelNameFormatV1(),
          currentOffsetPersistedInSnowflake,
          currentProcessedOffset);
    }
  }

  /**
   * If kafka offset was recently reset, we will skip adding any more records to buffer until we see
   * a desired offset from kafka.
   *
   * <p>Desired Offset from Kafka = (current processed offset + 1)
   *
   * <p>Check {link {@link TopicPartitionChannel#resetChannelMetadataAfterRecovery}} for reset logic
   *
   * @param kafkaSinkRecord Record to check for above condition only in case of failures
   *     (isOffsetResetInKafka = true)
   * @param currentProcessedOffset The current processed offset
   * @return true if this record can be skipped to add into buffer, false otherwise.
   */
  private boolean shouldIgnoreAddingRecordToBuffer(
      SinkRecord kafkaSinkRecord, final long currentProcessedOffset) {
    // Don't skip rows if there is no offset reset
    if (!isOffsetResetInKafka) {
      return false;
    }

    // Don't ignore if we see the expected offset; otherwise log and skip
    if ((kafkaSinkRecord.kafkaOffset() - currentProcessedOffset) == 1L) {
      LOGGER.debug(
          "Got the desired offset:{} from Kafka, we can add this offset to buffer for channel:{}",
          kafkaSinkRecord.kafkaOffset(),
          this.getChannelNameFormatV1());
      isOffsetResetInKafka = false;
      return false;
    } else {
      LOGGER.debug(
          "Ignore adding offset:{} to buffer for channel:{} because we recently encountered"
              + " error and reset offset in Kafka. currentProcessedOffset:{}",
          kafkaSinkRecord.kafkaOffset(),
          this.getChannelNameFormatV1(),
          currentProcessedOffset);
      return true;
    }
  }

  private boolean shouldConvertContent(final Object content) {
    return content != null && !(content instanceof SnowflakeRecordContent);
  }

  /**
   * This would always return false for streaming ingest use case since isBroken field is never set.
   * isBroken is set only when using Custom snowflake converters and the content was not json
   * serializable.
   *
   * <p>For Community converters, the kafka record will not be sent to Kafka connector if the record
   * is not serializable.
   */
  private boolean isRecordBroken(final SinkRecord record) {
    return isContentBroken(record.value()) || isContentBroken(record.key());
  }

  private boolean isContentBroken(final Object content) {
    return content != null && ((SnowflakeRecordContent) content).isBroken();
  }

  private SinkRecord handleNativeRecord(SinkRecord record, boolean isKey) {
    SnowflakeRecordContent newSFContent;
    Schema schema = isKey ? record.keySchema() : record.valueSchema();
    Object content = isKey ? record.key() : record.value();
    try {
      newSFContent = new SnowflakeRecordContent(schema, content, true);
    } catch (Exception e) {
      LOGGER.error("Native content parser error:\n{}", e.getMessage());
      try {
        // try to serialize this object and send that as broken record
        ByteArrayOutputStream out = new ByteArrayOutputStream();
        ObjectOutputStream os = new ObjectOutputStream(out);
        os.writeObject(content);
        newSFContent = new SnowflakeRecordContent(out.toByteArray());
      } catch (Exception serializeError) {
        LOGGER.error(
            "Failed to convert broken native record to byte data:\n{}",
            serializeError.getMessage());
        throw e;
      }
    }
    // create new sinkRecord
    Schema keySchema = isKey ? new SnowflakeJsonSchema() : record.keySchema();
    Object keyContent = isKey ? newSFContent : record.key();
    Schema valueSchema = isKey ? record.valueSchema() : new SnowflakeJsonSchema();
    Object valueContent = isKey ? record.value() : newSFContent;
    return new SinkRecord(
        record.topic(),
        record.kafkaPartition(),
        keySchema,
        keyContent,
        valueSchema,
        valueContent,
        record.kafkaOffset(),
        record.timestamp(),
        record.timestampType(),
        record.headers());
  }

  // --------------- BUFFER FLUSHING LOGIC --------------- //

  /**
   * If difference between current time and previous flush time is more than threshold, insert the
   * buffered Rows.
   *
   * <p>Note: We acquire buffer lock since we copy the buffer.
   *
   * <p>Threshold is config parameter: {@link
   * com.snowflake.kafka.connector.SnowflakeSinkConnectorConfig#BUFFER_FLUSH_TIME_SEC}
   *
   * <p>Previous flush time here means last time we called insertRows API with rows present in
   */
  protected void insertBufferedRecordsIfFlushTimeThresholdReached() {
    if (this.streamingBufferThreshold.shouldFlushOnBufferTime(this.previousFlushTimeStampMs)) {
      LOGGER.debug(
          "Time based flush for channel:{}, CurrentTimeMs:{}, previousFlushTimeMs:{},"
              + " bufferThresholdSeconds:{}",
          this.getChannelNameFormatV1(),
          System.currentTimeMillis(),
          this.previousFlushTimeStampMs,
          this.streamingBufferThreshold.getFlushTimeThresholdSeconds());
      StreamingBuffer copiedStreamingBuffer;
      bufferLock.lock();
      try {
        copiedStreamingBuffer = this.streamingBuffer;
        this.streamingBuffer = new StreamingBuffer();
      } finally {
        bufferLock.unlock();
      }
      if (copiedStreamingBuffer != null) {
        insertBufferedRecords(copiedStreamingBuffer);
      }
    }
  }

  /**
   * Invokes insertRows API using the provided offsets which were initially buffered for this
   * partition. This buffer is decided based on the flush time threshold, buffered bytes or number
   * of records
   */
  InsertRowsResponse insertBufferedRecords(StreamingBuffer streamingBufferToInsert) {
    // intermediate buffer can be empty here if time interval reached but kafka produced no records.
    if (streamingBufferToInsert.isEmpty()) {
      LOGGER.debug("No Rows Buffered for channel:{}, returning", this.getChannelNameFormatV1());
      this.previousFlushTimeStampMs = System.currentTimeMillis();
      return null;
    }
    InsertRowsResponse response = null;
    try {
      response = insertRowsWithFallback(streamingBufferToInsert);
      // Updates the flush time (last time we called insertRows API)
      this.previousFlushTimeStampMs = System.currentTimeMillis();

      LOGGER.info(
          "Successfully called insertRows for channel:{}, buffer:{}, insertResponseHasErrors:{},"
              + " needToResetOffset:{}",
          this.getChannelNameFormatV1(),
          streamingBufferToInsert,
          response.hasErrors(),
          response.needToResetOffset());
      if (response.hasErrors()) {
        handleInsertRowsFailures(
            response.getInsertErrors(), streamingBufferToInsert.getSinkRecords());
      }

      // Due to schema evolution, we may need to reopen the channel and reset the offset in kafka
      // since it's possible that not all rows are ingested
      if (response.needToResetOffset()) {
        streamingApiFallbackSupplier(
            StreamingApiFallbackInvoker.INSERT_ROWS_SCHEMA_EVOLUTION_FALLBACK);
      }
      return response;
    } catch (TopicPartitionChannelInsertionException ex) {
      // Suppressing the exception because other channels might still continue to ingest
<<<<<<< HEAD
      if (response != null) {
        LOGGER.warn(
                "[INSERT_BUFFERED_RECORDS] Failure inserting buffer {} for channel: {}\n {}\n {}",
                streamingBufferToInsert, this.getChannelName(), ex, response.getInsertErrors().toString()
        );
      } else {
        LOGGER.warn(
                "[INSERT_BUFFERED_RECORDS] Failure inserting buffer {} for channel: {} {}",
                streamingBufferToInsert, this.getChannelName(), ex);
      }
=======
      LOGGER.warn(
          String.format(
              "[INSERT_BUFFERED_RECORDS] Failure inserting buffer:%s for channel:%s",
              streamingBufferToInsert, this.getChannelNameFormatV1()),
          ex);
>>>>>>> 2e71470c
    }
    return response;
  }

  /**
   * Uses {@link Fallback} API to reopen the channel if insertRows throws {@link SFException}.
   *
   * <p>We have deliberately not performed retries on insertRows because it might slow down overall
   * ingestion and introduce lags in committing offsets to Kafka.
   *
   * <p>Note that insertRows API does perform channel validation which might throw SFException if
   * channel is invalidated.
   *
   * <p>It can also send errors {@link
   * net.snowflake.ingest.streaming.InsertValidationResponse.InsertError} in form of response inside
   * {@link InsertValidationResponse}
   *
   * @param buffer buffer to insert into snowflake
   * @return InsertRowsResponse a response that wraps around InsertValidationResponse
   */
  private InsertRowsResponse insertRowsWithFallback(StreamingBuffer buffer) {
    Fallback<Object> reopenChannelFallbackExecutorForInsertRows =
        Fallback.builder(
                executionAttemptedEvent -> {
                  insertRowsFallbackSupplier(executionAttemptedEvent.getLastException());
                })
            .handle(SFException.class)
            .onFailedAttempt(
                event ->
                    LOGGER.warn(
                            "Failed Attempt to invoke the insertRows API for buffer: Buffer: {} \n LastExcep: {} \n LastRes: {}", buffer.toString(),
                            event.getLastException().toString()))
            .onFailure(
                event ->
                    LOGGER.error(
                        String.format(
                            "%s Failed to open Channel or fetching offsetToken for channel:%s",
                            StreamingApiFallbackInvoker.INSERT_ROWS_FALLBACK,
                            this.getChannelNameFormatV1()),
                        event.getException()))
            .build();

    return Failsafe.with(reopenChannelFallbackExecutorForInsertRows)
        .get(
            new InsertRowsApiResponseSupplier(
                this.channel, buffer, this.enableSchemaEvolution, this.conn, this.nestDepth > 1, nestColExcl));
  }

  /** Invokes the API given the channel and streaming Buffer. */
  private static class InsertRowsApiResponseSupplier
      implements CheckedSupplier<InsertRowsResponse> {

    // Reference to the Snowpipe Streaming channel
    private final SnowflakeStreamingIngestChannel channel;

    // Buffer that holds the original sink records from kafka
    private final StreamingBuffer insertRowsStreamingBuffer;

    // Whether the schema evolution is enabled
    private final boolean enableSchemaEvolution;

    private final boolean enableNesting;

    // Connection service which will be used to do the ALTER TABLE command for schema evolution
    private final SnowflakeConnectionService conn;
    private final List<String> nestColExcl;

    private InsertRowsApiResponseSupplier(
            SnowflakeStreamingIngestChannel channelForInsertRows,
            StreamingBuffer insertRowsStreamingBuffer,
            boolean enableSchemaEvolution,
            SnowflakeConnectionService conn,
            boolean enableNesting, List<String> nestColExcl) {
      this.channel = channelForInsertRows;
      this.insertRowsStreamingBuffer = insertRowsStreamingBuffer;
      this.enableSchemaEvolution = enableSchemaEvolution;
      this.conn = conn;
      this.enableNesting = enableNesting;
      this.nestColExcl = nestColExcl;
    }

    @Override
    public InsertRowsResponse get() throws Throwable {

      LOGGER.debug(
          "Invoking insertRows API for channel:{}, streamingBuffer:{}",
          this.channel.getFullyQualifiedName(),
          this.insertRowsStreamingBuffer);
      Pair<List<Map<String, Object>>, List<Long>> recordsAndOffsets =
          this.insertRowsStreamingBuffer.getData();
      List<Map<String, Object>> records = recordsAndOffsets.getKey();
      List<Long> offsets = recordsAndOffsets.getValue();
      InsertValidationResponse finalResponse = new InsertValidationResponse();
      boolean needToResetOffset = false;
      if (!enableSchemaEvolution) {
        finalResponse =
            this.channel.insertRows(
                records, Long.toString(this.insertRowsStreamingBuffer.getLastOffset()));
      } else {
        for (int idx = 0; idx < records.size(); idx++) {
//          TODO: CF

          // For schema evolution, we need to call the insertRows API row by row in order to
          // preserve the original order, for anything after the first schema mismatch error we will
          // retry after the evolution
          InsertValidationResponse response =
              this.channel.insertRow(records.get(idx), Long.toString(offsets.get(idx)));
          if (response.hasErrors()) {
            LOGGER.info("[INSERT-ERROR] {}", response.getInsertErrors().get(0).getMessage());
            InsertValidationResponse.InsertError insertError = response.getInsertErrors().get(0);
            List<String> extraColNames = insertError.getExtraColNames();
            List<String> nonNullableColumns = insertError.getMissingNotNullColNames();
            long originalSinkRecordIdx =
                offsets.get(idx) - this.insertRowsStreamingBuffer.getFirstOffset();
            if (extraColNames == null && nonNullableColumns == null) {
              InsertValidationResponse.InsertError newInsertError =
                  new InsertValidationResponse.InsertError(
                      insertError.getRowContent(), originalSinkRecordIdx);
              newInsertError.setException(insertError.getException());
              newInsertError.setExtraColNames(insertError.getExtraColNames());
              newInsertError.setMissingNotNullColNames(insertError.getMissingNotNullColNames());
              // Simply added to the final response if it's not schema related errors
              finalResponse.addError(insertError);
            } else {
              boolean changesApplied;

              if (this.enableNesting) {
                SinkRecord unflattenedRec = this.insertRowsStreamingBuffer.getSinkRecord(originalSinkRecordIdx);
                changesApplied = SchematizationUtils.evolveSchemaIfNeeded(
                        this.conn,
                        this.channel.getTableName(),
                        nonNullableColumns,
                        extraColNames,
                        new SinkRecord(unflattenedRec.topic(), unflattenedRec.kafkaPartition(), unflattenedRec.keySchema(), unflattenedRec.key(), unflattenedRec.valueSchema(), records.get(idx), unflattenedRec.kafkaOffset(),
                                unflattenedRec.timestamp(), unflattenedRec.timestampType()));
              } else {
                changesApplied = SchematizationUtils.evolveSchemaIfNeeded(
                        this.conn,
                        this.channel.getTableName(),
                        nonNullableColumns,
                        extraColNames,
                        this.insertRowsStreamingBuffer.getSinkRecord(originalSinkRecordIdx)
                        );
              }
//                Run through the records until we apply changes
//                This is needed for cases where we're finding new cols
//                But the first message/row we process only has NULLs; which means we can't infer type
              if (changesApplied) {
                // Offset reset needed since it's possible that we successfully ingested partial batch
                needToResetOffset = true;
                break;
              } else {
                LOGGER.info("[NO-APPLY] Continuing through buffer [{}] to find apply-able changes..", idx);
              }
            }
          }
        }
      }
      return new InsertRowsResponse(finalResponse, needToResetOffset);
    }
  }

  // A class that wraps around the InsertValidationResponse from Ingest SDK plus some additional
  // information
  static class InsertRowsResponse {
    private final InsertValidationResponse response;
    private final boolean needToResetOffset;

    InsertRowsResponse(InsertValidationResponse response, boolean needToResetOffset) {
      this.response = response;
      this.needToResetOffset = needToResetOffset;
    }

    boolean hasErrors() {
      return response.hasErrors();
    }

    List<InsertValidationResponse.InsertError> getInsertErrors() {
      return response.getInsertErrors();
    }

    boolean needToResetOffset() {
      return this.needToResetOffset;
    }
  }

  /**
   * We will reopen the channel on {@link SFException} and reset offset in kafka. But, we will throw
   * a custom exception to show that the streamingBuffer was not added into Snowflake.
   *
   * @throws TopicPartitionChannelInsertionException exception is thrown after channel reopen has
   *     been successful and offsetToken was fetched from Snowflake
   */
  private void insertRowsFallbackSupplier(Throwable ex)
      throws TopicPartitionChannelInsertionException {
    final long offsetRecoveredFromSnowflake =
        streamingApiFallbackSupplier(StreamingApiFallbackInvoker.INSERT_ROWS_FALLBACK);
    throw new TopicPartitionChannelInsertionException(
        String.format(
            "%s Failed to insert rows for channel:%s. Recovered offset from Snowflake is:%s",
            StreamingApiFallbackInvoker.INSERT_ROWS_FALLBACK,
            this.getChannelNameFormatV1(),
            offsetRecoveredFromSnowflake),
        ex);
  }

  /**
   * Invoked only when {@link InsertValidationResponse} has errors.
   *
   * <p>This function checks if we need to log errors, send it to DLQ or just ignore and throw
   * exception.
   *
   * @param insertErrors errors from validation response. (Only if it has errors)
   * @param insertedRecordsToBuffer to map {@link SinkRecord} with insertErrors
   */

  // TODO: CDP-2854
  private void handleInsertRowsFailures(
      List<InsertValidationResponse.InsertError> insertErrors,
      List<SinkRecord> insertedRecordsToBuffer) {
      if (logErrors) {
          for (InsertValidationResponse.InsertError insertError : insertErrors) {
              LOGGER.error("Insert Row Error message |||| {} |||| {} |||| {}", insertError.getException(), insertError.getRowContent(),
                           insertError.getRowContent().getClass());
          }
    }
    if (errorTolerance) {
      if (!isDLQTopicSet) {
        LOGGER.warn(
            "Although config:{} is set, Dead Letter Queue topic:{} is not set.",
            ERRORS_TOLERANCE_CONFIG,
            ERRORS_DEAD_LETTER_QUEUE_TOPIC_NAME_CONFIG);
      } else {
          for (InsertValidationResponse.InsertError insertError : insertErrors) {
              // Map error row number to index in sinkRecords list.
              try {
                  HashMap<String, ?> rowContent = (HashMap<String, ?>) insertError.getRowContent();
                  // TODO: take out this hack
                  if (rowContent.getOrDefault("RECORD_METADATA", null) != null) {
                    HashMap<String, Object> metadata = new ObjectMapper().readValue((String) rowContent.get("RECORD_METADATA"), HashMap.class);
                    List<SinkRecord> res = insertedRecordsToBuffer.stream().filter((rec) -> ((Long) rec.kafkaOffset()).longValue() == ((Number) metadata.get("offset")).longValue()).collect(Collectors.toList());
                    this.kafkaRecordErrorReporter.reportError(res.get(0), insertError.getException());
                  }
              } catch (com.fasterxml.jackson.core.JsonProcessingException e) {
                  throw new RuntimeException(e);
              }
          }
      }
    } else {
      final String errMsg =
          String.format(
              "Error inserting Records using Streaming API with msg:%s",
              insertErrors.get(0).getException().getMessage());
      this.telemetryServiceV2.reportKafkaConnectFatalError(errMsg);
      throw new DataException(errMsg, insertErrors.get(0).getException());
    }
  }

  // TODO: SNOW-529755 POLL committed offsets in background thread

  /**
   * Get committed offset from Snowflake. It does an HTTP call internally to find out what was the
   * last offset inserted.
   *
   * <p>If committedOffset fetched from Snowflake is null, we would return -1(default value of
   * committedOffset) back to original call. (-1) would return an empty Map of partition and offset
   * back to kafka.
   *
   * <p>Else, we will convert this offset and return the offset which is safe to commit inside Kafka
   * (+1 of this returned value).
   *
   * <p>Check {@link com.snowflake.kafka.connector.SnowflakeSinkTask#preCommit(Map)}
   *
   * <p>Note:
   *
   * <p>If we cannot fetch offsetToken from snowflake even after retries and reopening the channel,
   * we will throw app
   *
   * @return (offsetToken present in Snowflake + 1), else -1
   */
  public long getOffsetSafeToCommitToKafka() {
    final long committedOffsetInSnowflake = fetchOffsetTokenWithRetry();
    if (committedOffsetInSnowflake == NO_OFFSET_TOKEN_REGISTERED_IN_SNOWFLAKE) {
      return NO_OFFSET_TOKEN_REGISTERED_IN_SNOWFLAKE;
    } else {
      // Return an offset which is + 1 of what was present in snowflake.
      // Idea of sending + 1 back to Kafka is that it should start sending offsets after task
      // restart from this offset
      return committedOffsetInSnowflake + 1;
    }
  }

  /**
   * Fetches the offset token from Snowflake.
   *
   * <p>It uses <a href="https://github.com/failsafe-lib/failsafe">Failsafe library </a> which
   * implements retries, fallbacks and circuit breaker.
   *
   * <p>Here is how Failsafe is implemented.
   *
   * <p>Fetches offsetToken from Snowflake (Streaming API)
   *
   * <p>If it returns a valid offset number, that number is returned back to caller.
   *
   * <p>If {@link net.snowflake.ingest.utils.SFException} is thrown, we will retry for max 3 times.
   * (Including the original try)
   *
   * <p>Upon reaching the limit of maxRetries, we will {@link Fallback} to opening a channel and
   * fetching offsetToken again.
   *
   * <p>Please note, upon executing fallback, we might throw an exception too. However, in that case
   * we will not retry.
   *
   * @return long offset token present in snowflake for this channel/partition.
   */
  @VisibleForTesting
  protected long fetchOffsetTokenWithRetry() {
    final RetryPolicy<Long> offsetTokenRetryPolicy =
        RetryPolicy.<Long>builder()
            .handle(SFException.class)
            .withDelay(DURATION_BETWEEN_GET_OFFSET_TOKEN_RETRY)
            .withMaxAttempts(MAX_GET_OFFSET_TOKEN_RETRIES)
            .onRetry(
                event ->
                    LOGGER.warn(
                        "[OFFSET_TOKEN_RETRY_POLICY] retry for getLatestCommittedOffsetToken. Retry"
                            + " no:{}, message:{}",
                        event.getAttemptCount(),
                        event.getLastException().getMessage()))
            .build();

    /*
     * The fallback function to execute when all retries from getOffsetToken have exhausted.
     * Fallback is only attempted on SFException
     */
    Fallback<Long> offsetTokenFallbackExecutor =
        Fallback.builder(
                () ->
                    streamingApiFallbackSupplier(
                        StreamingApiFallbackInvoker.GET_OFFSET_TOKEN_FALLBACK))
            .handle(SFException.class)
            .onFailure(
                event ->
                    LOGGER.error(
                        "[OFFSET_TOKEN_FALLBACK] Failed to open Channel/fetch offsetToken for"
                            + " channel:{}, exception:{}",
                        this.getChannelNameFormatV1(),
                        event.getException().toString()))
            .build();

    // Read it from reverse order. Fetch offsetToken, apply retry policy and then fallback.
    return Failsafe.with(offsetTokenFallbackExecutor)
        .onFailure(
            event ->
                LOGGER.error(
                    "[OFFSET_TOKEN_RETRY_FAILSAFE] Failure to fetch offsetToken even after retry"
                        + " and fallback from snowflake for channel:{}, elapsedTimeSeconds:{}",
                    this.getChannelNameFormatV1(),
                    event.getElapsedTime().get(SECONDS),
                    event.getException()))
        .compose(offsetTokenRetryPolicy)
        .get(this::fetchLatestCommittedOffsetFromSnowflake);
  }

  /**
   * Fallback function to be executed when either of insertRows API or getOffsetToken sends
   * SFException.
   *
   * <p>Or, in other words, if streaming channel is invalidated, we will reopen the channel and
   * reset the kafka offset to last committed offset in Snowflake.
   *
   * <p>If a valid offset is found from snowflake, we will reset the topicPartition with
   * (offsetReturnedFromSnowflake + 1).
   *
   * @param streamingApiFallbackInvoker Streaming API which is using this fallback function. Used
   *     for logging mainly.
   * @return offset which was last present in Snowflake
   */
  private long streamingApiFallbackSupplier(
      final StreamingApiFallbackInvoker streamingApiFallbackInvoker) {
    final long offsetRecoveredFromSnowflake =
        getRecoveredOffsetFromSnowflake(streamingApiFallbackInvoker);
    resetChannelMetadataAfterRecovery(streamingApiFallbackInvoker, offsetRecoveredFromSnowflake);
    return offsetRecoveredFromSnowflake;
  }

  /**
   * Resets the offset in kafka, resets metadata related to offsets and clears the buffer. If we
   * don't get a valid offset token (because of a table recreation or channel inactivity), we will
   * rely on kafka to send us the correct offset
   *
   * <p>Idea behind resetting offset (1 more than what we found in snowflake) is that Kafka should
   * send offsets from this offset number so as to not miss any data.
   *
   * @param streamingApiFallbackInvoker Streaming API which is using this fallback function. Used
   *     for logging mainly.
   * @param offsetRecoveredFromSnowflake offset number found in snowflake for this
   *     channel(partition)
   */
  private void resetChannelMetadataAfterRecovery(
      final StreamingApiFallbackInvoker streamingApiFallbackInvoker,
      final long offsetRecoveredFromSnowflake) {
    if (offsetRecoveredFromSnowflake == NO_OFFSET_TOKEN_REGISTERED_IN_SNOWFLAKE) {
      LOGGER.info(
          "{} Channel:{}, offset token is NULL, will use the consumer offset managed by the"
              + " connector instead, consumer offset:{}",
          streamingApiFallbackInvoker,
          this.getChannelNameFormatV1(),
          latestConsumerOffset);
    }

    // If the offset token in the channel is null, use the consumer offset managed by the connector;
    // otherwise use the offset token stored in the channel
    final long offsetToResetInKafka =
        offsetRecoveredFromSnowflake == NO_OFFSET_TOKEN_REGISTERED_IN_SNOWFLAKE
            ? latestConsumerOffset.get()
            : offsetRecoveredFromSnowflake + 1L;
    if (offsetToResetInKafka == NO_OFFSET_TOKEN_REGISTERED_IN_SNOWFLAKE) {
      return;
    }

    // reset the buffer
    this.bufferLock.lock();
    try {
      LOGGER.warn(
          "[RESET_PARTITION] Emptying current buffer:{} for Channel:{} due to reset of offsets in"
              + " kafka",
          this.streamingBuffer,
          this.getChannelNameFormatV1());
      this.streamingBuffer = new StreamingBuffer();

      // Reset Offset in kafka for this topic partition.
      this.sinkTaskContext.offset(this.topicPartition, offsetToResetInKafka);

      // Need to update the in memory processed offset otherwise if same offset is send again, it
      // might get rejected.
      this.offsetPersistedInSnowflake.set(offsetRecoveredFromSnowflake);
      this.processedOffset.set(offsetRecoveredFromSnowflake);

      // State that there was some exception and only clear that state when we have received offset
      // starting from offsetRecoveredFromSnowflake
      isOffsetResetInKafka = true;
    } finally {
      this.bufferLock.unlock();
    }
    LOGGER.warn(
        "{} Channel:{}, OffsetRecoveredFromSnowflake:{}, reset kafka offset to:{}",
        streamingApiFallbackInvoker,
        this.getChannelNameFormatV1(),
        offsetRecoveredFromSnowflake,
        offsetToResetInKafka);
  }

  /**
   * {@link Fallback} executes below code if retries have failed on {@link SFException}.
   *
   * <p>It re-opens the channel and fetches the latestOffsetToken one more time after reopen was
   * successful.
   *
   * @param streamingApiFallbackInvoker Streaming API which invoked this function.
   * @return offset which was last present in Snowflake
   */
  private long getRecoveredOffsetFromSnowflake(
      final StreamingApiFallbackInvoker streamingApiFallbackInvoker) {
    LOGGER.warn(
        "{} Re-opening channel:{}", streamingApiFallbackInvoker, this.getChannelNameFormatV1());
    this.channel = Preconditions.checkNotNull(openChannelForTable());
    LOGGER.warn(
        "{} Fetching offsetToken after re-opening the channel:{}",
        streamingApiFallbackInvoker,
        this.getChannelNameFormatV1());
    return fetchLatestCommittedOffsetFromSnowflake();
  }

  /**
   * Returns the offset Token persisted into snowflake.
   *
   * <p>OffsetToken from Snowflake returns a String and we will convert it into long.
   *
   * <p>If it is not long parsable, we will throw {@link ConnectException}
   *
   * @return -1 if no offset is found in snowflake, else the long value of committedOffset in
   *     snowflake.
   */
  private long fetchLatestCommittedOffsetFromSnowflake() {
    LOGGER.debug(
        "Fetching last committed offset for partition channel:{}", this.getChannelNameFormatV1());
    String offsetToken = null;
    try {
      offsetToken = this.channel.getLatestCommittedOffsetToken();
      LOGGER.info(
          "Fetched offsetToken for channelName:{}, offset:{}",
          this.getChannelNameFormatV1(),
          offsetToken);
      return offsetToken == null
          ? NO_OFFSET_TOKEN_REGISTERED_IN_SNOWFLAKE
          : Long.parseLong(offsetToken);
    } catch (NumberFormatException ex) {
      LOGGER.error(
          "The offsetToken string does not contain a parsable long:{} for channel:{}",
          offsetToken,
          this.getChannelNameFormatV1());
      throw new ConnectException(ex);
    }
  }

  /**
   * Open a channel for Table with given channel name and tableName.
   *
   * <p>Open channels happens at:
   *
   * <p>Constructor of TopicPartitionChannel -> which means we will wipe of all states and it will
   * call precomputeOffsetTokenForChannel
   *
   * <p>Failure handling which will call reopen, replace instance variable with new channel and call
   * offsetToken/insertRows.
   *
   * @return new channel which was fetched after open/reopen
   */
  private SnowflakeStreamingIngestChannel openChannelForTable() {
    OpenChannelRequest channelRequest =
        OpenChannelRequest.builder(this.channelNameFormatV1)
            .setDBName(this.sfConnectorConfig.get(Utils.SF_DATABASE))
            .setSchemaName(this.sfConnectorConfig.get(Utils.SF_SCHEMA))
            .setTableName(this.tableName)
            .setOnErrorOption(OpenChannelRequest.OnErrorOption.CONTINUE)
            .build();
    LOGGER.info(
        "Opening a channel with name:{} for table name:{}",
        this.channelNameFormatV1,
        this.tableName);
    return streamingIngestClient.openChannel(channelRequest);
  }

  /**
   * Close channel associated to this partition Not rethrowing connect exception because the
   * connector will stop. Channel will eventually be reopened.
   */
  public void closeChannel() {
    try {
      this.channel.close().get();

      // telemetry and metrics
      this.telemetryServiceV2.reportKafkaPartitionUsage(this.snowflakeTelemetryChannelStatus, true);
      this.snowflakeTelemetryChannelStatus.tryUnregisterChannelJMXMetrics();
    } catch (InterruptedException | ExecutionException e) {
      final String errMsg =
          String.format(
              "Failure closing Streaming Channel name:%s msg:%s",
              this.getChannelNameFormatV1(), e.getMessage());
      this.telemetryServiceV2.reportKafkaConnectFatalError(errMsg);
      LOGGER.error(errMsg, e);
    }
  }

  /* Return true is channel is closed. Caller should handle the logic for reopening the channel if it is closed. */
  public boolean isChannelClosed() {
    return this.channel.isClosed();
  }

  // ------ GETTERS ------ //

  public StreamingBuffer getStreamingBuffer() {
    return streamingBuffer;
  }

  public long getPreviousFlushTimeStampMs() {
    return previousFlushTimeStampMs;
  }

  public String getChannelNameFormatV1() {
    return this.channel.getFullyQualifiedName();
  }

  @Override
  public String toString() {
    return MoreObjects.toStringHelper(this)
        .add("previousFlushTimeStampMs", this.previousFlushTimeStampMs)
        .add("offsetPersistedInSnowflake", this.offsetPersistedInSnowflake)
        .add("channelName", this.getChannelNameFormatV1())
        .add("isStreamingIngestClientClosed", this.streamingIngestClient.isClosed())
        .toString();
  }

  @VisibleForTesting
  protected long getOffsetPersistedInSnowflake() {
    return this.offsetPersistedInSnowflake.get();
  }

  @VisibleForTesting
  protected long getProcessedOffset() {
    return this.processedOffset.get();
  }

  @VisibleForTesting
  protected long getLatestConsumerOffset() {
    return this.latestConsumerOffset.get();
  }

  @VisibleForTesting
  protected boolean isPartitionBufferEmpty() {
    return streamingBuffer.isEmpty();
  }

  @VisibleForTesting
  protected SnowflakeStreamingIngestChannel getChannel() {
    return this.channel;
  }

  @VisibleForTesting
  protected SnowflakeTelemetryService getTelemetryServiceV2() {
    return this.telemetryServiceV2;
  }

  @VisibleForTesting
  protected SnowflakeTelemetryChannelStatus getSnowflakeTelemetryChannelStatus() {
    return this.snowflakeTelemetryChannelStatus;
  }

  protected void setLatestConsumerOffset(long consumerOffset) {
    if (consumerOffset > this.latestConsumerOffset.get()) {
      this.latestConsumerOffset.set(consumerOffset);
    }
  }

  /**
   * Converts the original kafka sink record into a Json Record. i.e key and values are converted
   * into Json so that it can be used to insert into variant column of Snowflake Table.
   *
   * <p>TODO: SNOW-630885 - When schematization is enabled, we should create the map directly from
   * the SinkRecord instead of first turning it into json
   */
  private SinkRecord getSnowflakeSinkRecordFromKafkaRecord(final SinkRecord kafkaSinkRecord) {
    SinkRecord snowflakeRecord = kafkaSinkRecord;
    if (shouldConvertContent(kafkaSinkRecord.value())) {
      snowflakeRecord = handleNativeRecord(kafkaSinkRecord, false);
    }
    if (shouldConvertContent(kafkaSinkRecord.key())) {
      snowflakeRecord = handleNativeRecord(snowflakeRecord, true);
    }

    return snowflakeRecord;
  }

  /**
   * Get Approximate size of Sink Record which we get from Kafka. This is useful to find out how
   * much data(records) we have buffered per channel/partition.
   *
   * <p>This is an approximate size since there is no API available to find out size of record.
   *
   * <p>We first serialize the incoming kafka record into a Json format and find estimate size.
   *
   * <p>Please note, the size we calculate here is not accurate and doesnt match with actual size of
   * Kafka record which we buffer in memory. (Kafka Sink Record has lot of other metadata
   * information which is discarded when we calculate the size of Json Record)
   *
   * <p>We also do the same processing just before calling insertRows API for the buffered rows.
   *
   * <p>Downside of this calculation is we might try to buffer more records but we could be close to
   * JVM memory getting full
   *
   * @param kafkaSinkRecord sink record received as is from Kafka (With connector specific converter
   *     being invoked)
   * @return Approximate long size of record in bytes. 0 if record is broken
   */
  protected long getApproxSizeOfRecordInBytes(SinkRecord kafkaSinkRecord) {
    long sinkRecordBufferSizeInBytes = 0L;

    SinkRecord snowflakeRecord = getSnowflakeSinkRecordFromKafkaRecord(kafkaSinkRecord);

    if (isRecordBroken(snowflakeRecord)) {
      // we won't be able to find accurate size of serialized record since serialization itself
      // failed
      // But this will not happen in streaming ingest since we deprecated custom converters.
      return 0L;
    }

    try {
      // get the row that we want to insert into Snowflake.
      Map<String, Object> tableRow =
          recordService.getProcessedRecordForStreamingIngest(snowflakeRecord);
      // need to loop through the map and get the object node
      for (Map.Entry<String, Object> entry : tableRow.entrySet()) {
        sinkRecordBufferSizeInBytes += entry.getKey().length() * 2L;
        // Can Typecast into string because value is JSON
        Object value = entry.getValue();
        if (value != null) {
          if (value instanceof String) {
            sinkRecordBufferSizeInBytes += ((String) value).length() * 2L; // 1 char = 2 bytes
          } else {
            // for now it could only be a list of string
            for (String s : (List<String>) value) {
              sinkRecordBufferSizeInBytes += s.length() * 2L;
            }
          }
        }
      }
    } catch (JsonProcessingException e) {
      // We ignore any errors here because this is just calculating the record size
    }

    sinkRecordBufferSizeInBytes += StreamingUtils.MAX_RECORD_OVERHEAD_BYTES;
    return sinkRecordBufferSizeInBytes;
  }

  // ------ INNER CLASS ------ //

  /**
   * A buffer which holds the rows before calling insertRows API. It implements the PartitionBuffer
   * class which has all common fields about a buffer.
   *
   * <p>This buffer is a bit different from Snowpipe Buffer. In StreamingBuffer we buffer incoming
   * records from Kafka and once threshold has reached, we would call insertRows API to insert into
   * Snowflake.
   *
   * <p>We would transform kafka records to Snowflake understood records (In JSON format) just
   * before calling insertRows API.
   */
  @VisibleForTesting
  protected class StreamingBuffer
      extends PartitionBuffer<Pair<List<Map<String, Object>>, List<Long>>> {
    // Records coming from Kafka
    private final List<SinkRecord> sinkRecords;

    StreamingBuffer() {
      super();
      sinkRecords = new ArrayList<>();
    }

    @Override
    public void insert(SinkRecord kafkaSinkRecord) {
      if (sinkRecords.isEmpty()) {
        setFirstOffset(kafkaSinkRecord.kafkaOffset());
      }
      sinkRecords.add(kafkaSinkRecord);

      setNumOfRecords(getNumOfRecords() + 1);
      setLastOffset(kafkaSinkRecord.kafkaOffset());

      final long currentKafkaRecordSizeInBytes = getApproxSizeOfRecordInBytes(kafkaSinkRecord);
      // update size of buffer
      setBufferSizeBytes(getBufferSizeBytes() + currentKafkaRecordSizeInBytes);
    }

    /**
     * Get all rows and their offsets. Each map corresponds to one row whose keys are column names
     * and values are corresponding data in that column.
     *
     * <p>This goes over through all buffered kafka records and transforms into JsonSchema and
     * JsonNode Check {@link #handleNativeRecord(SinkRecord, boolean)}
     *
     * @return A pair that contains the records and their corresponding offsets
     */
    @Override
    public Pair<List<Map<String, Object>>, List<Long>> getData() {
      final List<Map<String, Object>> records = new ArrayList<>();
      final List<Long> offsets = new ArrayList<>();
      for (SinkRecord kafkaSinkRecord : sinkRecords) {
        SinkRecord snowflakeRecord = getSnowflakeSinkRecordFromKafkaRecord(kafkaSinkRecord);

        // broken record
        if (isRecordBroken(snowflakeRecord)) {
          // check for error tolerance and log tolerance values
          // errors.log.enable and errors.tolerance
          LOGGER.debug(
              "Broken record offset:{}, topic:{}",
              kafkaSinkRecord.kafkaOffset(),
              kafkaSinkRecord.topic());
          kafkaRecordErrorReporter.reportError(kafkaSinkRecord, new DataException("Broken Record"));
        } else {
          // lag telemetry, note that sink record timestamp might be null
          if (snowflakeRecord.timestamp() != null
              && snowflakeRecord.timestampType() != NO_TIMESTAMP_TYPE) {
            // TODO:SNOW-529751 telemetry
          }

          // Convert this records into Json Schema which has content and metadata, add it to DLQ if
          // there is an exception
          try {
            Map<String, Object> tableRow =
                recordService.getProcessedRecordForStreamingIngest(snowflakeRecord);
            records.add(tableRow);
            offsets.add(snowflakeRecord.kafkaOffset());
          } catch (JsonProcessingException e) {
            LOGGER.warn(
                "Record has JsonProcessingException offset:{}, topic:{}",
                kafkaSinkRecord.kafkaOffset(),
                kafkaSinkRecord.topic());
            kafkaRecordErrorReporter.reportError(kafkaSinkRecord, e);
          }
        }
      }
      LOGGER.debug(
          "Get rows for streaming ingest. {} records, {} bytes, offset {} - {}",
          getNumOfRecords(),
          getBufferSizeBytes(),
          getFirstOffset(),
          getLastOffset());
      return new Pair<>(records, offsets);
    }

    @Override
    public List<SinkRecord> getSinkRecords() {
      return sinkRecords;
    }

    public SinkRecord getSinkRecord(long idx) {
      return sinkRecords.get((int) idx);
    }
  }

  /**
   * Enum representing which Streaming API is invoking the fallback supplier. ({@link
   * #streamingApiFallbackSupplier(StreamingApiFallbackInvoker)})
   *
   * <p>Fallback supplier is essentially reopening the channel and resetting the kafka offset to
   * offset found in Snowflake.
   */
  private enum StreamingApiFallbackInvoker {
    /**
     * Fallback invoked when {@link SnowflakeStreamingIngestChannel#insertRows(Iterable, String)}
     * has failures.
     */
    INSERT_ROWS_FALLBACK,

    /**
     * Fallback invoked when {@link SnowflakeStreamingIngestChannel#getLatestCommittedOffsetToken()}
     * has failures.
     */
    GET_OFFSET_TOKEN_FALLBACK,

    /** Fallback invoked when schema evolution kicks in during insert rows */
    INSERT_ROWS_SCHEMA_EVOLUTION_FALLBACK,
    ;

    /** @return Used to LOG which API tried to invoke fallback function. */
    @Override
    public String toString() {
      return "[" + this.name() + "]";
    }
  }
}<|MERGE_RESOLUTION|>--- conflicted
+++ resolved
@@ -1,13 +1,12 @@
 package com.snowflake.kafka.connector.internal.streaming;
 
-<<<<<<< HEAD
+// This import is from the snowflake-kafka-connector project, not from ours. Test to see if removing breaks anything.
 import static com.snowflake.kafka.connector.SnowflakeSinkConnectorConfig.*;
-=======
+
 import static com.snowflake.kafka.connector.SnowflakeSinkConnectorConfig.ENABLE_CHANNEL_OFFSET_TOKEN_MIGRATION_CONFIG;
 import static com.snowflake.kafka.connector.SnowflakeSinkConnectorConfig.ENABLE_CHANNEL_OFFSET_TOKEN_MIGRATION_DEFAULT;
 import static com.snowflake.kafka.connector.SnowflakeSinkConnectorConfig.ERRORS_DEAD_LETTER_QUEUE_TOPIC_NAME_CONFIG;
 import static com.snowflake.kafka.connector.SnowflakeSinkConnectorConfig.ERRORS_TOLERANCE_CONFIG;
->>>>>>> 2e71470c
 import static com.snowflake.kafka.connector.internal.streaming.StreamingUtils.DURATION_BETWEEN_GET_OFFSET_TOKEN_RETRY;
 import static com.snowflake.kafka.connector.internal.streaming.StreamingUtils.MAX_GET_OFFSET_TOKEN_RETRIES;
 import static java.time.temporal.ChronoUnit.SECONDS;
@@ -633,7 +632,6 @@
       return response;
     } catch (TopicPartitionChannelInsertionException ex) {
       // Suppressing the exception because other channels might still continue to ingest
-<<<<<<< HEAD
       if (response != null) {
         LOGGER.warn(
                 "[INSERT_BUFFERED_RECORDS] Failure inserting buffer {} for channel: {}\n {}\n {}",
@@ -644,13 +642,6 @@
                 "[INSERT_BUFFERED_RECORDS] Failure inserting buffer {} for channel: {} {}",
                 streamingBufferToInsert, this.getChannelName(), ex);
       }
-=======
-      LOGGER.warn(
-          String.format(
-              "[INSERT_BUFFERED_RECORDS] Failure inserting buffer:%s for channel:%s",
-              streamingBufferToInsert, this.getChannelNameFormatV1()),
-          ex);
->>>>>>> 2e71470c
     }
     return response;
   }
