package com.snowflake.kafka.connector.internal.streaming;

import static com.snowflake.kafka.connector.SnowflakeSinkConnectorConfig.ERRORS_DEAD_LETTER_QUEUE_TOPIC_NAME_CONFIG;
import static com.snowflake.kafka.connector.SnowflakeSinkConnectorConfig.ERRORS_TOLERANCE_CONFIG;
import static com.snowflake.kafka.connector.internal.streaming.StreamingUtils.DURATION_BETWEEN_GET_OFFSET_TOKEN_RETRY;
import static com.snowflake.kafka.connector.internal.streaming.StreamingUtils.MAX_GET_OFFSET_TOKEN_RETRIES;
import static java.time.temporal.ChronoUnit.SECONDS;
import static org.apache.kafka.common.record.TimestampType.NO_TIMESTAMP_TYPE;

import com.google.common.annotations.VisibleForTesting;
import com.google.common.base.MoreObjects;
import com.google.common.base.Preconditions;
import com.google.common.base.Strings;
import com.snowflake.kafka.connector.Utils;
import com.snowflake.kafka.connector.dlq.KafkaRecordErrorReporter;
import com.snowflake.kafka.connector.internal.BufferThreshold;
import com.snowflake.kafka.connector.internal.KCLogger;
import com.snowflake.kafka.connector.internal.PartitionBuffer;
import com.snowflake.kafka.connector.internal.SnowflakeConnectionService;
import com.snowflake.kafka.connector.internal.metrics.MetricsJmxReporter;
<<<<<<< HEAD
import com.snowflake.kafka.connector.internal.streaming.telemetry.SnowflakeTelemetryChannelCreation;
=======
>>>>>>> a87e8b56
import com.snowflake.kafka.connector.internal.streaming.telemetry.SnowflakeTelemetryChannelStatus;
import com.snowflake.kafka.connector.internal.telemetry.SnowflakeTelemetryService;
import com.snowflake.kafka.connector.records.RecordService;
import com.snowflake.kafka.connector.records.SnowflakeJsonSchema;
import com.snowflake.kafka.connector.records.SnowflakeRecordContent;
import dev.failsafe.Failsafe;
import dev.failsafe.Fallback;
import dev.failsafe.RetryPolicy;
import dev.failsafe.function.CheckedSupplier;
import java.io.ByteArrayOutputStream;
import java.io.ObjectOutputStream;
import java.util.ArrayList;
import java.util.List;
import java.util.Map;
import java.util.concurrent.ExecutionException;
import java.util.concurrent.atomic.AtomicLong;
import java.util.concurrent.locks.Lock;
import java.util.concurrent.locks.ReentrantLock;
import net.snowflake.client.jdbc.internal.fasterxml.jackson.core.JsonProcessingException;
import net.snowflake.ingest.streaming.InsertValidationResponse;
import net.snowflake.ingest.streaming.OpenChannelRequest;
import net.snowflake.ingest.streaming.SnowflakeStreamingIngestChannel;
import net.snowflake.ingest.streaming.SnowflakeStreamingIngestClient;
import net.snowflake.ingest.utils.Pair;
import net.snowflake.ingest.utils.SFException;
import org.apache.kafka.common.TopicPartition;
import org.apache.kafka.connect.data.Schema;
import org.apache.kafka.connect.errors.ConnectException;
import org.apache.kafka.connect.errors.DataException;
import org.apache.kafka.connect.sink.SinkRecord;
import org.apache.kafka.connect.sink.SinkTaskContext;

/**
 * This is a wrapper on top of Streaming Ingest Channel which is responsible for ingesting rows to
 * Snowflake.
 *
 * <p>There is a one to one relation between partition and channel.
 *
 * <p>The number of TopicPartitionChannel objects can scale in proportion to the number of
 * partitions of a topic.
 *
 * <p>Whenever a new instance is created, the cache(Map) in SnowflakeSinkService is also replaced,
 * and we will reload the offsets from SF and reset the consumer offset in kafka
 *
 * <p>During rebalance, we would lose this state and hence there is a need to invoke
 * getLatestOffsetToken from Snowflake
 */
public class TopicPartitionChannel {
  private static final KCLogger LOGGER = new KCLogger(TopicPartitionChannel.class.getName());

  public static final long NO_OFFSET_TOKEN_REGISTERED_IN_SNOWFLAKE = -1L;

  // last time we invoked insertRows API
  private long previousFlushTimeStampMs;

  /* Buffer to hold JSON converted incoming SinkRecords */
  private StreamingBuffer streamingBuffer;

  private final Lock bufferLock = new ReentrantLock(true);

  // used to communicate to the streaming ingest's insertRows API
  // This is non final because we might decide to get the new instance of Channel
  private SnowflakeStreamingIngestChannel channel;

  // -------- private final fields -------- //

  // This offset represents the data persisted in Snowflake. More specifically it is the Snowflake
  // offset determined from the insertRows API call. It is set after calling the fetchOffsetToken
  // API for this channel
  private final AtomicLong offsetPersistedInSnowflake =
      new AtomicLong(NO_OFFSET_TOKEN_REGISTERED_IN_SNOWFLAKE);

  // This offset represents the data buffered in KC. More specifically it is the KC offset to ensure
  // exactly once functionality. On creation it is set to the latest committed token in Snowflake
  // (see offsetPersistedInSnowflake) and updated on each new row from KC.
  private final AtomicLong processedOffset =
      new AtomicLong(NO_OFFSET_TOKEN_REGISTERED_IN_SNOWFLAKE);

  // This offset is a fallback to represent the data buffered in KC. It is similar to
  // processedOffset, however it is only used to resend the offset when the channel offset token is
  // NULL. It is updated to the first offset sent by KC (see processedOffset) or the offset
  // persisted in Snowflake (see offsetPersistedInSnowflake)
  private final AtomicLong latestConsumerOffset =
      new AtomicLong(NO_OFFSET_TOKEN_REGISTERED_IN_SNOWFLAKE);

  /**
   * Offsets are reset in kafka when one of following cases arises in which we rely on source of
   * truth (Which is Snowflake's committed offsetToken)
   *
   * <ol>
   *   <li>If channel fails to fetch offsetToken from Snowflake, we reopen the channel and try to
   *       fetch offset from Snowflake again
   *   <li>If channel fails to ingest a buffer(Buffer containing rows/offsets), we reopen the
   *       channel and try to fetch offset from Snowflake again
   * </ol>
   *
   * <p>In both cases above, we ask Kafka to send back offsets, strictly from offset number after
   * the offset present in Snowflake. i.e of Snowflake has offsetToken = x, we are asking Kafka to
   * start sending offsets again from x + 1
   *
   * <p>We reset the boolean to false when we see the desired offset from Kafka
   *
   * <p>This boolean is used to indicate that we reset offset in kafka and we will only buffer once
   * we see the offset which is one more than an offset present in Snowflake.
   */
  private boolean isOffsetResetInKafka;

  private final SnowflakeStreamingIngestClient streamingIngestClient;

  // Topic partition Object from connect consisting of topic and partition
  private final TopicPartition topicPartition;

  /* Channel Name is computed from topic and partition */
  private final String channelName;

  /* table is required for opening the channel */
  private final String tableName;

  /* Error handling, DB, schema, Snowflake URL and other snowflake specific connector properties are defined here. */
  private final Map<String, String> sfConnectorConfig;

  /* Responsible for converting records to Json */
  private final RecordService recordService;

  /* Responsible for returning errors to DLQ if records have failed to be ingested. */
  private final KafkaRecordErrorReporter kafkaRecordErrorReporter;

  /**
   * Available from {@link org.apache.kafka.connect.sink.SinkTask} which has access to various
   * utility methods.
   */
  private final SinkTaskContext sinkTaskContext;

  /* Error related properties */

  // If set to true, we will send records to DLQ provided DLQ name is valid.
  private final boolean errorTolerance;

  // Whether to log errors to log file.
  private final boolean logErrors;

  // Set to false if DLQ topic is null or empty. True if it is a valid string in config
  private final boolean isDLQTopicSet;

  // Used to identify when to flush (Time, bytes or number of records)
  private final BufferThreshold streamingBufferThreshold;

  // Whether schematization has been enabled.
  private final boolean enableSchematization;

  // Whether schema evolution could be done on this channel
  private final boolean enableSchemaEvolution;

  // Reference to the Snowflake connection service
  private final SnowflakeConnectionService conn;

  private final SnowflakeTelemetryChannelStatus snowflakeTelemetryChannelStatus;

  /**
   * Used to send telemetry to Snowflake. Currently, TelemetryClient created from a Snowflake
   * Connection Object, i.e. not a session-less Client
   */
  private final SnowflakeTelemetryService telemetryServiceV2;

  /** Testing only, initialize TopicPartitionChannel without the connection service */
  @VisibleForTesting
  public TopicPartitionChannel(
      SnowflakeStreamingIngestClient streamingIngestClient,
      TopicPartition topicPartition,
      final String channelName,
      final String tableName,
      final BufferThreshold streamingBufferThreshold,
      final Map<String, String> sfConnectorConfig,
      KafkaRecordErrorReporter kafkaRecordErrorReporter,
      SinkTaskContext sinkTaskContext,
      SnowflakeTelemetryService telemetryService) {
    this(
        streamingIngestClient,
        topicPartition,
        channelName,
        tableName,
        false, /* No schema evolution permission */
        streamingBufferThreshold,
        sfConnectorConfig,
        kafkaRecordErrorReporter,
        sinkTaskContext,
        null, /* Null Connection */
        new RecordService(telemetryService),
        telemetryService,
        false,
        null);
  }

  /**
   * @param streamingIngestClient client created specifically for this task
   * @param topicPartition topic partition corresponding to this Streaming Channel
   *     (TopicPartitionChannel)
   * @param channelName channel Name which is deterministic for topic and partition
   * @param tableName table to ingest in snowflake
   * @param hasSchemaEvolutionPermission if the role has permission to perform schema evolution on
   *     the table
   * @param streamingBufferThreshold bytes, count of records and flush time thresholds.
   * @param sfConnectorConfig configuration set for snowflake connector
   * @param kafkaRecordErrorReporter kafka errpr reporter for sending records to DLQ
   * @param sinkTaskContext context on Kafka Connect's runtime
   * @param conn the snowflake connection service
   * @param recordService record service for processing incoming offsets from Kafka
   * @param telemetryService Telemetry Service which includes the Telemetry Client, sends Json data
   *     to Snowflake
   */
  public TopicPartitionChannel(
      SnowflakeStreamingIngestClient streamingIngestClient,
      TopicPartition topicPartition,
      final String channelName,
      final String tableName,
      boolean hasSchemaEvolutionPermission,
      final BufferThreshold streamingBufferThreshold,
      final Map<String, String> sfConnectorConfig,
      KafkaRecordErrorReporter kafkaRecordErrorReporter,
      SinkTaskContext sinkTaskContext,
      SnowflakeConnectionService conn,
      RecordService recordService,
      SnowflakeTelemetryService telemetryService,
      boolean enableCustomJMXMonitoring,
      MetricsJmxReporter metricsJmxReporter) {
    this.streamingIngestClient = Preconditions.checkNotNull(streamingIngestClient);
    Preconditions.checkState(!streamingIngestClient.isClosed());
    this.topicPartition = Preconditions.checkNotNull(topicPartition);
    this.channelName = Preconditions.checkNotNull(channelName);
    this.tableName = Preconditions.checkNotNull(tableName);
    this.streamingBufferThreshold = Preconditions.checkNotNull(streamingBufferThreshold);
    this.sfConnectorConfig = Preconditions.checkNotNull(sfConnectorConfig);
    this.kafkaRecordErrorReporter = Preconditions.checkNotNull(kafkaRecordErrorReporter);
    this.sinkTaskContext = Preconditions.checkNotNull(sinkTaskContext);
    this.conn = conn;

    this.recordService = recordService;
    this.telemetryServiceV2 = Preconditions.checkNotNull(telemetryService);

    this.previousFlushTimeStampMs = System.currentTimeMillis();

    this.streamingBuffer = new StreamingBuffer();

    /* Error properties */
    this.errorTolerance = StreamingUtils.tolerateErrors(this.sfConnectorConfig);
    this.logErrors = StreamingUtils.logErrors(this.sfConnectorConfig);
    this.isDLQTopicSet =
        !Strings.isNullOrEmpty(StreamingUtils.getDlqTopicName(this.sfConnectorConfig));

    /* Schematization related properties */
    this.enableSchematization =
        this.recordService.setAndGetEnableSchematizationFromConfig(sfConnectorConfig);

    this.enableSchemaEvolution = this.enableSchematization && hasSchemaEvolutionPermission;

    // telemetry and metrics
    this.snowflakeTelemetryChannelStatus =
        new SnowflakeTelemetryChannelStatus(
            tableName, channelName, enableCustomJMXMonitoring, metricsJmxReporter);
    this.telemetryServiceV2.reportKafkaPartitionStart(
        new SnowflakeTelemetryChannelCreation(this.tableName, this.channelName));

    // Open channel and reset the offset in kafka
    this.channel = Preconditions.checkNotNull(openChannelForTable());
    final long lastCommittedOffsetToken = fetchOffsetTokenWithRetry();
<<<<<<< HEAD
    this.setOffsetPersistedInSnowflake(lastCommittedOffsetToken);
    this.setProcessedOffset(lastCommittedOffsetToken);
=======
    this.offsetPersistedInSnowflake.set(lastCommittedOffsetToken);
    this.processedOffset.set(lastCommittedOffsetToken);

    // setup telemetry and metrics
    this.snowflakeTelemetryChannelStatus =
        new SnowflakeTelemetryChannelStatus(
            tableName,
            channelName,
            enableCustomJMXMonitoring,
            metricsJmxReporter,
            this.offsetPersistedInSnowflake,
            this.processedOffset,
            this.latestConsumerOffset);
>>>>>>> a87e8b56

    if (lastCommittedOffsetToken != NO_OFFSET_TOKEN_REGISTERED_IN_SNOWFLAKE) {
      this.sinkTaskContext.offset(this.topicPartition, lastCommittedOffsetToken + 1L);
    } else {
      LOGGER.info(
          "TopicPartitionChannel:{}, offset token is NULL, will rely on Kafka to send us the"
              + " correct offset instead",
          this.getChannelName());
    }
  }

  /**
   * Inserts the record into buffer
   *
   * <p>Step 1: Initializes this channel by fetching the offsetToken from Snowflake for the first
   * time this channel/partition has received offset after start/restart.
   *
   * <p>Step 2: Decides whether given offset from Kafka needs to be processed and whether it
   * qualifies for being added into buffer.
   *
   * @param kafkaSinkRecord input record from Kafka
   */
  public void insertRecordToBuffer(SinkRecord kafkaSinkRecord) {
    final long currentOffsetPersistedInSnowflake = this.offsetPersistedInSnowflake.get();
    final long currentProcessedOffset = this.processedOffset.get();

    // Set the consumer offset to be the first record that Kafka sends us
<<<<<<< HEAD
    if (latestConsumerOffset == NO_OFFSET_TOKEN_REGISTERED_IN_SNOWFLAKE) {
      this.setLatestConsumerOffset(kafkaSinkRecord.kafkaOffset());
=======
    if (latestConsumerOffset.get() == NO_OFFSET_TOKEN_REGISTERED_IN_SNOWFLAKE) {
      this.latestConsumerOffset.set(kafkaSinkRecord.kafkaOffset());
>>>>>>> a87e8b56
    }

    // Ignore adding to the buffer until we see the expected offset value
    if (shouldIgnoreAddingRecordToBuffer(kafkaSinkRecord, currentProcessedOffset)) {
      return;
    }

    // Accept the incoming record only if we don't have a valid offset token at server side, or the
    // incoming record offset is 1 + the processed offset
    if (currentProcessedOffset == NO_OFFSET_TOKEN_REGISTERED_IN_SNOWFLAKE
        || kafkaSinkRecord.kafkaOffset() >= currentProcessedOffset + 1) {
      StreamingBuffer copiedStreamingBuffer = null;
      bufferLock.lock();
      try {
        this.streamingBuffer.insert(kafkaSinkRecord);
        this.setProcessedOffset(kafkaSinkRecord.kafkaOffset());
        // # of records or size based flushing
        if (this.streamingBufferThreshold.shouldFlushOnBufferByteSize(
                streamingBuffer.getBufferSizeBytes())
            || this.streamingBufferThreshold.shouldFlushOnBufferRecordCount(
                streamingBuffer.getNumOfRecords())) {
          copiedStreamingBuffer = streamingBuffer;
          this.streamingBuffer = new StreamingBuffer();
          LOGGER.debug(
              "Flush based on buffered bytes or buffered number of records for"
                  + " channel:{},currentBufferSizeInBytes:{}, currentBufferedRecordCount:{},"
                  + " connectorBufferThresholds:{}",
              this.getChannelName(),
              copiedStreamingBuffer.getBufferSizeBytes(),
              copiedStreamingBuffer.getSinkRecords().size(),
              this.streamingBufferThreshold);
        }
      } finally {
        bufferLock.unlock();
      }

      // If we found reaching buffer size threshold or count based threshold, we will immediately
      // flush (Insert them)
      if (copiedStreamingBuffer != null) {
        insertBufferedRecords(copiedStreamingBuffer);
      }
    } else {
      LOGGER.debug(
          "Skip adding offset:{} to buffer for channel:{} because"
              + " offsetPersistedInSnowflake:{}, processedOffset:{}",
          kafkaSinkRecord.kafkaOffset(),
          this.getChannelName(),
          currentOffsetPersistedInSnowflake,
          currentProcessedOffset);
    }
  }

  /**
   * If kafka offset was recently reset, we will skip adding any more records to buffer until we see
   * a desired offset from kafka.
   *
   * <p>Desired Offset from Kafka = (current processed offset + 1)
   *
   * <p>Check {link {@link TopicPartitionChannel#resetChannelMetadataAfterRecovery}} for reset logic
   *
   * @param kafkaSinkRecord Record to check for above condition only in case of failures
   *     (isOffsetResetInKafka = true)
   * @return true if this record can be skipped to add into buffer, false otherwise.
   */
  private boolean shouldIgnoreAddingRecordToBuffer(
      SinkRecord kafkaSinkRecord, long currentProcessedOffset) {
    // Don't skip rows if there is no offset reset or there is no offset token information in the
    // channel
    if (!isOffsetResetInKafka
        || currentProcessedOffset == NO_OFFSET_TOKEN_REGISTERED_IN_SNOWFLAKE) {
      return false;
    }

    // Don't ignore if we see the expected offset; otherwise log and skip
    if ((kafkaSinkRecord.kafkaOffset() - currentProcessedOffset) == 1L) {
      LOGGER.debug(
          "Got the desired offset:{} from Kafka, we can add this offset to buffer for channel:{}",
          kafkaSinkRecord.kafkaOffset(),
          this.getChannelName());
      isOffsetResetInKafka = false;
      return false;
    } else {
      LOGGER.debug(
          "Ignore adding offset:{} to buffer for channel:{} because we recently encountered"
              + " error and reset offset in Kafka. currentProcessedOffset:{}",
          kafkaSinkRecord.kafkaOffset(),
          this.getChannelName(),
          currentProcessedOffset);
      return true;
    }
  }

  private boolean shouldConvertContent(final Object content) {
    return content != null && !(content instanceof SnowflakeRecordContent);
  }

  /**
   * This would always return false for streaming ingest use case since isBroken field is never set.
   * isBroken is set only when using Custom snowflake converters and the content was not json
   * serializable.
   *
   * <p>For Community converters, the kafka record will not be sent to Kafka connector if the record
   * is not serializable.
   */
  private boolean isRecordBroken(final SinkRecord record) {
    return isContentBroken(record.value()) || isContentBroken(record.key());
  }

  private boolean isContentBroken(final Object content) {
    return content != null && ((SnowflakeRecordContent) content).isBroken();
  }

  private SinkRecord handleNativeRecord(SinkRecord record, boolean isKey) {
    SnowflakeRecordContent newSFContent;
    Schema schema = isKey ? record.keySchema() : record.valueSchema();
    Object content = isKey ? record.key() : record.value();
    try {
      newSFContent = new SnowflakeRecordContent(schema, content);
    } catch (Exception e) {
      LOGGER.error("Native content parser error:\n{}", e.getMessage());
      try {
        // try to serialize this object and send that as broken record
        ByteArrayOutputStream out = new ByteArrayOutputStream();
        ObjectOutputStream os = new ObjectOutputStream(out);
        os.writeObject(content);
        newSFContent = new SnowflakeRecordContent(out.toByteArray());
      } catch (Exception serializeError) {
        LOGGER.error(
            "Failed to convert broken native record to byte data:\n{}",
            serializeError.getMessage());
        throw e;
      }
    }
    // create new sinkRecord
    Schema keySchema = isKey ? new SnowflakeJsonSchema() : record.keySchema();
    Object keyContent = isKey ? newSFContent : record.key();
    Schema valueSchema = isKey ? record.valueSchema() : new SnowflakeJsonSchema();
    Object valueContent = isKey ? record.value() : newSFContent;
    return new SinkRecord(
        record.topic(),
        record.kafkaPartition(),
        keySchema,
        keyContent,
        valueSchema,
        valueContent,
        record.kafkaOffset(),
        record.timestamp(),
        record.timestampType(),
        record.headers());
  }

  // --------------- BUFFER FLUSHING LOGIC --------------- //

  /**
   * If difference between current time and previous flush time is more than threshold, insert the
   * buffered Rows.
   *
   * <p>Note: We acquire buffer lock since we copy the buffer.
   *
   * <p>Threshold is config parameter: {@link
   * com.snowflake.kafka.connector.SnowflakeSinkConnectorConfig#BUFFER_FLUSH_TIME_SEC}
   *
   * <p>Previous flush time here means last time we called insertRows API with rows present in
   */
  protected void insertBufferedRecordsIfFlushTimeThresholdReached() {
    if (this.streamingBufferThreshold.shouldFlushOnBufferTime(this.previousFlushTimeStampMs)) {
      LOGGER.debug(
          "Time based flush for channel:{}, CurrentTimeMs:{}, previousFlushTimeMs:{},"
              + " bufferThresholdSeconds:{}",
          this.getChannelName(),
          System.currentTimeMillis(),
          this.previousFlushTimeStampMs,
          this.streamingBufferThreshold.getFlushTimeThresholdSeconds());
      StreamingBuffer copiedStreamingBuffer;
      bufferLock.lock();
      try {
        copiedStreamingBuffer = this.streamingBuffer;
        this.streamingBuffer = new StreamingBuffer();
      } finally {
        bufferLock.unlock();
      }
      if (copiedStreamingBuffer != null) {
        insertBufferedRecords(copiedStreamingBuffer);
      }
    }
  }

  /**
   * Invokes insertRows API using the provided offsets which were initially buffered for this
   * partition. This buffer is decided based on the flush time threshold, buffered bytes or number
   * of records
   */
  InsertRowsResponse insertBufferedRecords(StreamingBuffer streamingBufferToInsert) {
    // intermediate buffer can be empty here if time interval reached but kafka produced no records.
    if (streamingBufferToInsert.isEmpty()) {
      LOGGER.debug("No Rows Buffered for channel:{}, returning", this.getChannelName());
      this.previousFlushTimeStampMs = System.currentTimeMillis();
      return null;
    }
    InsertRowsResponse response = null;
    try {
      response = insertRowsWithFallback(streamingBufferToInsert);
      // Updates the flush time (last time we called insertRows API)
      this.previousFlushTimeStampMs = System.currentTimeMillis();

      LOGGER.info(
          "Successfully called insertRows for channel:{}, buffer:{}, insertResponseHasErrors:{},"
              + " needToResetOffset:{}",
          this.getChannelName(),
          streamingBufferToInsert,
          response.hasErrors(),
          response.needToResetOffset());
      if (response.hasErrors()) {
        handleInsertRowsFailures(
            response.getInsertErrors(), streamingBufferToInsert.getSinkRecords());
      }

      // Due to schema evolution, we may need to reopen the channel and reset the offset in kafka
      // since it's possible that not all rows are ingested
      if (response.needToResetOffset()) {
        streamingApiFallbackSupplier(
            StreamingApiFallbackInvoker.INSERT_ROWS_SCHEMA_EVOLUTION_FALLBACK);
      }
      return response;
    } catch (TopicPartitionChannelInsertionException ex) {
      // Suppressing the exception because other channels might still continue to ingest
      LOGGER.warn(
          String.format(
              "[INSERT_BUFFERED_RECORDS] Failure inserting buffer:%s for channel:%s",
              streamingBufferToInsert, this.getChannelName()),
          ex);
    }
    return response;
  }

  /**
   * Uses {@link Fallback} API to reopen the channel if insertRows throws {@link SFException}.
   *
   * <p>We have deliberately not performed retries on insertRows because it might slow down overall
   * ingestion and introduce lags in committing offsets to Kafka.
   *
   * <p>Note that insertRows API does perform channel validation which might throw SFException if
   * channel is invalidated.
   *
   * <p>It can also send errors {@link
   * net.snowflake.ingest.streaming.InsertValidationResponse.InsertError} in form of response inside
   * {@link InsertValidationResponse}
   *
   * @param buffer buffer to insert into snowflake
   * @return InsertRowsResponse a response that wraps around InsertValidationResponse
   */
  private InsertRowsResponse insertRowsWithFallback(StreamingBuffer buffer) {
    Fallback<Object> reopenChannelFallbackExecutorForInsertRows =
        Fallback.builder(
                executionAttemptedEvent -> {
                  insertRowsFallbackSupplier(executionAttemptedEvent.getLastException());
                })
            .handle(SFException.class)
            .onFailedAttempt(
                event ->
                    LOGGER.warn(
                        String.format(
                            "Failed Attempt to invoke the insertRows API for buffer:%s", buffer),
                        event.getLastException()))
            .onFailure(
                event ->
                    LOGGER.error(
                        String.format(
                            "%s Failed to open Channel or fetching offsetToken for channel:%s",
                            StreamingApiFallbackInvoker.INSERT_ROWS_FALLBACK,
                            this.getChannelName()),
                        event.getException()))
            .build();

    return Failsafe.with(reopenChannelFallbackExecutorForInsertRows)
        .get(
            new InsertRowsApiResponseSupplier(
                this.channel, buffer, this.enableSchemaEvolution, this.conn));
  }

  /** Invokes the API given the channel and streaming Buffer. */
  private static class InsertRowsApiResponseSupplier
      implements CheckedSupplier<InsertRowsResponse> {

    // Reference to the Snowpipe Streaming channel
    private final SnowflakeStreamingIngestChannel channel;

    // Buffer that holds the original sink records from kafka
    private final StreamingBuffer insertRowsStreamingBuffer;

    // Whether the schema evolution is enabled
    private final boolean enableSchemaEvolution;

    // Connection service which will be used to do the ALTER TABLE command for schema evolution
    private final SnowflakeConnectionService conn;

    private InsertRowsApiResponseSupplier(
        SnowflakeStreamingIngestChannel channelForInsertRows,
        StreamingBuffer insertRowsStreamingBuffer,
        boolean enableSchemaEvolution,
        SnowflakeConnectionService conn) {
      this.channel = channelForInsertRows;
      this.insertRowsStreamingBuffer = insertRowsStreamingBuffer;
      this.enableSchemaEvolution = enableSchemaEvolution;
      this.conn = conn;
    }

    @Override
    public InsertRowsResponse get() throws Throwable {
      LOGGER.debug(
          "Invoking insertRows API for channel:{}, streamingBuffer:{}",
          this.channel.getFullyQualifiedName(),
          this.insertRowsStreamingBuffer);
      Pair<List<Map<String, Object>>, List<Long>> recordsAndOffsets =
          this.insertRowsStreamingBuffer.getData();
      List<Map<String, Object>> records = recordsAndOffsets.getKey();
      List<Long> offsets = recordsAndOffsets.getValue();
      InsertValidationResponse finalResponse = new InsertValidationResponse();
      boolean needToResetOffset = false;
      if (!enableSchemaEvolution) {
        finalResponse =
            this.channel.insertRows(
                records, Long.toString(this.insertRowsStreamingBuffer.getLastOffset()));
      } else {
        for (int idx = 0; idx < records.size(); idx++) {
          // For schema evolution, we need to call the insertRows API row by row in order to
          // preserve the original order, for anything after the first schema mismatch error we will
          // retry after the evolution
          InsertValidationResponse response =
              this.channel.insertRow(records.get(idx), Long.toString(offsets.get(idx)));
          if (response.hasErrors()) {
            InsertValidationResponse.InsertError insertError = response.getInsertErrors().get(0);
            List<String> extraColNames = insertError.getExtraColNames();
            List<String> nonNullableColumns = insertError.getMissingNotNullColNames();
            long originalSinkRecordIdx =
                offsets.get(idx) - this.insertRowsStreamingBuffer.getFirstOffset();
            if (extraColNames == null && nonNullableColumns == null) {
              InsertValidationResponse.InsertError newInsertError =
                  new InsertValidationResponse.InsertError(
                      insertError.getRowContent(), originalSinkRecordIdx);
              newInsertError.setException(insertError.getException());
              newInsertError.setExtraColNames(insertError.getExtraColNames());
              newInsertError.setMissingNotNullColNames(insertError.getMissingNotNullColNames());
              // Simply added to the final response if it's not schema related errors
              finalResponse.addError(insertError);
            } else {
              SchematizationUtils.evolveSchemaIfNeeded(
                  this.conn,
                  this.channel.getTableName(),
                  nonNullableColumns,
                  extraColNames,
                  this.insertRowsStreamingBuffer.getSinkRecord(originalSinkRecordIdx));
              // Offset reset needed since it's possible that we successfully ingested partial batch
              needToResetOffset = true;
              break;
            }
          }
        }
      }
      return new InsertRowsResponse(finalResponse, needToResetOffset);
    }
  }

  // A class that wraps around the InsertValidationResponse from Ingest SDK plus some additional
  // information
  static class InsertRowsResponse {
    private final InsertValidationResponse response;
    private final boolean needToResetOffset;

    InsertRowsResponse(InsertValidationResponse response, boolean needToResetOffset) {
      this.response = response;
      this.needToResetOffset = needToResetOffset;
    }

    boolean hasErrors() {
      return response.hasErrors();
    }

    List<InsertValidationResponse.InsertError> getInsertErrors() {
      return response.getInsertErrors();
    }

    boolean needToResetOffset() {
      return this.needToResetOffset;
    }
  }

  /**
   * We will reopen the channel on {@link SFException} and reset offset in kafka. But, we will throw
   * a custom exception to show that the streamingBuffer was not added into Snowflake.
   *
   * @throws TopicPartitionChannelInsertionException exception is thrown after channel reopen has
   *     been successful and offsetToken was fetched from Snowflake
   */
  private void insertRowsFallbackSupplier(Throwable ex)
      throws TopicPartitionChannelInsertionException {
    final long offsetRecoveredFromSnowflake =
        streamingApiFallbackSupplier(StreamingApiFallbackInvoker.INSERT_ROWS_FALLBACK);
    throw new TopicPartitionChannelInsertionException(
        String.format(
            "%s Failed to insert rows for channel:%s. Recovered offset from Snowflake is:%s",
            StreamingApiFallbackInvoker.INSERT_ROWS_FALLBACK,
            this.getChannelName(),
            offsetRecoveredFromSnowflake),
        ex);
  }

  /**
   * Invoked only when {@link InsertValidationResponse} has errors.
   *
   * <p>This function checks if we need to log errors, send it to DLQ or just ignore and throw
   * exception.
   *
   * @param insertErrors errors from validation response. (Only if it has errors)
   * @param insertedRecordsToBuffer to map {@link SinkRecord} with insertErrors
   */
  private void handleInsertRowsFailures(
      List<InsertValidationResponse.InsertError> insertErrors,
      List<SinkRecord> insertedRecordsToBuffer) {
    if (logErrors) {
      for (InsertValidationResponse.InsertError insertError : insertErrors) {
        LOGGER.error("Insert Row Error message:{}", insertError.getException().getMessage());
      }
    }
    if (errorTolerance) {
      if (!isDLQTopicSet) {
        LOGGER.warn(
            "Although config:{} is set, Dead Letter Queue topic:{} is not set.",
            ERRORS_TOLERANCE_CONFIG,
            ERRORS_DEAD_LETTER_QUEUE_TOPIC_NAME_CONFIG);
      } else {
        for (InsertValidationResponse.InsertError insertError : insertErrors) {
          // Map error row number to index in sinkRecords list.
          int rowIndexToOriginalSinkRecord = (int) insertError.getRowIndex();
          this.kafkaRecordErrorReporter.reportError(
              insertedRecordsToBuffer.get(rowIndexToOriginalSinkRecord),
              insertError.getException());
        }
      }
    } else {
      final String errMsg =
          String.format(
              "Error inserting Records using Streaming API with msg:%s",
              insertErrors.get(0).getException().getMessage());
      this.telemetryServiceV2.reportKafkaConnectFatalError(errMsg);
      throw new DataException(errMsg, insertErrors.get(0).getException());
    }
  }

  // TODO: SNOW-529755 POLL committed offsets in backgraound thread

  /**
   * Get committed offset from Snowflake. It does an HTTP call internally to find out what was the
   * last offset inserted.
   *
   * <p>If committedOffset fetched from Snowflake is null, we would return -1(default value of
   * committedOffset) back to original call. (-1) would return an empty Map of partition and offset
   * back to kafka.
   *
   * <p>Else, we will convert this offset and return the offset which is safe to commit inside Kafka
   * (+1 of this returned value).
   *
   * <p>Check {@link com.snowflake.kafka.connector.SnowflakeSinkTask#preCommit(Map)}
   *
   * <p>Note:
   *
   * <p>If we cannot fetch offsetToken from snowflake even after retries and reopening the channel,
   * we will throw app
   *
   * @return (offsetToken present in Snowflake + 1), else -1
   */
  public long getOffsetSafeToCommitToKafka() {
    final long committedOffsetInSnowflake = fetchOffsetTokenWithRetry();
    if (committedOffsetInSnowflake == NO_OFFSET_TOKEN_REGISTERED_IN_SNOWFLAKE) {
      return NO_OFFSET_TOKEN_REGISTERED_IN_SNOWFLAKE;
    } else {
      // Return an offset which is + 1 of what was present in snowflake.
      // Idea of sending + 1 back to Kafka is that it should start sending offsets after task
      // restart from this offset
      return committedOffsetInSnowflake + 1;
    }
  }

  /**
   * Fetches the offset token from Snowflake.
   *
   * <p>It uses <a href="https://github.com/failsafe-lib/failsafe">Failsafe library </a> which
   * implements retries, fallbacks and circuit breaker.
   *
   * <p>Here is how Failsafe is implemented.
   *
   * <p>Fetches offsetToken from Snowflake (Streaming API)
   *
   * <p>If it returns a valid offset number, that number is returned back to caller.
   *
   * <p>If {@link net.snowflake.ingest.utils.SFException} is thrown, we will retry for max 3 times.
   * (Including the original try)
   *
   * <p>Upon reaching the limit of maxRetries, we will {@link Fallback} to opening a channel and
   * fetching offsetToken again.
   *
   * <p>Please note, upon executing fallback, we might throw an exception too. However, in that case
   * we will not retry.
   *
   * @return long offset token present in snowflake for this channel/partition.
   */
  @VisibleForTesting
  protected long fetchOffsetTokenWithRetry() {
    final RetryPolicy<Long> offsetTokenRetryPolicy =
        RetryPolicy.<Long>builder()
            .handle(SFException.class)
            .withDelay(DURATION_BETWEEN_GET_OFFSET_TOKEN_RETRY)
            .withMaxAttempts(MAX_GET_OFFSET_TOKEN_RETRIES)
            .onRetry(
                event ->
                    LOGGER.warn(
                        "[OFFSET_TOKEN_RETRY_POLICY] retry for getLatestCommittedOffsetToken. Retry"
                            + " no:{}, message:{}",
                        event.getAttemptCount(),
                        event.getLastException().getMessage()))
            .build();

    /*
     * The fallback function to execute when all retries from getOffsetToken have exhausted.
     * Fallback is only attempted on SFException
     */
    Fallback<Long> offsetTokenFallbackExecutor =
        Fallback.builder(
                () ->
                    streamingApiFallbackSupplier(
                        StreamingApiFallbackInvoker.GET_OFFSET_TOKEN_FALLBACK))
            .handle(SFException.class)
            .onFailure(
                event ->
                    LOGGER.error(
                        "[OFFSET_TOKEN_FALLBACK] Failed to open Channel/fetch offsetToken for"
                            + " channel:{}, exception:{}",
                        this.getChannelName(),
                        event.getException().toString()))
            .build();

    // Read it from reverse order. Fetch offsetToken, apply retry policy and then fallback.
    return Failsafe.with(offsetTokenFallbackExecutor)
        .onFailure(
            event ->
                LOGGER.error(
                    "[OFFSET_TOKEN_RETRY_FAILSAFE] Failure to fetch offsetToken even after retry"
                        + " and fallback from snowflake for channel:{}, elapsedTimeSeconds:{}",
                    this.getChannelName(),
                    event.getElapsedTime().get(SECONDS),
                    event.getException()))
        .compose(offsetTokenRetryPolicy)
        .get(this::fetchLatestCommittedOffsetFromSnowflake);
  }

  /**
   * Fallback function to be executed when either of insertRows API or getOffsetToken sends
   * SFException.
   *
   * <p>Or, in other words, if streaming channel is invalidated, we will reopen the channel and
   * reset the kafka offset to last committed offset in Snowflake.
   *
   * <p>If a valid offset is found from snowflake, we will reset the topicPartition with
   * (offsetReturnedFromSnowflake + 1).
   *
   * @param streamingApiFallbackInvoker Streaming API which is using this fallback function. Used
   *     for logging mainly.
   * @return offset which was last present in Snowflake
   */
  private long streamingApiFallbackSupplier(
      final StreamingApiFallbackInvoker streamingApiFallbackInvoker) {
    final long offsetRecoveredFromSnowflake =
        getRecoveredOffsetFromSnowflake(streamingApiFallbackInvoker);
    resetChannelMetadataAfterRecovery(streamingApiFallbackInvoker, offsetRecoveredFromSnowflake);
    return offsetRecoveredFromSnowflake;
  }

  /**
   * Resets the offset in kafka, resets metadata related to offsets and clears the buffer. If we
   * don't get a valid offset token (because of a table recreation or channel inactivity), we will
   * rely on kafka to send us the correct offset
   *
   * <p>Idea behind resetting offset (1 more than what we found in snowflake) is that Kafka should
   * send offsets from this offset number so as to not miss any data.
   *
   * @param streamingApiFallbackInvoker Streaming API which is using this fallback function. Used
   *     for logging mainly.
   * @param offsetRecoveredFromSnowflake offset number found in snowflake for this
   *     channel(partition)
   */
  private void resetChannelMetadataAfterRecovery(
      final StreamingApiFallbackInvoker streamingApiFallbackInvoker,
      final long offsetRecoveredFromSnowflake) {
    if (offsetRecoveredFromSnowflake == NO_OFFSET_TOKEN_REGISTERED_IN_SNOWFLAKE) {
      LOGGER.info(
          "{} Channel:{}, offset token is NULL, will use the consumer offset managed by the"
              + " connector instead, consumer offset:{}",
          streamingApiFallbackInvoker,
          this.getChannelName(),
          latestConsumerOffset);
    }

    // If the offset token in the channel is null, use the consumer offset managed by the connector;
    // otherwise use the offset token stored in the channel
    final long offsetToResetInKafka =
        offsetRecoveredFromSnowflake == NO_OFFSET_TOKEN_REGISTERED_IN_SNOWFLAKE
            ? latestConsumerOffset.get()
            : offsetRecoveredFromSnowflake + 1L;
    if (offsetToResetInKafka == NO_OFFSET_TOKEN_REGISTERED_IN_SNOWFLAKE) {
      return;
    }

    // reset the buffer
    this.bufferLock.lock();
    try {
      LOGGER.warn(
          "[RESET_PARTITION] Emptying current buffer:{} for Channel:{} due to reset of offsets in"
              + " kafka",
          this.streamingBuffer,
          this.getChannelName());
      this.streamingBuffer = new StreamingBuffer();

      // Reset Offset in kafka for this topic partition.
      this.sinkTaskContext.offset(this.topicPartition, offsetToResetInKafka);

      // Need to update the in memory processed offset otherwise if same offset is send again, it
      // might get rejected.
      this.setOffsetPersistedInSnowflake(offsetRecoveredFromSnowflake);
      this.setProcessedOffset(offsetRecoveredFromSnowflake);

      // State that there was some exception and only clear that state when we have received offset
      // starting from offsetRecoveredFromSnowflake
      isOffsetResetInKafka = true;
    } finally {
      this.bufferLock.unlock();
    }
    LOGGER.warn(
        "{} Channel:{}, OffsetRecoveredFromSnowflake:{}, reset kafka offset to:{}",
        streamingApiFallbackInvoker,
        this.getChannelName(),
        offsetRecoveredFromSnowflake,
        offsetToResetInKafka);
  }

  /**
   * {@link Fallback} executes below code if retries have failed on {@link SFException}.
   *
   * <p>It re-opens the channel and fetches the latestOffsetToken one more time after reopen was
   * successful.
   *
   * @param streamingApiFallbackInvoker Streaming API which invoked this function.
   * @return offset which was last present in Snowflake
   */
  private long getRecoveredOffsetFromSnowflake(
      final StreamingApiFallbackInvoker streamingApiFallbackInvoker) {
    LOGGER.warn("{} Re-opening channel:{}", streamingApiFallbackInvoker, this.getChannelName());
    this.channel = Preconditions.checkNotNull(openChannelForTable());
    LOGGER.warn(
        "{} Fetching offsetToken after re-opening the channel:{}",
        streamingApiFallbackInvoker,
        this.getChannelName());
    return fetchLatestCommittedOffsetFromSnowflake();
  }

  /**
   * Returns the offset Token persisted into snowflake.
   *
   * <p>OffsetToken from Snowflake returns a String and we will convert it into long.
   *
   * <p>If it is not long parsable, we will throw {@link ConnectException}
   *
   * @return -1 if no offset is found in snowflake, else the long value of committedOffset in
   *     snowflake.
   */
  private long fetchLatestCommittedOffsetFromSnowflake() {
    LOGGER.debug("Fetching last committed offset for partition channel:{}", this.getChannelName());
    String offsetToken = null;
    try {
      offsetToken = this.channel.getLatestCommittedOffsetToken();
      LOGGER.info(
          "Fetched offsetToken for channelName:{}, offset:{}", this.getChannelName(), offsetToken);
      return offsetToken == null
          ? NO_OFFSET_TOKEN_REGISTERED_IN_SNOWFLAKE
          : Long.parseLong(offsetToken);
    } catch (NumberFormatException ex) {
      LOGGER.error(
          "The offsetToken string does not contain a parsable long:{} for channel:{}",
          offsetToken,
          this.getChannelName());
      throw new ConnectException(ex);
    }
  }

  /**
   * Open a channel for Table with given channel name and tableName.
   *
   * <p>Open channels happens at:
   *
   * <p>Constructor of TopicPartitionChannel -> which means we will wipe of all states and it will
   * call precomputeOffsetTokenForChannel
   *
   * <p>Failure handling which will call reopen, replace instance variable with new channel and call
   * offsetToken/insertRows.
   *
   * @return new channel which was fetched after open/reopen
   */
  private SnowflakeStreamingIngestChannel openChannelForTable() {
    OpenChannelRequest channelRequest =
        OpenChannelRequest.builder(this.channelName)
            .setDBName(this.sfConnectorConfig.get(Utils.SF_DATABASE))
            .setSchemaName(this.sfConnectorConfig.get(Utils.SF_SCHEMA))
            .setTableName(this.tableName)
            .setOnErrorOption(OpenChannelRequest.OnErrorOption.CONTINUE)
            .build();
    LOGGER.info(
        "Opening a channel with name:{} for table name:{}", this.channelName, this.tableName);
    return streamingIngestClient.openChannel(channelRequest);
  }

  /**
   * Close channel associated to this partition Not rethrowing connect exception because the
   * connector will stop. Channel will eventually be reopened.
   */
  public void closeChannel() {
    try {
      this.channel.close().get();
<<<<<<< HEAD

      this.telemetryServiceV2.reportKafkaPartitionUsage(this.snowflakeTelemetryChannelStatus, true);

=======
>>>>>>> a87e8b56
      this.snowflakeTelemetryChannelStatus.tryUnregisterChannelJMXMetrics();
    } catch (InterruptedException | ExecutionException e) {
      final String errMsg =
          String.format(
              "Failure closing Streaming Channel name:%s msg:%s",
              this.getChannelName(), e.getMessage());

      this.telemetryServiceV2.reportKafkaConnectFatalError(errMsg);
      LOGGER.error(errMsg, e);
    }
  }

  /* Return true is channel is closed. Caller should handle the logic for reopening the channel if it is closed. */
  public boolean isChannelClosed() {
    return this.channel.isClosed();
  }

  // ------ GETTERS ------ //

  public StreamingBuffer getStreamingBuffer() {
    return streamingBuffer;
  }

  public long getPreviousFlushTimeStampMs() {
    return previousFlushTimeStampMs;
  }

  public String getChannelName() {
    return this.channel.getFullyQualifiedName();
  }

  // ------ SETTERS ------ //
  private void setOffsetPersistedInSnowflake(long offsetPersistedInSnowflake) {
    this.offsetPersistedInSnowflake.set(offsetPersistedInSnowflake);
    this.snowflakeTelemetryChannelStatus.setOffsetPersistedInSnowflake(offsetPersistedInSnowflake);
  }

  private void setProcessedOffset(long processedOffset) {
    this.processedOffset.set(processedOffset);
    this.snowflakeTelemetryChannelStatus.setProcessedOffset(processedOffset);
  }

  protected void setLatestConsumerOffset(long consumerOffset) {
    if (consumerOffset > this.latestConsumerOffset) {
      this.latestConsumerOffset = consumerOffset;
      this.snowflakeTelemetryChannelStatus.setLatestConsumerOffset(consumerOffset);
    }
  }

  @Override
  public String toString() {
    return MoreObjects.toStringHelper(this)
        .add("previousFlushTimeStampMs", this.previousFlushTimeStampMs)
        .add("offsetPersistedInSnowflake", this.offsetPersistedInSnowflake)
        .add("channelName", this.getChannelName())
        .add("isStreamingIngestClientClosed", this.streamingIngestClient.isClosed())
        .toString();
  }

  @VisibleForTesting
  protected long getOffsetPersistedInSnowflake() {
    return this.offsetPersistedInSnowflake.get();
  }

  @VisibleForTesting
  protected long getProcessedOffset() {
    return this.processedOffset.get();
  }

  @VisibleForTesting
  protected long getLatestConsumerOffset() {
    return this.latestConsumerOffset;
  }

  @VisibleForTesting
  protected boolean isPartitionBufferEmpty() {
    return streamingBuffer.isEmpty();
  }

  @VisibleForTesting
  protected SnowflakeStreamingIngestChannel getChannel() {
    return this.channel;
  }

  @VisibleForTesting
  protected SnowflakeTelemetryService getTelemetryServiceV2() {
    return this.telemetryServiceV2;
  }

  @VisibleForTesting
  protected SnowflakeTelemetryChannelStatus getSnowflakeTelemetryChannelStatus() {
    return this.snowflakeTelemetryChannelStatus;
<<<<<<< HEAD
=======
  }

  protected void setLatestConsumerOffset(long consumerOffset) {
    if (consumerOffset > this.latestConsumerOffset.get()) {
      this.latestConsumerOffset.set(consumerOffset);
    }
>>>>>>> a87e8b56
  }

  /**
   * Converts the original kafka sink record into a Json Record. i.e key and values are converted
   * into Json so that it can be used to insert into variant column of Snowflake Table.
   *
   * <p>TODO: SNOW-630885 - When schematization is enabled, we should create the map directly from
   * the SinkRecord instead of first turning it into json
   */
  private SinkRecord getSnowflakeSinkRecordFromKafkaRecord(final SinkRecord kafkaSinkRecord) {
    SinkRecord snowflakeRecord = kafkaSinkRecord;
    if (shouldConvertContent(kafkaSinkRecord.value())) {
      snowflakeRecord = handleNativeRecord(kafkaSinkRecord, false);
    }
    if (shouldConvertContent(kafkaSinkRecord.key())) {
      snowflakeRecord = handleNativeRecord(snowflakeRecord, true);
    }

    return snowflakeRecord;
  }

  /**
   * Get Approximate size of Sink Record which we get from Kafka. This is useful to find out how
   * much data(records) we have buffered per channel/partition.
   *
   * <p>This is an approximate size since there is no API available to find out size of record.
   *
   * <p>We first serialize the incoming kafka record into a Json format and find estimate size.
   *
   * <p>Please note, the size we calculate here is not accurate and doesnt match with actual size of
   * Kafka record which we buffer in memory. (Kafka Sink Record has lot of other metadata
   * information which is discarded when we calculate the size of Json Record)
   *
   * <p>We also do the same processing just before calling insertRows API for the buffered rows.
   *
   * <p>Downside of this calculation is we might try to buffer more records but we could be close to
   * JVM memory getting full
   *
   * @param kafkaSinkRecord sink record received as is from Kafka (With connector specific converter
   *     being invoked)
   * @return Approximate long size of record in bytes. 0 if record is broken
   */
  protected long getApproxSizeOfRecordInBytes(SinkRecord kafkaSinkRecord) {
    long sinkRecordBufferSizeInBytes = 0L;

    SinkRecord snowflakeRecord = getSnowflakeSinkRecordFromKafkaRecord(kafkaSinkRecord);

    if (isRecordBroken(snowflakeRecord)) {
      // we won't be able to find accurate size of serialized record since serialization itself
      // failed
      // But this will not happen in streaming ingest since we deprecated custom converters.
      return 0L;
    }

    try {
      // get the row that we want to insert into Snowflake.
      Map<String, Object> tableRow =
          recordService.getProcessedRecordForStreamingIngest(snowflakeRecord);
      // need to loop through the map and get the object node
      for (Map.Entry<String, Object> entry : tableRow.entrySet()) {
        sinkRecordBufferSizeInBytes += entry.getKey().length() * 2L;
        // Can Typecast into string because value is JSON
        Object value = entry.getValue();
        if (value != null) {
          if (value instanceof String) {
            sinkRecordBufferSizeInBytes += ((String) value).length() * 2L; // 1 char = 2 bytes
          } else {
            // for now it could only be a list of string
            for (String s : (List<String>) value) {
              sinkRecordBufferSizeInBytes += s.length() * 2L;
            }
          }
        }
      }
    } catch (JsonProcessingException e) {
      // We ignore any errors here because this is just calculating the record size
    }

    sinkRecordBufferSizeInBytes += StreamingUtils.MAX_RECORD_OVERHEAD_BYTES;
    return sinkRecordBufferSizeInBytes;
  }

  // ------ INNER CLASS ------ //

  /**
   * A buffer which holds the rows before calling insertRows API. It implements the PartitionBuffer
   * class which has all common fields about a buffer.
   *
   * <p>This buffer is a bit different from Snowpipe Buffer. In StreamingBuffer we buffer incoming
   * records from Kafka and once threshold has reached, we would call insertRows API to insert into
   * Snowflake.
   *
   * <p>We would transform kafka records to Snowflake understood records (In JSON format) just
   * before calling insertRows API.
   */
  @VisibleForTesting
  protected class StreamingBuffer
      extends PartitionBuffer<Pair<List<Map<String, Object>>, List<Long>>> {
    // Records coming from Kafka
    private final List<SinkRecord> sinkRecords;

    StreamingBuffer() {
      super();
      sinkRecords = new ArrayList<>();
    }

    @Override
    public void insert(SinkRecord kafkaSinkRecord) {
      if (sinkRecords.isEmpty()) {
        setFirstOffset(kafkaSinkRecord.kafkaOffset());
      }
      sinkRecords.add(kafkaSinkRecord);

      setNumOfRecords(getNumOfRecords() + 1);
      setLastOffset(kafkaSinkRecord.kafkaOffset());

      final long currentKafkaRecordSizeInBytes = getApproxSizeOfRecordInBytes(kafkaSinkRecord);
      // update size of buffer
      setBufferSizeBytes(getBufferSizeBytes() + currentKafkaRecordSizeInBytes);
    }

    /**
     * Get all rows and their offsets. Each map corresponds to one row whose keys are column names
     * and values are corresponding data in that column.
     *
     * <p>This goes over through all buffered kafka records and transforms into JsonSchema and
     * JsonNode Check {@link #handleNativeRecord(SinkRecord, boolean)}
     *
     * @return A pair that contains the records and their corresponding offsets
     */
    @Override
    public Pair<List<Map<String, Object>>, List<Long>> getData() {
      final List<Map<String, Object>> records = new ArrayList<>();
      final List<Long> offsets = new ArrayList<>();
      for (SinkRecord kafkaSinkRecord : sinkRecords) {
        SinkRecord snowflakeRecord = getSnowflakeSinkRecordFromKafkaRecord(kafkaSinkRecord);

        // broken record
        if (isRecordBroken(snowflakeRecord)) {
          // check for error tolerance and log tolerance values
          // errors.log.enable and errors.tolerance
          LOGGER.debug(
              "Broken record offset:{}, topic:{}",
              kafkaSinkRecord.kafkaOffset(),
              kafkaSinkRecord.topic());
          kafkaRecordErrorReporter.reportError(kafkaSinkRecord, new DataException("Broken Record"));
        } else {
          // lag telemetry, note that sink record timestamp might be null
          if (snowflakeRecord.timestamp() != null
              && snowflakeRecord.timestampType() != NO_TIMESTAMP_TYPE) {
            // TODO:SNOW-529751 telemetry
          }

          // Convert this records into Json Schema which has content and metadata, add it to DLQ if
          // there is an exception
          try {
            Map<String, Object> tableRow =
                recordService.getProcessedRecordForStreamingIngest(snowflakeRecord);
            records.add(tableRow);
            offsets.add(snowflakeRecord.kafkaOffset());
          } catch (JsonProcessingException e) {
            LOGGER.warn(
                "Record has JsonProcessingException offset:{}, topic:{}",
                kafkaSinkRecord.kafkaOffset(),
                kafkaSinkRecord.topic());
            kafkaRecordErrorReporter.reportError(kafkaSinkRecord, e);
          }
        }
      }
      LOGGER.debug(
          "Get rows for streaming ingest. {} records, {} bytes, offset {} - {}",
          getNumOfRecords(),
          getBufferSizeBytes(),
          getFirstOffset(),
          getLastOffset());
      return new Pair<>(records, offsets);
    }

    @Override
    public List<SinkRecord> getSinkRecords() {
      return sinkRecords;
    }

    public SinkRecord getSinkRecord(long idx) {
      return sinkRecords.get((int) idx);
    }
  }

  /**
   * Enum representing which Streaming API is invoking the fallback supplier. ({@link
   * #streamingApiFallbackSupplier(StreamingApiFallbackInvoker)})
   *
   * <p>Fallback supplier is essentially reopening the channel and resetting the kafka offset to
   * offset found in Snowflake.
   */
  private enum StreamingApiFallbackInvoker {
    /**
     * Fallback invoked when {@link SnowflakeStreamingIngestChannel#insertRows(Iterable, String)}
     * has failures.
     */
    INSERT_ROWS_FALLBACK,

    /**
     * Fallback invoked when {@link SnowflakeStreamingIngestChannel#getLatestCommittedOffsetToken()}
     * has failures.
     */
    GET_OFFSET_TOKEN_FALLBACK,

    /** Fallback invoked when schema evolution kicks in during insert rows */
    INSERT_ROWS_SCHEMA_EVOLUTION_FALLBACK,
    ;

    /** @return Used to LOG which API tried to invoke fallback function. */
    @Override
    public String toString() {
      return "[" + this.name() + "]";
    }
  }
}<|MERGE_RESOLUTION|>--- conflicted
+++ resolved
@@ -18,10 +18,7 @@
 import com.snowflake.kafka.connector.internal.PartitionBuffer;
 import com.snowflake.kafka.connector.internal.SnowflakeConnectionService;
 import com.snowflake.kafka.connector.internal.metrics.MetricsJmxReporter;
-<<<<<<< HEAD
 import com.snowflake.kafka.connector.internal.streaming.telemetry.SnowflakeTelemetryChannelCreation;
-=======
->>>>>>> a87e8b56
 import com.snowflake.kafka.connector.internal.streaming.telemetry.SnowflakeTelemetryChannelStatus;
 import com.snowflake.kafka.connector.internal.telemetry.SnowflakeTelemetryService;
 import com.snowflake.kafka.connector.records.RecordService;
@@ -277,20 +274,9 @@
 
     this.enableSchemaEvolution = this.enableSchematization && hasSchemaEvolutionPermission;
 
-    // telemetry and metrics
-    this.snowflakeTelemetryChannelStatus =
-        new SnowflakeTelemetryChannelStatus(
-            tableName, channelName, enableCustomJMXMonitoring, metricsJmxReporter);
-    this.telemetryServiceV2.reportKafkaPartitionStart(
-        new SnowflakeTelemetryChannelCreation(this.tableName, this.channelName));
-
     // Open channel and reset the offset in kafka
     this.channel = Preconditions.checkNotNull(openChannelForTable());
     final long lastCommittedOffsetToken = fetchOffsetTokenWithRetry();
-<<<<<<< HEAD
-    this.setOffsetPersistedInSnowflake(lastCommittedOffsetToken);
-    this.setProcessedOffset(lastCommittedOffsetToken);
-=======
     this.offsetPersistedInSnowflake.set(lastCommittedOffsetToken);
     this.processedOffset.set(lastCommittedOffsetToken);
 
@@ -304,7 +290,8 @@
             this.offsetPersistedInSnowflake,
             this.processedOffset,
             this.latestConsumerOffset);
->>>>>>> a87e8b56
+    this.telemetryServiceV2.reportKafkaPartitionStart(
+        new SnowflakeTelemetryChannelCreation(this.tableName, this.channelName));
 
     if (lastCommittedOffsetToken != NO_OFFSET_TOKEN_REGISTERED_IN_SNOWFLAKE) {
       this.sinkTaskContext.offset(this.topicPartition, lastCommittedOffsetToken + 1L);
@@ -332,13 +319,8 @@
     final long currentProcessedOffset = this.processedOffset.get();
 
     // Set the consumer offset to be the first record that Kafka sends us
-<<<<<<< HEAD
-    if (latestConsumerOffset == NO_OFFSET_TOKEN_REGISTERED_IN_SNOWFLAKE) {
-      this.setLatestConsumerOffset(kafkaSinkRecord.kafkaOffset());
-=======
     if (latestConsumerOffset.get() == NO_OFFSET_TOKEN_REGISTERED_IN_SNOWFLAKE) {
       this.latestConsumerOffset.set(kafkaSinkRecord.kafkaOffset());
->>>>>>> a87e8b56
     }
 
     // Ignore adding to the buffer until we see the expected offset value
@@ -354,7 +336,7 @@
       bufferLock.lock();
       try {
         this.streamingBuffer.insert(kafkaSinkRecord);
-        this.setProcessedOffset(kafkaSinkRecord.kafkaOffset());
+        this.processedOffset.set(kafkaSinkRecord.kafkaOffset());
         // # of records or size based flushing
         if (this.streamingBufferThreshold.shouldFlushOnBufferByteSize(
                 streamingBuffer.getBufferSizeBytes())
@@ -966,8 +948,8 @@
 
       // Need to update the in memory processed offset otherwise if same offset is send again, it
       // might get rejected.
-      this.setOffsetPersistedInSnowflake(offsetRecoveredFromSnowflake);
-      this.setProcessedOffset(offsetRecoveredFromSnowflake);
+      this.offsetPersistedInSnowflake.set(offsetRecoveredFromSnowflake);
+      this.processedOffset.set(offsetRecoveredFromSnowflake);
 
       // State that there was some exception and only clear that state when we have received offset
       // starting from offsetRecoveredFromSnowflake
@@ -1065,19 +1047,15 @@
   public void closeChannel() {
     try {
       this.channel.close().get();
-<<<<<<< HEAD
 
       this.telemetryServiceV2.reportKafkaPartitionUsage(this.snowflakeTelemetryChannelStatus, true);
 
-=======
->>>>>>> a87e8b56
       this.snowflakeTelemetryChannelStatus.tryUnregisterChannelJMXMetrics();
     } catch (InterruptedException | ExecutionException e) {
       final String errMsg =
           String.format(
               "Failure closing Streaming Channel name:%s msg:%s",
               this.getChannelName(), e.getMessage());
-
       this.telemetryServiceV2.reportKafkaConnectFatalError(errMsg);
       LOGGER.error(errMsg, e);
     }
@@ -1100,24 +1078,6 @@
 
   public String getChannelName() {
     return this.channel.getFullyQualifiedName();
-  }
-
-  // ------ SETTERS ------ //
-  private void setOffsetPersistedInSnowflake(long offsetPersistedInSnowflake) {
-    this.offsetPersistedInSnowflake.set(offsetPersistedInSnowflake);
-    this.snowflakeTelemetryChannelStatus.setOffsetPersistedInSnowflake(offsetPersistedInSnowflake);
-  }
-
-  private void setProcessedOffset(long processedOffset) {
-    this.processedOffset.set(processedOffset);
-    this.snowflakeTelemetryChannelStatus.setProcessedOffset(processedOffset);
-  }
-
-  protected void setLatestConsumerOffset(long consumerOffset) {
-    if (consumerOffset > this.latestConsumerOffset) {
-      this.latestConsumerOffset = consumerOffset;
-      this.snowflakeTelemetryChannelStatus.setLatestConsumerOffset(consumerOffset);
-    }
   }
 
   @Override
@@ -1136,16 +1096,6 @@
   }
 
   @VisibleForTesting
-  protected long getProcessedOffset() {
-    return this.processedOffset.get();
-  }
-
-  @VisibleForTesting
-  protected long getLatestConsumerOffset() {
-    return this.latestConsumerOffset;
-  }
-
-  @VisibleForTesting
   protected boolean isPartitionBufferEmpty() {
     return streamingBuffer.isEmpty();
   }
@@ -1163,15 +1113,12 @@
   @VisibleForTesting
   protected SnowflakeTelemetryChannelStatus getSnowflakeTelemetryChannelStatus() {
     return this.snowflakeTelemetryChannelStatus;
-<<<<<<< HEAD
-=======
   }
 
   protected void setLatestConsumerOffset(long consumerOffset) {
     if (consumerOffset > this.latestConsumerOffset.get()) {
       this.latestConsumerOffset.set(consumerOffset);
     }
->>>>>>> a87e8b56
   }
 
   /**
