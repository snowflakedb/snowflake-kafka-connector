package com.snowflake.kafka.connector.internal.streaming;

import static com.snowflake.kafka.connector.SnowflakeSinkConnectorConfig.ERRORS_DEAD_LETTER_QUEUE_TOPIC_NAME_CONFIG;
import static com.snowflake.kafka.connector.SnowflakeSinkConnectorConfig.ERRORS_TOLERANCE_CONFIG;
import static com.snowflake.kafka.connector.internal.streaming.StreamingUtils.DURATION_BETWEEN_GET_OFFSET_TOKEN_RETRY;
import static com.snowflake.kafka.connector.internal.streaming.StreamingUtils.MAX_GET_OFFSET_TOKEN_RETRIES;
import static java.time.temporal.ChronoUnit.SECONDS;
import static org.apache.kafka.common.record.TimestampType.NO_TIMESTAMP_TYPE;

import com.google.common.annotations.VisibleForTesting;
import com.google.common.base.MoreObjects;
import com.google.common.base.Preconditions;
import com.google.common.base.Strings;
import com.snowflake.kafka.connector.Utils;
import com.snowflake.kafka.connector.dlq.KafkaRecordErrorReporter;
import com.snowflake.kafka.connector.internal.BufferThreshold;
import com.snowflake.kafka.connector.internal.KCLogger;
import com.snowflake.kafka.connector.internal.PartitionBuffer;
import com.snowflake.kafka.connector.internal.SnowflakeConnectionService;
import com.snowflake.kafka.connector.internal.telemetry.SnowflakeTelemetryService;
import com.snowflake.kafka.connector.records.RecordService;
import com.snowflake.kafka.connector.records.SnowflakeJsonSchema;
import com.snowflake.kafka.connector.records.SnowflakeRecordContent;
import dev.failsafe.Failsafe;
import dev.failsafe.Fallback;
import dev.failsafe.RetryPolicy;
import dev.failsafe.function.CheckedSupplier;
import java.io.ByteArrayOutputStream;
import java.io.ObjectOutputStream;
import java.util.ArrayList;
import java.util.List;
import java.util.Map;
import java.util.concurrent.ExecutionException;
import java.util.concurrent.atomic.AtomicLong;
import java.util.concurrent.locks.Lock;
import java.util.concurrent.locks.ReentrantLock;
import net.snowflake.client.jdbc.internal.fasterxml.jackson.core.JsonProcessingException;
import net.snowflake.ingest.streaming.InsertValidationResponse;
import net.snowflake.ingest.streaming.OpenChannelRequest;
import net.snowflake.ingest.streaming.SnowflakeStreamingIngestChannel;
import net.snowflake.ingest.streaming.SnowflakeStreamingIngestClient;
import net.snowflake.ingest.utils.Pair;
import net.snowflake.ingest.utils.SFException;
import org.apache.kafka.common.TopicPartition;
import org.apache.kafka.connect.data.Schema;
import org.apache.kafka.connect.errors.ConnectException;
import org.apache.kafka.connect.errors.DataException;
import org.apache.kafka.connect.sink.SinkRecord;
import org.apache.kafka.connect.sink.SinkTaskContext;

/**
 * This is a wrapper on top of Streaming Ingest Channel which is responsible for ingesting rows to
 * Snowflake.
 *
 * <p>There is a one to one relation between partition and channel.
 *
 * <p>The number of TopicPartitionChannel objects can scale in proportion to the number of
 * partitions of a topic.
 *
 * <p>Whenever a new instance is created, the cache(Map) in SnowflakeSinkService is also replaced,
 * and we will reload the offsets from SF and reset the consumer offset in kafka
 *
 * <p>During rebalance, we would lose this state and hence there is a need to invoke
 * getLatestOffsetToken from Snowflake
 */
public class TopicPartitionChannel {
  private static final KCLogger LOGGER = new KCLogger(TopicPartitionChannel.class.getName());

  public static final long NO_OFFSET_TOKEN_REGISTERED_IN_SNOWFLAKE = -1L;

  // last time we invoked insertRows API
  private long previousFlushTimeStampMs;

  /* Buffer to hold JSON converted incoming SinkRecords */
  private StreamingBuffer streamingBuffer;

  private final Lock bufferLock = new ReentrantLock(true);

  // used to communicate to the streaming ingest's insertRows API
  // This is non final because we might decide to get the new instance of Channel
  private SnowflakeStreamingIngestChannel channel;

  // -------- private final fields -------- //

  // This offset represents the data persisted in Snowflake. More specifically it is the Snowflake
  // offset determined from the insertRows API call. It is set after calling the fetchOffsetToken
  // API for this channel
  private final AtomicLong offsetPersistedInSnowflake =
      new AtomicLong(NO_OFFSET_TOKEN_REGISTERED_IN_SNOWFLAKE);

  // This offset represents the data buffered in KC. More specifically it is the KC offset to ensure
  // exactly once functionality. On creation it is set to the latest committed token in Snowflake
  // (see offsetPersistedInSnowflake) and updated on each new row from KC.
  private final AtomicLong processedOffset =
      new AtomicLong(NO_OFFSET_TOKEN_REGISTERED_IN_SNOWFLAKE);

  // This offset is a fallback to represent the data buffered in KC. It is similar to
  // processedOffset, however it is only used to resend the offset when the channel offset token is
  // NULL. It is updated to the first offset sent by KC (see processedOffset) or the offset
  // persisted in Snowflake (see offsetPersistedInSnowflake)
  private long latestConsumerOffset = NO_OFFSET_TOKEN_REGISTERED_IN_SNOWFLAKE;

  /**
   * Offsets are reset in kafka when one of following cases arises in which we rely on source of
   * truth (Which is Snowflake's committed offsetToken)
   *
   * <ol>
   *   <li>If channel fails to fetch offsetToken from Snowflake, we reopen the channel and try to
   *       fetch offset from Snowflake again
   *   <li>If channel fails to ingest a buffer(Buffer containing rows/offsets), we reopen the
   *       channel and try to fetch offset from Snowflake again
   * </ol>
   *
   * <p>In both cases above, we ask Kafka to send back offsets, strictly from offset number after
   * the offset present in Snowflake. i.e of Snowflake has offsetToken = x, we are asking Kafka to
   * start sending offsets again from x + 1
   *
   * <p>We reset the boolean to false when we see the desired offset from Kafka
   *
   * <p>This boolean is used to indicate that we reset offset in kafka and we will only buffer once
   * we see the offset which is one more than an offset present in Snowflake.
   */
  private boolean isOffsetResetInKafka;

  private final SnowflakeStreamingIngestClient streamingIngestClient;

  // Topic partition Object from connect consisting of topic and partition
  private final TopicPartition topicPartition;

  /* Channel Name is computed from topic and partition */
  private final String channelName;

  /* table is required for opening the channel */
  private final String tableName;

  /* Error handling, DB, schema, Snowflake URL and other snowflake specific connector properties are defined here. */
  private final Map<String, String> sfConnectorConfig;

  /* Responsible for converting records to Json */
  private final RecordService recordService;

  /* Responsible for returning errors to DLQ if records have failed to be ingested. */
  private final KafkaRecordErrorReporter kafkaRecordErrorReporter;

  /**
   * Available from {@link org.apache.kafka.connect.sink.SinkTask} which has access to various
   * utility methods.
   */
  private final SinkTaskContext sinkTaskContext;

  /* Error related properties */

  // If set to true, we will send records to DLQ provided DLQ name is valid.
  private final boolean errorTolerance;

  // Whether to log errors to log file.
  private final boolean logErrors;

  // Set to false if DLQ topic is null or empty. True if it is a valid string in config
  private final boolean isDLQTopicSet;

  // Used to identify when to flush (Time, bytes or number of records)
  private final BufferThreshold streamingBufferThreshold;

  // Whether schematization has been enabled.
  private final boolean enableSchematization;
  private final boolean autoSchematization;

  // Whether schema evolution could be done on this channel
  private final boolean enableSchemaEvolution;

  // Reference to the Snowflake connection service
  private final SnowflakeConnectionService conn;

  /**
   * Used to send telemetry to Snowflake. Currently, TelemetryClient created from a Snowflake
   * Connection Object, i.e. not a session-less Client
   */
  private final SnowflakeTelemetryService telemetryServiceV2;

  /** Testing only, initialize TopicPartitionChannel without the connection service */
  @VisibleForTesting
  public TopicPartitionChannel(
      SnowflakeStreamingIngestClient streamingIngestClient,
      TopicPartition topicPartition,
      final String channelName,
      final String tableName,
      final BufferThreshold streamingBufferThreshold,
      final Map<String, String> sfConnectorConfig,
      KafkaRecordErrorReporter kafkaRecordErrorReporter,
      SinkTaskContext sinkTaskContext) {
    this(
        streamingIngestClient,
        topicPartition,
        channelName,
        tableName,
        false, /* No schema evolution permission */
        streamingBufferThreshold,
        sfConnectorConfig,
        kafkaRecordErrorReporter,
        sinkTaskContext,
        null, /* Null Connection */
        new RecordService(null /* Null Telemetry Service*/),
        null);
  }

  /**
   * @param streamingIngestClient client created specifically for this task
   * @param topicPartition topic partition corresponding to this Streaming Channel
   *     (TopicPartitionChannel)
   * @param channelName channel Name which is deterministic for topic and partition
   * @param tableName table to ingest in snowflake
   * @param hasSchemaEvolutionPermission if the role has permission to perform schema evolution on
   *     the table
   * @param streamingBufferThreshold bytes, count of records and flush time thresholds.
   * @param sfConnectorConfig configuration set for snowflake connector
   * @param kafkaRecordErrorReporter kafka errpr reporter for sending records to DLQ
   * @param sinkTaskContext context on Kafka Connect's runtime
   * @param conn the snowflake connection service
   * @param recordService record service for processing incoming offsets from Kafka
   * @param telemetryService Telemetry Service which includes the Telemetry Client, sends Json data
   *     to Snowflake
   */
  public TopicPartitionChannel(
      SnowflakeStreamingIngestClient streamingIngestClient,
      TopicPartition topicPartition,
      final String channelName,
      final String tableName,
      boolean hasSchemaEvolutionPermission,
      final BufferThreshold streamingBufferThreshold,
      final Map<String, String> sfConnectorConfig,
      KafkaRecordErrorReporter kafkaRecordErrorReporter,
      SinkTaskContext sinkTaskContext,
      SnowflakeConnectionService conn,
      RecordService recordService,
      SnowflakeTelemetryService telemetryService) {
    this.streamingIngestClient = Preconditions.checkNotNull(streamingIngestClient);
    Preconditions.checkState(!streamingIngestClient.isClosed());
    this.topicPartition = Preconditions.checkNotNull(topicPartition);
    this.channelName = Preconditions.checkNotNull(channelName);
    this.tableName = Preconditions.checkNotNull(tableName);
    this.streamingBufferThreshold = Preconditions.checkNotNull(streamingBufferThreshold);
    this.sfConnectorConfig = Preconditions.checkNotNull(sfConnectorConfig);
    this.kafkaRecordErrorReporter = Preconditions.checkNotNull(kafkaRecordErrorReporter);
    this.sinkTaskContext = Preconditions.checkNotNull(sinkTaskContext);
    this.conn = conn;

    this.recordService = recordService;
    this.telemetryServiceV2 = telemetryService;

    this.previousFlushTimeStampMs = System.currentTimeMillis();

    this.streamingBuffer = new StreamingBuffer();

    /* Error properties */
    this.errorTolerance = StreamingUtils.tolerateErrors(this.sfConnectorConfig);
    this.logErrors = StreamingUtils.logErrors(this.sfConnectorConfig);
    this.isDLQTopicSet =
        !Strings.isNullOrEmpty(StreamingUtils.getDlqTopicName(this.sfConnectorConfig));

    /* Schematization related properties */
    this.enableSchematization =
        this.recordService.setAndGetEnableSchematizationFromConfig(sfConnectorConfig);
<<<<<<< HEAD
    this.autoSchematization =
        this.recordService.setAndGetAutoSchematizationFromConfig(sfConnectorConfig);
    this.enableSchemaEvolution =
        this.enableSchematization
            && this.conn != null
            && (!autoSchematization || 
              this.conn.hasSchemaEvolutionPermission(
                tableName, sfConnectorConfig.get(SNOWFLAKE_ROLE)));
=======

    this.enableSchemaEvolution = this.enableSchematization && hasSchemaEvolutionPermission;
>>>>>>> 42e41d6c

    // Open channel and reset the offset in kafka
    this.channel = Preconditions.checkNotNull(openChannelForTable());
    final long lastCommittedOffsetToken = fetchOffsetTokenWithRetry();
    this.offsetPersistedInSnowflake.set(lastCommittedOffsetToken);
    this.processedOffset.set(lastCommittedOffsetToken);
    if (lastCommittedOffsetToken != NO_OFFSET_TOKEN_REGISTERED_IN_SNOWFLAKE) {
      this.sinkTaskContext.offset(this.topicPartition, lastCommittedOffsetToken + 1L);
    } else {
      LOGGER.info(
          "TopicPartitionChannel:{}, offset token is NULL, will rely on Kafka to send us the"
              + " correct offset instead",
          this.getChannelName());
    }
  }

  /**
   * Inserts the record into buffer
   *
   * <p>Step 1: Initializes this channel by fetching the offsetToken from Snowflake for the first
   * time this channel/partition has received offset after start/restart.
   *
   * <p>Step 2: Decides whether given offset from Kafka needs to be processed and whether it
   * qualifies for being added into buffer.
   *
   * @param kafkaSinkRecord input record from Kafka
   */
  public void insertRecordToBuffer(SinkRecord kafkaSinkRecord) {
    final long currentOffsetPersistedInSnowflake = this.offsetPersistedInSnowflake.get();
    final long currentProcessedOffset = this.processedOffset.get();

    // Set the consumer offset to be the first record that Kafka sends us
    if (latestConsumerOffset == NO_OFFSET_TOKEN_REGISTERED_IN_SNOWFLAKE) {
      latestConsumerOffset = kafkaSinkRecord.kafkaOffset();
    }

    // Ignore adding to the buffer until we see the expected offset value
    if (shouldIgnoreAddingRecordToBuffer(kafkaSinkRecord, currentProcessedOffset)) {
      return;
    }

    // Accept the incoming record only if we don't have a valid offset token at server side, or the
    // incoming record offset is 1 + the processed offset
    if (currentProcessedOffset == NO_OFFSET_TOKEN_REGISTERED_IN_SNOWFLAKE
        || kafkaSinkRecord.kafkaOffset() >= currentProcessedOffset + 1) {
      StreamingBuffer copiedStreamingBuffer = null;
      bufferLock.lock();
      try {
        this.streamingBuffer.insert(kafkaSinkRecord);
        this.processedOffset.set(kafkaSinkRecord.kafkaOffset());
        // # of records or size based flushing
        if (this.streamingBufferThreshold.shouldFlushOnBufferByteSize(
                streamingBuffer.getBufferSizeBytes())
            || this.streamingBufferThreshold.shouldFlushOnBufferRecordCount(
                streamingBuffer.getNumOfRecords())) {
          copiedStreamingBuffer = streamingBuffer;
          this.streamingBuffer = new StreamingBuffer();
          LOGGER.debug(
              "Flush based on buffered bytes or buffered number of records for"
                  + " channel:{},currentBufferSizeInBytes:{}, currentBufferedRecordCount:{},"
                  + " connectorBufferThresholds:{}",
              this.getChannelName(),
              copiedStreamingBuffer.getBufferSizeBytes(),
              copiedStreamingBuffer.getSinkRecords().size(),
              this.streamingBufferThreshold);
        }
      } finally {
        bufferLock.unlock();
      }

      // If we found reaching buffer size threshold or count based threshold, we will immediately
      // flush (Insert them)
      if (copiedStreamingBuffer != null) {
        insertBufferedRecords(copiedStreamingBuffer);
      }
    } else {
      LOGGER.debug(
          "Skip adding offset:{} to buffer for channel:{} because"
              + " offsetPersistedInSnowflake:{}, processedOffset:{}",
          kafkaSinkRecord.kafkaOffset(),
          this.getChannelName(),
          currentOffsetPersistedInSnowflake,
          currentProcessedOffset);
    }
  }

  /**
   * If kafka offset was recently reset, we will skip adding any more records to buffer until we see
   * a desired offset from kafka.
   *
   * <p>Desired Offset from Kafka = (current processed offset + 1)
   *
   * <p>Check {link {@link TopicPartitionChannel#resetChannelMetadataAfterRecovery}} for reset logic
   *
   * @param kafkaSinkRecord Record to check for above condition only in case of failures
   *     (isOffsetResetInKafka = true)
   * @return true if this record can be skipped to add into buffer, false otherwise.
   */
  private boolean shouldIgnoreAddingRecordToBuffer(
      SinkRecord kafkaSinkRecord, long currentProcessedOffset) {
    // Don't skip rows if there is no offset reset or there is no offset token information in the
    // channel
    if (!isOffsetResetInKafka
        || currentProcessedOffset == NO_OFFSET_TOKEN_REGISTERED_IN_SNOWFLAKE) {
      return false;
    }

    // Don't ignore if we see the expected offset; otherwise log and skip
    if ((kafkaSinkRecord.kafkaOffset() - currentProcessedOffset) == 1L) {
      LOGGER.debug(
          "Got the desired offset:{} from Kafka, we can add this offset to buffer for channel:{}",
          kafkaSinkRecord.kafkaOffset(),
          this.getChannelName());
      isOffsetResetInKafka = false;
      return false;
    } else {
      LOGGER.debug(
          "Ignore adding offset:{} to buffer for channel:{} because we recently encountered"
              + " error and reset offset in Kafka. currentProcessedOffset:{}",
          kafkaSinkRecord.kafkaOffset(),
          this.getChannelName(),
          currentProcessedOffset);
      return true;
    }
  }

  private boolean shouldConvertContent(final Object content) {
    return content != null && !(content instanceof SnowflakeRecordContent);
  }

  /**
   * This would always return false for streaming ingest use case since isBroken field is never set.
   * isBroken is set only when using Custom snowflake converters and the content was not json
   * serializable.
   *
   * <p>For Community converters, the kafka record will not be sent to Kafka connector if the record
   * is not serializable.
   */
  private boolean isRecordBroken(final SinkRecord record) {
    return isContentBroken(record.value()) || isContentBroken(record.key());
  }

  private boolean isContentBroken(final Object content) {
    return content != null && ((SnowflakeRecordContent) content).isBroken();
  }

  private SinkRecord handleNativeRecord(SinkRecord record, boolean isKey) {
    SnowflakeRecordContent newSFContent;
    Schema schema = isKey ? record.keySchema() : record.valueSchema();
    Object content = isKey ? record.key() : record.value();
    try {
      newSFContent = new SnowflakeRecordContent(schema, content);
    } catch (Exception e) {
      LOGGER.error("Native content parser error:\n{}", e.getMessage());
      try {
        // try to serialize this object and send that as broken record
        ByteArrayOutputStream out = new ByteArrayOutputStream();
        ObjectOutputStream os = new ObjectOutputStream(out);
        os.writeObject(content);
        newSFContent = new SnowflakeRecordContent(out.toByteArray());
      } catch (Exception serializeError) {
        LOGGER.error(
            "Failed to convert broken native record to byte data:\n{}",
            serializeError.getMessage());
        throw e;
      }
    }
    // create new sinkRecord
    Schema keySchema = isKey ? new SnowflakeJsonSchema() : record.keySchema();
    Object keyContent = isKey ? newSFContent : record.key();
    Schema valueSchema = isKey ? record.valueSchema() : new SnowflakeJsonSchema();
    Object valueContent = isKey ? record.value() : newSFContent;
    return new SinkRecord(
        record.topic(),
        record.kafkaPartition(),
        keySchema,
        keyContent,
        valueSchema,
        valueContent,
        record.kafkaOffset(),
        record.timestamp(),
        record.timestampType(),
        record.headers());
  }

  // --------------- BUFFER FLUSHING LOGIC --------------- //

  /**
   * If difference between current time and previous flush time is more than threshold, insert the
   * buffered Rows.
   *
   * <p>Note: We acquire buffer lock since we copy the buffer.
   *
   * <p>Threshold is config parameter: {@link
   * com.snowflake.kafka.connector.SnowflakeSinkConnectorConfig#BUFFER_FLUSH_TIME_SEC}
   *
   * <p>Previous flush time here means last time we called insertRows API with rows present in
   */
  protected void insertBufferedRecordsIfFlushTimeThresholdReached() {
    if (this.streamingBufferThreshold.shouldFlushOnBufferTime(this.previousFlushTimeStampMs)) {
      LOGGER.debug(
          "Time based flush for channel:{}, CurrentTimeMs:{}, previousFlushTimeMs:{},"
              + " bufferThresholdSeconds:{}",
          this.getChannelName(),
          System.currentTimeMillis(),
          this.previousFlushTimeStampMs,
          this.streamingBufferThreshold.getFlushTimeThresholdSeconds());
      StreamingBuffer copiedStreamingBuffer;
      bufferLock.lock();
      try {
        copiedStreamingBuffer = this.streamingBuffer;
        this.streamingBuffer = new StreamingBuffer();
      } finally {
        bufferLock.unlock();
      }
      if (copiedStreamingBuffer != null) {
        insertBufferedRecords(copiedStreamingBuffer);
      }
    }
  }

  /**
   * Invokes insertRows API using the provided offsets which were initially buffered for this
   * partition. This buffer is decided based on the flush time threshold, buffered bytes or number
   * of records
   */
  InsertRowsResponse insertBufferedRecords(StreamingBuffer streamingBufferToInsert) {
    // intermediate buffer can be empty here if time interval reached but kafka produced no records.
    if (streamingBufferToInsert.isEmpty()) {
      LOGGER.debug("No Rows Buffered for channel:{}, returning", this.getChannelName());
      this.previousFlushTimeStampMs = System.currentTimeMillis();
      return null;
    }
    InsertRowsResponse response = null;
    try {
      response = insertRowsWithFallback(streamingBufferToInsert);
      // Updates the flush time (last time we called insertRows API)
      this.previousFlushTimeStampMs = System.currentTimeMillis();

      LOGGER.info(
          "Successfully called insertRows for channel:{}, buffer:{}, insertResponseHasErrors:{},"
              + " needToResetOffset:{}",
          this.getChannelName(),
          streamingBufferToInsert,
          response.hasErrors(),
          response.needToResetOffset());
      if (response.hasErrors()) {
        handleInsertRowsFailures(
            response.getInsertErrors(), streamingBufferToInsert.getSinkRecords());
      }

      // Due to schema evolution, we may need to reopen the channel and reset the offset in kafka
      // since it's possible that not all rows are ingested
      if (response.needToResetOffset()) {
        streamingApiFallbackSupplier(
            StreamingApiFallbackInvoker.INSERT_ROWS_SCHEMA_EVOLUTION_FALLBACK);
      }
      return response;
    } catch (TopicPartitionChannelInsertionException ex) {
      // Suppressing the exception because other channels might still continue to ingest
      LOGGER.warn(
          String.format(
              "[INSERT_BUFFERED_RECORDS] Failure inserting buffer:%s for channel:%s",
              streamingBufferToInsert, this.getChannelName()),
          ex);
    }
    return response;
  }

  /**
   * Uses {@link Fallback} API to reopen the channel if insertRows throws {@link SFException}.
   *
   * <p>We have deliberately not performed retries on insertRows because it might slow down overall
   * ingestion and introduce lags in committing offsets to Kafka.
   *
   * <p>Note that insertRows API does perform channel validation which might throw SFException if
   * channel is invalidated.
   *
   * <p>It can also send errors {@link
   * net.snowflake.ingest.streaming.InsertValidationResponse.InsertError} in form of response inside
   * {@link InsertValidationResponse}
   *
   * @param buffer buffer to insert into snowflake
   * @return InsertRowsResponse a response that wraps around InsertValidationResponse
   */
  private InsertRowsResponse insertRowsWithFallback(StreamingBuffer buffer) {
    Fallback<Object> reopenChannelFallbackExecutorForInsertRows =
        Fallback.builder(
                executionAttemptedEvent -> {
                  insertRowsFallbackSupplier(executionAttemptedEvent.getLastException());
                })
            .handle(SFException.class)
            .onFailedAttempt(
                event ->
                    LOGGER.warn(
                        String.format(
                            "Failed Attempt to invoke the insertRows API for buffer:%s", buffer),
                        event.getLastException()))
            .onFailure(
                event ->
                    LOGGER.error(
                        String.format(
                            "%s Failed to open Channel or fetching offsetToken for channel:%s",
                            StreamingApiFallbackInvoker.INSERT_ROWS_FALLBACK,
                            this.getChannelName()),
                        event.getException()))
            .build();

    return Failsafe.with(reopenChannelFallbackExecutorForInsertRows)
        .get(
            new InsertRowsApiResponseSupplier(
                this.channel, buffer, this.enableSchemaEvolution, this.conn));
  }

  /** Invokes the API given the channel and streaming Buffer. */
  private static class InsertRowsApiResponseSupplier
      implements CheckedSupplier<InsertRowsResponse> {

    // Reference to the Snowpipe Streaming channel
    private final SnowflakeStreamingIngestChannel channel;

    // Buffer that holds the original sink records from kafka
    private final StreamingBuffer insertRowsStreamingBuffer;

    // Whether the schema evolution is enabled
    private final boolean enableSchemaEvolution;

    // Connection service which will be used to do the ALTER TABLE command for schema evolution
    private final SnowflakeConnectionService conn;

    private InsertRowsApiResponseSupplier(
        SnowflakeStreamingIngestChannel channelForInsertRows,
        StreamingBuffer insertRowsStreamingBuffer,
        boolean enableSchemaEvolution,
        SnowflakeConnectionService conn) {
      this.channel = channelForInsertRows;
      this.insertRowsStreamingBuffer = insertRowsStreamingBuffer;
      this.enableSchemaEvolution = enableSchemaEvolution;
      this.conn = conn;
    }

    @Override
    public InsertRowsResponse get() throws Throwable {
      LOGGER.debug(
          "Invoking insertRows API for channel:{}, streamingBuffer:{}",
          this.channel.getFullyQualifiedName(),
          this.insertRowsStreamingBuffer);
      Pair<List<Map<String, Object>>, List<Long>> recordsAndOffsets =
          this.insertRowsStreamingBuffer.getData();
      List<Map<String, Object>> records = recordsAndOffsets.getKey();
      List<Long> offsets = recordsAndOffsets.getValue();
      InsertValidationResponse finalResponse = new InsertValidationResponse();
      boolean needToResetOffset = false;
      if (!enableSchemaEvolution) {
        finalResponse =
            this.channel.insertRows(
                records, Long.toString(this.insertRowsStreamingBuffer.getLastOffset()));
      } else {
        for (int idx = 0; idx < records.size(); idx++) {
          // For schema evolution, we need to call the insertRows API row by row in order to
          // preserve the original order, for anything after the first schema mismatch error we will
          // retry after the evolution
          InsertValidationResponse response =
              this.channel.insertRow(records.get(idx), Long.toString(offsets.get(idx)));
          if (response.hasErrors()) {
            InsertValidationResponse.InsertError insertError = response.getInsertErrors().get(0);
            List<String> extraColNames = insertError.getExtraColNames();
            List<String> nonNullableColumns = insertError.getMissingNotNullColNames();
            long originalSinkRecordIdx =
                offsets.get(idx) - this.insertRowsStreamingBuffer.getFirstOffset();
            if (extraColNames == null && nonNullableColumns == null) {
              InsertValidationResponse.InsertError newInsertError =
                  new InsertValidationResponse.InsertError(
                      insertError.getRowContent(), originalSinkRecordIdx);
              newInsertError.setException(insertError.getException());
              newInsertError.setExtraColNames(insertError.getExtraColNames());
              newInsertError.setMissingNotNullColNames(insertError.getMissingNotNullColNames());
              // Simply added to the final response if it's not schema related errors
              finalResponse.addError(insertError);
            } else {
              SchematizationUtils.evolveSchemaIfNeeded(
                  this.conn,
                  this.channel.getTableName(),
                  nonNullableColumns,
                  extraColNames,
                  this.insertRowsStreamingBuffer.getSinkRecord(originalSinkRecordIdx));
              // Offset reset needed since it's possible that we successfully ingested partial batch
              needToResetOffset = true;
              break;
            }
          }
        }
      }
      return new InsertRowsResponse(finalResponse, needToResetOffset);
    }
  }

  // A class that wraps around the InsertValidationResponse from Ingest SDK plus some additional
  // information
  static class InsertRowsResponse {
    private final InsertValidationResponse response;
    private final boolean needToResetOffset;

    InsertRowsResponse(InsertValidationResponse response, boolean needToResetOffset) {
      this.response = response;
      this.needToResetOffset = needToResetOffset;
    }

    boolean hasErrors() {
      return response.hasErrors();
    }

    List<InsertValidationResponse.InsertError> getInsertErrors() {
      return response.getInsertErrors();
    }

    boolean needToResetOffset() {
      return this.needToResetOffset;
    }
  }

  /**
   * We will reopen the channel on {@link SFException} and reset offset in kafka. But, we will throw
   * a custom exception to show that the streamingBuffer was not added into Snowflake.
   *
   * @throws TopicPartitionChannelInsertionException exception is thrown after channel reopen has
   *     been successful and offsetToken was fetched from Snowflake
   */
  private void insertRowsFallbackSupplier(Throwable ex)
      throws TopicPartitionChannelInsertionException {
    final long offsetRecoveredFromSnowflake =
        streamingApiFallbackSupplier(StreamingApiFallbackInvoker.INSERT_ROWS_FALLBACK);
    throw new TopicPartitionChannelInsertionException(
        String.format(
            "%s Failed to insert rows for channel:%s. Recovered offset from Snowflake is:%s",
            StreamingApiFallbackInvoker.INSERT_ROWS_FALLBACK,
            this.getChannelName(),
            offsetRecoveredFromSnowflake),
        ex);
  }

  /**
   * Invoked only when {@link InsertValidationResponse} has errors.
   *
   * <p>This function checks if we need to log errors, send it to DLQ or just ignore and throw
   * exception.
   *
   * @param insertErrors errors from validation response. (Only if it has errors)
   * @param insertedRecordsToBuffer to map {@link SinkRecord} with insertErrors
   */
  private void handleInsertRowsFailures(
      List<InsertValidationResponse.InsertError> insertErrors,
      List<SinkRecord> insertedRecordsToBuffer) {
    if (logErrors) {
      for (InsertValidationResponse.InsertError insertError : insertErrors) {
        LOGGER.error("Insert Row Error message:{}", insertError.getException().getMessage());
      }
    }
    if (errorTolerance) {
      if (!isDLQTopicSet) {
        LOGGER.warn(
            "Although config:{} is set, Dead Letter Queue topic:{} is not set.",
            ERRORS_TOLERANCE_CONFIG,
            ERRORS_DEAD_LETTER_QUEUE_TOPIC_NAME_CONFIG);
      } else {
        for (InsertValidationResponse.InsertError insertError : insertErrors) {
          // Map error row number to index in sinkRecords list.
          int rowIndexToOriginalSinkRecord = (int) insertError.getRowIndex();
          this.kafkaRecordErrorReporter.reportError(
              insertedRecordsToBuffer.get(rowIndexToOriginalSinkRecord),
              insertError.getException());
        }
      }
    } else {
      final String errMsg =
          String.format(
              "Error inserting Records using Streaming API with msg:%s",
              insertErrors.get(0).getException().getMessage());
      this.telemetryServiceV2.reportKafkaConnectFatalError(errMsg);
      throw new DataException(errMsg, insertErrors.get(0).getException());
    }
  }

  // TODO: SNOW-529755 POLL committed offsets in backgraound thread

  /**
   * Get committed offset from Snowflake. It does an HTTP call internally to find out what was the
   * last offset inserted.
   *
   * <p>If committedOffset fetched from Snowflake is null, we would return -1(default value of
   * committedOffset) back to original call. (-1) would return an empty Map of partition and offset
   * back to kafka.
   *
   * <p>Else, we will convert this offset and return the offset which is safe to commit inside Kafka
   * (+1 of this returned value).
   *
   * <p>Check {@link com.snowflake.kafka.connector.SnowflakeSinkTask#preCommit(Map)}
   *
   * <p>Note:
   *
   * <p>If we cannot fetch offsetToken from snowflake even after retries and reopening the channel,
   * we will throw app
   *
   * @return (offsetToken present in Snowflake + 1), else -1
   */
  public long getOffsetSafeToCommitToKafka() {
    final long committedOffsetInSnowflake = fetchOffsetTokenWithRetry();
    if (committedOffsetInSnowflake == NO_OFFSET_TOKEN_REGISTERED_IN_SNOWFLAKE) {
      return NO_OFFSET_TOKEN_REGISTERED_IN_SNOWFLAKE;
    } else {
      // Return an offset which is + 1 of what was present in snowflake.
      // Idea of sending + 1 back to Kafka is that it should start sending offsets after task
      // restart from this offset
      return committedOffsetInSnowflake + 1;
    }
  }

  /**
   * Fetches the offset token from Snowflake.
   *
   * <p>It uses <a href="https://github.com/failsafe-lib/failsafe">Failsafe library </a> which
   * implements retries, fallbacks and circuit breaker.
   *
   * <p>Here is how Failsafe is implemented.
   *
   * <p>Fetches offsetToken from Snowflake (Streaming API)
   *
   * <p>If it returns a valid offset number, that number is returned back to caller.
   *
   * <p>If {@link net.snowflake.ingest.utils.SFException} is thrown, we will retry for max 3 times.
   * (Including the original try)
   *
   * <p>Upon reaching the limit of maxRetries, we will {@link Fallback} to opening a channel and
   * fetching offsetToken again.
   *
   * <p>Please note, upon executing fallback, we might throw an exception too. However, in that case
   * we will not retry.
   *
   * @return long offset token present in snowflake for this channel/partition.
   */
  @VisibleForTesting
  protected long fetchOffsetTokenWithRetry() {
    final RetryPolicy<Long> offsetTokenRetryPolicy =
        RetryPolicy.<Long>builder()
            .handle(SFException.class)
            .withDelay(DURATION_BETWEEN_GET_OFFSET_TOKEN_RETRY)
            .withMaxAttempts(MAX_GET_OFFSET_TOKEN_RETRIES)
            .onRetry(
                event ->
                    LOGGER.warn(
                        "[OFFSET_TOKEN_RETRY_POLICY] retry for getLatestCommittedOffsetToken. Retry"
                            + " no:{}, message:{}",
                        event.getAttemptCount(),
                        event.getLastException().getMessage()))
            .build();

    /*
     * The fallback function to execute when all retries from getOffsetToken have exhausted.
     * Fallback is only attempted on SFException
     */
    Fallback<Long> offsetTokenFallbackExecutor =
        Fallback.builder(
                () ->
                    streamingApiFallbackSupplier(
                        StreamingApiFallbackInvoker.GET_OFFSET_TOKEN_FALLBACK))
            .handle(SFException.class)
            .onFailure(
                event ->
                    LOGGER.error(
                        "[OFFSET_TOKEN_FALLBACK] Failed to open Channel/fetch offsetToken for"
                            + " channel:{}, exception:{}",
                        this.getChannelName(),
                        event.getException().toString()))
            .build();

    // Read it from reverse order. Fetch offsetToken, apply retry policy and then fallback.
    return Failsafe.with(offsetTokenFallbackExecutor)
        .onFailure(
            event ->
                LOGGER.error(
                    "[OFFSET_TOKEN_RETRY_FAILSAFE] Failure to fetch offsetToken even after retry"
                        + " and fallback from snowflake for channel:{}, elapsedTimeSeconds:{}",
                    this.getChannelName(),
                    event.getElapsedTime().get(SECONDS),
                    event.getException()))
        .compose(offsetTokenRetryPolicy)
        .get(this::fetchLatestCommittedOffsetFromSnowflake);
  }

  /**
   * Fallback function to be executed when either of insertRows API or getOffsetToken sends
   * SFException.
   *
   * <p>Or, in other words, if streaming channel is invalidated, we will reopen the channel and
   * reset the kafka offset to last committed offset in Snowflake.
   *
   * <p>If a valid offset is found from snowflake, we will reset the topicPartition with
   * (offsetReturnedFromSnowflake + 1).
   *
   * @param streamingApiFallbackInvoker Streaming API which is using this fallback function. Used
   *     for logging mainly.
   * @return offset which was last present in Snowflake
   */
  private long streamingApiFallbackSupplier(
      final StreamingApiFallbackInvoker streamingApiFallbackInvoker) {
    final long offsetRecoveredFromSnowflake =
        getRecoveredOffsetFromSnowflake(streamingApiFallbackInvoker);
    resetChannelMetadataAfterRecovery(streamingApiFallbackInvoker, offsetRecoveredFromSnowflake);
    return offsetRecoveredFromSnowflake;
  }

  /**
   * Resets the offset in kafka, resets metadata related to offsets and clears the buffer. If we
   * don't get a valid offset token (because of a table recreation or channel inactivity), we will
   * rely on kafka to send us the correct offset
   *
   * <p>Idea behind resetting offset (1 more than what we found in snowflake) is that Kafka should
   * send offsets from this offset number so as to not miss any data.
   *
   * @param streamingApiFallbackInvoker Streaming API which is using this fallback function. Used
   *     for logging mainly.
   * @param offsetRecoveredFromSnowflake offset number found in snowflake for this
   *     channel(partition)
   */
  private void resetChannelMetadataAfterRecovery(
      final StreamingApiFallbackInvoker streamingApiFallbackInvoker,
      final long offsetRecoveredFromSnowflake) {
    if (offsetRecoveredFromSnowflake == NO_OFFSET_TOKEN_REGISTERED_IN_SNOWFLAKE) {
      LOGGER.info(
          "{} Channel:{}, offset token is NULL, will use the consumer offset managed by the"
              + " connector instead, consumer offset:{}",
          streamingApiFallbackInvoker,
          this.getChannelName(),
          latestConsumerOffset);
    }

    // If the offset token in the channel is null, use the consumer offset managed by the connector;
    // otherwise use the offset token stored in the channel
    final long offsetToResetInKafka =
        offsetRecoveredFromSnowflake == NO_OFFSET_TOKEN_REGISTERED_IN_SNOWFLAKE
            ? latestConsumerOffset
            : offsetRecoveredFromSnowflake + 1L;
    if (offsetToResetInKafka == NO_OFFSET_TOKEN_REGISTERED_IN_SNOWFLAKE) {
      return;
    }

    // reset the buffer
    this.bufferLock.lock();
    try {
      LOGGER.warn(
          "[RESET_PARTITION] Emptying current buffer:{} for Channel:{} due to reset of offsets in"
              + " kafka",
          this.streamingBuffer,
          this.getChannelName());
      this.streamingBuffer = new StreamingBuffer();

      // Reset Offset in kafka for this topic partition.
      this.sinkTaskContext.offset(this.topicPartition, offsetToResetInKafka);

      // Need to update the in memory processed offset otherwise if same offset is send again, it
      // might get rejected.
      this.offsetPersistedInSnowflake.set(offsetRecoveredFromSnowflake);
      this.processedOffset.set(offsetRecoveredFromSnowflake);

      // State that there was some exception and only clear that state when we have received offset
      // starting from offsetRecoveredFromSnowflake
      isOffsetResetInKafka = true;
    } finally {
      this.bufferLock.unlock();
    }
    LOGGER.warn(
        "{} Channel:{}, OffsetRecoveredFromSnowflake:{}, reset kafka offset to:{}",
        streamingApiFallbackInvoker,
        this.getChannelName(),
        offsetRecoveredFromSnowflake,
        offsetToResetInKafka);
  }

  /**
   * {@link Fallback} executes below code if retries have failed on {@link SFException}.
   *
   * <p>It re-opens the channel and fetches the latestOffsetToken one more time after reopen was
   * successful.
   *
   * @param streamingApiFallbackInvoker Streaming API which invoked this function.
   * @return offset which was last present in Snowflake
   */
  private long getRecoveredOffsetFromSnowflake(
      final StreamingApiFallbackInvoker streamingApiFallbackInvoker) {
    LOGGER.warn("{} Re-opening channel:{}", streamingApiFallbackInvoker, this.getChannelName());
    this.channel = Preconditions.checkNotNull(openChannelForTable());
    LOGGER.warn(
        "{} Fetching offsetToken after re-opening the channel:{}",
        streamingApiFallbackInvoker,
        this.getChannelName());
    return fetchLatestCommittedOffsetFromSnowflake();
  }

  /**
   * Returns the offset Token persisted into snowflake.
   *
   * <p>OffsetToken from Snowflake returns a String and we will convert it into long.
   *
   * <p>If it is not long parsable, we will throw {@link ConnectException}
   *
   * @return -1 if no offset is found in snowflake, else the long value of committedOffset in
   *     snowflake.
   */
  private long fetchLatestCommittedOffsetFromSnowflake() {
    LOGGER.debug("Fetching last committed offset for partition channel:{}", this.getChannelName());
    String offsetToken = null;
    try {
      offsetToken = this.channel.getLatestCommittedOffsetToken();
      LOGGER.info(
          "Fetched offsetToken for channelName:{}, offset:{}", this.getChannelName(), offsetToken);
      return offsetToken == null
          ? NO_OFFSET_TOKEN_REGISTERED_IN_SNOWFLAKE
          : Long.parseLong(offsetToken);
    } catch (NumberFormatException ex) {
      LOGGER.error(
          "The offsetToken string does not contain a parsable long:{} for channel:{}",
          offsetToken,
          this.getChannelName());
      throw new ConnectException(ex);
    }
  }

  /**
   * Open a channel for Table with given channel name and tableName.
   *
   * <p>Open channels happens at:
   *
   * <p>Constructor of TopicPartitionChannel -> which means we will wipe of all states and it will
   * call precomputeOffsetTokenForChannel
   *
   * <p>Failure handling which will call reopen, replace instance variable with new channel and call
   * offsetToken/insertRows.
   *
   * @return new channel which was fetched after open/reopen
   */
  private SnowflakeStreamingIngestChannel openChannelForTable() {
    OpenChannelRequest channelRequest =
        OpenChannelRequest.builder(this.channelName)
            .setDBName(this.sfConnectorConfig.get(Utils.SF_DATABASE))
            .setSchemaName(this.sfConnectorConfig.get(Utils.SF_SCHEMA))
            .setTableName(this.tableName)
            .setOnErrorOption(OpenChannelRequest.OnErrorOption.CONTINUE)
            .build();
    LOGGER.info(
        "Opening a channel with name:{} for table name:{}", this.channelName, this.tableName);
    return streamingIngestClient.openChannel(channelRequest);
  }

  /**
   * Close channel associated to this partition Not rethrowing connect exception because the
   * connector will stop. Channel will eventually be reopened.
   */
  public void closeChannel() {
    try {
      this.channel.close().get();
    } catch (InterruptedException | ExecutionException e) {
      final String errMsg =
          String.format(
              "Failure closing Streaming Channel name:%s msg:%s",
              this.getChannelName(), e.getMessage());
      this.telemetryServiceV2.reportKafkaConnectFatalError(errMsg);
      LOGGER.error(errMsg, e);
    }
  }

  /* Return true is channel is closed. Caller should handle the logic for reopening the channel if it is closed. */
  public boolean isChannelClosed() {
    return this.channel.isClosed();
  }

  // ------ GETTERS ------ //

  public StreamingBuffer getStreamingBuffer() {
    return streamingBuffer;
  }

  public long getPreviousFlushTimeStampMs() {
    return previousFlushTimeStampMs;
  }

  public String getChannelName() {
    return this.channel.getFullyQualifiedName();
  }

  @Override
  public String toString() {
    return MoreObjects.toStringHelper(this)
        .add("previousFlushTimeStampMs", this.previousFlushTimeStampMs)
        .add("offsetPersistedInSnowflake", this.offsetPersistedInSnowflake)
        .add("channelName", this.getChannelName())
        .add("isStreamingIngestClientClosed", this.streamingIngestClient.isClosed())
        .toString();
  }

  @VisibleForTesting
  protected long getOffsetPersistedInSnowflake() {
    return this.offsetPersistedInSnowflake.get();
  }

  @VisibleForTesting
  protected boolean isPartitionBufferEmpty() {
    return streamingBuffer.isEmpty();
  }

  @VisibleForTesting
  protected SnowflakeStreamingIngestChannel getChannel() {
    return this.channel;
  }

  @VisibleForTesting
  protected SnowflakeTelemetryService getTelemetryServiceV2() {
    return this.telemetryServiceV2;
  }

  protected void setLatestConsumerOffset(long consumerOffset) {
    if (consumerOffset > this.latestConsumerOffset) {
      this.latestConsumerOffset = consumerOffset;
    }
  }

  /**
   * Converts the original kafka sink record into a Json Record. i.e key and values are converted
   * into Json so that it can be used to insert into variant column of Snowflake Table.
   *
   * <p>TODO: SNOW-630885 - When schematization is enabled, we should create the map directly from
   * the SinkRecord instead of first turning it into json
   */
  private SinkRecord getSnowflakeSinkRecordFromKafkaRecord(final SinkRecord kafkaSinkRecord) {
    SinkRecord snowflakeRecord = kafkaSinkRecord;
    if (shouldConvertContent(kafkaSinkRecord.value())) {
      snowflakeRecord = handleNativeRecord(kafkaSinkRecord, false);
    }
    if (shouldConvertContent(kafkaSinkRecord.key())) {
      snowflakeRecord = handleNativeRecord(snowflakeRecord, true);
    }

    return snowflakeRecord;
  }

  /**
   * Get Approximate size of Sink Record which we get from Kafka. This is useful to find out how
   * much data(records) we have buffered per channel/partition.
   *
   * <p>This is an approximate size since there is no API available to find out size of record.
   *
   * <p>We first serialize the incoming kafka record into a Json format and find estimate size.
   *
   * <p>Please note, the size we calculate here is not accurate and doesnt match with actual size of
   * Kafka record which we buffer in memory. (Kafka Sink Record has lot of other metadata
   * information which is discarded when we calculate the size of Json Record)
   *
   * <p>We also do the same processing just before calling insertRows API for the buffered rows.
   *
   * <p>Downside of this calculation is we might try to buffer more records but we could be close to
   * JVM memory getting full
   *
   * @param kafkaSinkRecord sink record received as is from Kafka (With connector specific converter
   *     being invoked)
   * @return Approximate long size of record in bytes. 0 if record is broken
   */
  protected long getApproxSizeOfRecordInBytes(SinkRecord kafkaSinkRecord) {
    long sinkRecordBufferSizeInBytes = 0L;

    SinkRecord snowflakeRecord = getSnowflakeSinkRecordFromKafkaRecord(kafkaSinkRecord);

    if (isRecordBroken(snowflakeRecord)) {
      // we won't be able to find accurate size of serialized record since serialization itself
      // failed
      // But this will not happen in streaming ingest since we deprecated custom converters.
      return 0L;
    }

    try {
      // get the row that we want to insert into Snowflake.
      Map<String, Object> tableRow =
          recordService.getProcessedRecordForStreamingIngest(snowflakeRecord);
      // need to loop through the map and get the object node
      for (Map.Entry<String, Object> entry : tableRow.entrySet()) {
        sinkRecordBufferSizeInBytes += entry.getKey().length() * 2L;
        // Can Typecast into string because value is JSON
        Object value = entry.getValue();
        if (value != null) {
          if (value instanceof String) {
            sinkRecordBufferSizeInBytes += ((String) value).length() * 2L; // 1 char = 2 bytes
          } else {
            // for now it could only be a list of string
            for (String s : (List<String>) value) {
              sinkRecordBufferSizeInBytes += s.length() * 2L;
            }
          }
        }
      }
    } catch (JsonProcessingException e) {
      // We ignore any errors here because this is just calculating the record size
    }

    sinkRecordBufferSizeInBytes += StreamingUtils.MAX_RECORD_OVERHEAD_BYTES;
    return sinkRecordBufferSizeInBytes;
  }

  // ------ INNER CLASS ------ //

  /**
   * A buffer which holds the rows before calling insertRows API. It implements the PartitionBuffer
   * class which has all common fields about a buffer.
   *
   * <p>This buffer is a bit different from Snowpipe Buffer. In StreamingBuffer we buffer incoming
   * records from Kafka and once threshold has reached, we would call insertRows API to insert into
   * Snowflake.
   *
   * <p>We would transform kafka records to Snowflake understood records (In JSON format) just
   * before calling insertRows API.
   */
  @VisibleForTesting
  protected class StreamingBuffer
      extends PartitionBuffer<Pair<List<Map<String, Object>>, List<Long>>> {
    // Records coming from Kafka
    private final List<SinkRecord> sinkRecords;

    StreamingBuffer() {
      super();
      sinkRecords = new ArrayList<>();
    }

    @Override
    public void insert(SinkRecord kafkaSinkRecord) {
      if (sinkRecords.isEmpty()) {
        setFirstOffset(kafkaSinkRecord.kafkaOffset());
      }
      sinkRecords.add(kafkaSinkRecord);

      setNumOfRecords(getNumOfRecords() + 1);
      setLastOffset(kafkaSinkRecord.kafkaOffset());

      final long currentKafkaRecordSizeInBytes = getApproxSizeOfRecordInBytes(kafkaSinkRecord);
      // update size of buffer
      setBufferSizeBytes(getBufferSizeBytes() + currentKafkaRecordSizeInBytes);
    }

    /**
     * Get all rows and their offsets. Each map corresponds to one row whose keys are column names
     * and values are corresponding data in that column.
     *
     * <p>This goes over through all buffered kafka records and transforms into JsonSchema and
     * JsonNode Check {@link #handleNativeRecord(SinkRecord, boolean)}
     *
     * @return A pair that contains the records and their corresponding offsets
     */
    @Override
    public Pair<List<Map<String, Object>>, List<Long>> getData() {
      final List<Map<String, Object>> records = new ArrayList<>();
      final List<Long> offsets = new ArrayList<>();
      for (SinkRecord kafkaSinkRecord : sinkRecords) {
        SinkRecord snowflakeRecord = getSnowflakeSinkRecordFromKafkaRecord(kafkaSinkRecord);

        // broken record
        if (isRecordBroken(snowflakeRecord)) {
          // check for error tolerance and log tolerance values
          // errors.log.enable and errors.tolerance
          LOGGER.debug(
              "Broken record offset:{}, topic:{}",
              kafkaSinkRecord.kafkaOffset(),
              kafkaSinkRecord.topic());
          kafkaRecordErrorReporter.reportError(kafkaSinkRecord, new DataException("Broken Record"));
        } else {
          // lag telemetry, note that sink record timestamp might be null
          if (snowflakeRecord.timestamp() != null
              && snowflakeRecord.timestampType() != NO_TIMESTAMP_TYPE) {
            // TODO:SNOW-529751 telemetry
          }

          // Convert this records into Json Schema which has content and metadata, add it to DLQ if
          // there is an exception
          try {
            Map<String, Object> tableRow =
                recordService.getProcessedRecordForStreamingIngest(snowflakeRecord);
            records.add(tableRow);
            offsets.add(snowflakeRecord.kafkaOffset());
          } catch (JsonProcessingException e) {
            LOGGER.warn(
                "Record has JsonProcessingException offset:{}, topic:{}",
                kafkaSinkRecord.kafkaOffset(),
                kafkaSinkRecord.topic());
            kafkaRecordErrorReporter.reportError(kafkaSinkRecord, e);
          }
        }
      }
      LOGGER.debug(
          "Get rows for streaming ingest. {} records, {} bytes, offset {} - {}",
          getNumOfRecords(),
          getBufferSizeBytes(),
          getFirstOffset(),
          getLastOffset());
      return new Pair<>(records, offsets);
    }

    @Override
    public List<SinkRecord> getSinkRecords() {
      return sinkRecords;
    }

    public SinkRecord getSinkRecord(long idx) {
      return sinkRecords.get((int) idx);
    }
  }

  /**
   * Enum representing which Streaming API is invoking the fallback supplier. ({@link
   * #streamingApiFallbackSupplier(StreamingApiFallbackInvoker)})
   *
   * <p>Fallback supplier is essentially reopening the channel and resetting the kafka offset to
   * offset found in Snowflake.
   */
  private enum StreamingApiFallbackInvoker {
    /**
     * Fallback invoked when {@link SnowflakeStreamingIngestChannel#insertRows(Iterable, String)}
     * has failures.
     */
    INSERT_ROWS_FALLBACK,

    /**
     * Fallback invoked when {@link SnowflakeStreamingIngestChannel#getLatestCommittedOffsetToken()}
     * has failures.
     */
    GET_OFFSET_TOKEN_FALLBACK,

    /** Fallback invoked when schema evolution kicks in during insert rows */
    INSERT_ROWS_SCHEMA_EVOLUTION_FALLBACK,
    ;

    /** @return Used to LOG which API tried to invoke fallback function. */
    @Override
    public String toString() {
      return "[" + this.name() + "]";
    }
  }
}<|MERGE_RESOLUTION|>--- conflicted
+++ resolved
@@ -261,19 +261,12 @@
     /* Schematization related properties */
     this.enableSchematization =
         this.recordService.setAndGetEnableSchematizationFromConfig(sfConnectorConfig);
-<<<<<<< HEAD
     this.autoSchematization =
         this.recordService.setAndGetAutoSchematizationFromConfig(sfConnectorConfig);
     this.enableSchemaEvolution =
         this.enableSchematization
             && this.conn != null
-            && (!autoSchematization || 
-              this.conn.hasSchemaEvolutionPermission(
-                tableName, sfConnectorConfig.get(SNOWFLAKE_ROLE)));
-=======
-
-    this.enableSchemaEvolution = this.enableSchematization && hasSchemaEvolutionPermission;
->>>>>>> 42e41d6c
+            && (!autoSchematization || hasSchemaEvolutionPermission);
 
     // Open channel and reset the offset in kafka
     this.channel = Preconditions.checkNotNull(openChannelForTable());
