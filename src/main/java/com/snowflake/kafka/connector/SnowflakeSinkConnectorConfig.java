--- conflicted
+++ resolved
@@ -54,13 +54,9 @@
   // For Snowpipe Streaming client
   public static final String SNOWFLAKE_ROLE = Utils.SF_ROLE;
   public static final String ENABLE_SCHEMATIZATION_CONFIG = "snowflake.enable.schematization";
-<<<<<<< HEAD
-  public static final String ENABLE_SCHEMATIZATION_DEFAULT = "false";
+  public static final String ENABLE_SCHEMATIZATION_CONFIG_DEFAULT = "true";
   public static final String ENABLE_CHANGE_TRACKING_CONFIG = "snowflake.enable.change.tracking";
   public static final boolean ENABLE_CHANGE_TRACKING_DEFAULT = false;
-=======
-  public static final String ENABLE_SCHEMATIZATION_CONFIG_DEFAULT = "true";
->>>>>>> 2092ba39
 
   // Proxy Info
   public static final String JVM_PROXY_HOST = "jvm.proxy.host";
