/*
 * Copyright (c) 2019 Snowflake Inc. All rights reserved.
 *
 * Licensed under the Apache License, Version 2.0 (the
 * "License"); you may not use this file except in compliance
 * with the License.  You may obtain a copy of the License at
 *
 * http://www.apache.org/licenses/LICENSE-2.0
 *
 * Unless required by applicable law or agreed to in writing,
 * software distributed under the License is distributed on an
 * "AS IS" BASIS, WITHOUT WARRANTIES OR CONDITIONS OF ANY
 * KIND, either express or implied.  See the License for the
 * specific language governing permissions and limitations
 * under the License.
 */
package com.snowflake.kafka.connector;

import static com.snowflake.kafka.connector.internal.streaming.channel.TopicPartitionChannel.NO_OFFSET_TOKEN_REGISTERED_IN_SNOWFLAKE;

import com.google.common.annotations.VisibleForTesting;
import com.snowflake.kafka.connector.dlq.KafkaRecordErrorReporter;
import com.snowflake.kafka.connector.internal.KCLogger;
import com.snowflake.kafka.connector.internal.SnowflakeConnectionService;
import com.snowflake.kafka.connector.internal.SnowflakeConnectionServiceFactory;
import com.snowflake.kafka.connector.internal.SnowflakeErrors;
import com.snowflake.kafka.connector.internal.SnowflakeSinkService;
import com.snowflake.kafka.connector.internal.SnowflakeSinkServiceFactory;
import com.snowflake.kafka.connector.internal.streaming.IngestionMethodConfig;
import com.snowflake.kafka.connector.records.SnowflakeMetadataConfig;
import com.snowflake.kafka.connector.templating.StreamkapQueryTemplate;
import java.util.Collection;
import java.util.HashMap;
import java.util.Map;
import java.util.Optional;
import java.util.concurrent.ExecutionException;
import java.util.concurrent.TimeoutException;
import java.util.function.Supplier;
import org.apache.kafka.clients.consumer.OffsetAndMetadata;
import org.apache.kafka.common.TopicPartition;
import org.apache.kafka.connect.errors.ConnectException;
import org.apache.kafka.connect.errors.RetriableException;
import org.apache.kafka.connect.sink.ErrantRecordReporter;
import org.apache.kafka.connect.sink.SinkRecord;
import org.apache.kafka.connect.sink.SinkTask;

/**
 * SnowflakeSinkTask implements SinkTask for Kafka Connect framework.
 *
 * <p>Expects configuration from SnowflakeSinkConnector
 *
 * <p>Creates sink service instance, takes records loaded from those Kafka partitions and ingests to
 * Snowflake via Sink service
 */
public class SnowflakeSinkTask extends SinkTask {
  private static final long WAIT_TIME = 5 * 1000; // 5 sec
  private static final int REPEAT_TIME = 12; // 60 sec

  // the dynamic logger is intended to be attached per task instance. the instance id will be set
  // during task start, however if it is not set, it falls back to the static logger
  private static final KCLogger STATIC_LOGGER =
      new KCLogger(SnowflakeSinkTask.class.getName() + "_STATIC");
  private KCLogger DYNAMIC_LOGGER;

  // After 5 put operations, we will insert a sleep which will cause a rebalance since heartbeat is
  // not found
  private final int REBALANCING_THRESHOLD = 10;

  // This value should be more than max.poll.interval.ms
  // check connect-distributed.properties file used to start kafka connect
  private final int rebalancingSleepTime = 370000;

  private SnowflakeSinkService sink = null;
  private Map<String, String> topic2table = null;

  // snowflake JDBC connection provides methods to interact with user's
  // snowflake
  // account and execute queries
  private SnowflakeConnectionService conn = null;

  // tracks number of tasks the config wants to create
  private String taskConfigId = "-1";

  // Rebalancing Test
  private boolean enableRebalancing = SnowflakeSinkConnectorConfig.REBALANCING_DEFAULT;
  // After REBALANCING_THRESHOLD put operations, insert a thread.sleep which will trigger rebalance
  private int rebalancingCounter = 0;

  private long taskStartTime;

  private IngestionMethodConfig ingestionMethodConfig;

<<<<<<< HEAD
  private StreamkapQueryTemplate streamkapQueryTemplate = new StreamkapQueryTemplate();
=======
  private final SnowflakeSinkTaskAuthorizationExceptionTracker authorizationExceptionTracker =
      new SnowflakeSinkTaskAuthorizationExceptionTracker();
>>>>>>> b07c9e4d

  /** default constructor, invoked by kafka connect framework */
  public SnowflakeSinkTask() {
    DYNAMIC_LOGGER = new KCLogger(this.getClass().getName());
  }

  @VisibleForTesting
  public SnowflakeSinkTask(
      SnowflakeSinkService service, SnowflakeConnectionService connectionService) {
    DYNAMIC_LOGGER = new KCLogger(this.getClass().getName());
    this.sink = service;
    this.conn = connectionService;
  }

  @VisibleForTesting
  // @codeCoverageIgnore
  public SnowflakeSinkTask(
      SnowflakeSinkService service,
      SnowflakeConnectionService connectionService,
      Map<String, String> topic2table) {
    this(service, connectionService);
    this.topic2table = topic2table;
  }

  private SnowflakeConnectionService getConnection() {
    try {
      waitFor(() -> conn != null);
    } catch (Exception e) {
      throw SnowflakeErrors.ERROR_5013.getException();
    }
    return conn;
  }

  /**
   * Return an instance of SnowflakeConnection if it was set previously by calling Start(). Else,
   * return an empty
   *
   * @return Optional of SnowflakeConnectionService
   */
  public Optional<SnowflakeConnectionService> getSnowflakeConnection() {
    return Optional.ofNullable(getConnection());
  }

  private SnowflakeSinkService getSink() {
    try {
      waitFor(() -> sink != null && !sink.isClosed());
    } catch (Exception e) {
      throw SnowflakeErrors.ERROR_5014.getException();
    }
    return sink;
  }

  /**
   * start method handles configuration parsing and one-time setup of the task. loads configuration
   *
   * @param parsedConfig - has the configuration settings
   */
  @Override
  public void start(final Map<String, String> parsedConfig) {
    this.DYNAMIC_LOGGER.info("starting task...");

    // get task id and start time
    this.taskStartTime = System.currentTimeMillis();
    this.taskConfigId = parsedConfig.getOrDefault(Utils.TASK_ID, "-1");

    // generate topic to table map
    this.topic2table = getTopicToTableMap(parsedConfig);

    this.authorizationExceptionTracker.updateStateOnTaskStart(parsedConfig);

    // generate metadataConfig table
    SnowflakeMetadataConfig metadataConfig = new SnowflakeMetadataConfig(parsedConfig);

    // enable jvm proxy
    Utils.enableJVMProxy(parsedConfig);

    // config buffer.count.records -- how many records to buffer
    final long bufferCountRecords =
        Long.parseLong(parsedConfig.get(SnowflakeSinkConnectorConfig.BUFFER_COUNT_RECORDS));
    // config buffer.size.bytes -- aggregate size in bytes of all records to
    // buffer
    final long bufferSizeBytes =
        Long.parseLong(parsedConfig.get(SnowflakeSinkConnectorConfig.BUFFER_SIZE_BYTES));
    final long bufferFlushTime =
        Long.parseLong(parsedConfig.get(SnowflakeSinkConnectorConfig.BUFFER_FLUSH_TIME_SEC));

    // Falling back to default behavior which is to ingest an empty json string if we get null
    // value. (Tombstone record)
    SnowflakeSinkConnectorConfig.BehaviorOnNullValues behavior =
        SnowflakeSinkConnectorConfig.BehaviorOnNullValues.DEFAULT;
    if (parsedConfig.containsKey(SnowflakeSinkConnectorConfig.BEHAVIOR_ON_NULL_VALUES_CONFIG)) {
      // we can always assume here that value passed in would be an allowed value, otherwise the
      // connector would never start or reach the sink task stage
      behavior =
          SnowflakeSinkConnectorConfig.BehaviorOnNullValues.valueOf(
              parsedConfig.get(SnowflakeSinkConnectorConfig.BEHAVIOR_ON_NULL_VALUES_CONFIG));
    }

    // we would have already validated the config inside SFConnector start()
    boolean enableCustomJMXMonitoring = SnowflakeSinkConnectorConfig.JMX_OPT_DEFAULT;
    if (parsedConfig.containsKey(SnowflakeSinkConnectorConfig.JMX_OPT)) {
      enableCustomJMXMonitoring =
          Boolean.parseBoolean(parsedConfig.get(SnowflakeSinkConnectorConfig.JMX_OPT));
    }

    enableRebalancing =
        Boolean.parseBoolean(parsedConfig.get(SnowflakeSinkConnectorConfig.REBALANCING));

    KafkaRecordErrorReporter kafkaRecordErrorReporter = createKafkaRecordErrorReporter();

    // default to snowpipe
    IngestionMethodConfig ingestionType = IngestionMethodConfig.SNOWPIPE;
    if (parsedConfig.containsKey(SnowflakeSinkConnectorConfig.INGESTION_METHOD_OPT)) {
      ingestionType =
          IngestionMethodConfig.valueOf(
              parsedConfig.get(SnowflakeSinkConnectorConfig.INGESTION_METHOD_OPT).toUpperCase());
    }

    conn =
        SnowflakeConnectionServiceFactory.builder()
            .setProperties(parsedConfig)
            .setTaskID(this.taskConfigId)
            .build();

    if (this.sink != null) {
      this.sink.closeAll();
    }
    this.ingestionMethodConfig = ingestionType;
    this.sink =
        SnowflakeSinkServiceFactory.builder(getConnection(), ingestionType, parsedConfig)
            .setFileSize(bufferSizeBytes)
            .setRecordNumber(bufferCountRecords)
            .setFlushTime(bufferFlushTime)
            .setTopic2TableMap(topic2table)
            .setMetadataConfig(metadataConfig)
            .setBehaviorOnNullValuesConfig(behavior)
            .setCustomJMXMetrics(enableCustomJMXMonitoring)
            .setErrorReporter(kafkaRecordErrorReporter)
            .setSinkTaskContext(this.context)
            .build();
    createSchemaIfNotExists(getConnection(),
            parsedConfig.get(SnowflakeSinkConnectorConfig.SNOWFLAKE_SCHEMA));
    this.streamkapQueryTemplate = StreamkapQueryTemplate.buildStreamkapQueryTemplateFromConfig(parsedConfig);

    DYNAMIC_LOGGER.info(
        "task started, execution time: {} milliseconds",
        this.taskConfigId,
        getDurationFromStartMs(this.taskStartTime));
  }

  private void createSchemaIfNotExists(SnowflakeConnectionService con, String schemaName){
      if(!con.schemaExist(schemaName)) {
        con.createSchema(schemaName);
      }
  }

  /**
   * stop method is invoked only once outstanding calls to other methods have completed. e.g. after
   * current put, and a final preCommit has completed.
   *
   * <p>Note that calling this method does not perform synchronous cleanup in Snowpipe based
   * implementation
   */
  @Override
  public void stop() {
    if (this.sink != null) {
      this.sink.stop();
    }

    this.DYNAMIC_LOGGER.info(
        "task stopped, total task runtime: {} milliseconds",
        getDurationFromStartMs(this.taskStartTime));
  }

  /**
   * init ingestion task in Sink service
   *
   * @param partitions - The list of all partitions that are now assigned to the task
   */
  @Override
  public void open(final Collection<TopicPartition> partitions) {
    long startTime = System.currentTimeMillis();
    this.sink.startPartitions(partitions, this.topic2table);
    this.DYNAMIC_LOGGER.info(
        "task opened with {} partitions, execution time: {} milliseconds",
        partitions.size(),
        getDurationFromStartMs(startTime));
  }

  /**
   * Closes sink service
   *
   * <p>Closes all running task because the parameter of open function contains all partition info
   * but not only the new partition
   *
   * @param partitions - The list of all partitions that were assigned to the task
   */
  @Override
  public void close(final Collection<TopicPartition> partitions) {
    long startTime = System.currentTimeMillis();
    if (this.sink != null) {
      this.sink.close(partitions);
    }

    this.DYNAMIC_LOGGER.info(
        "task closed, execution time: {} milliseconds",
        this.taskConfigId,
        getDurationFromStartMs(startTime));
  }

  /**
   * ingest records to Snowflake
   *
   * @param records - collection of records from kafka topic/partitions for this connector
   */
  @Override
  public void put(final Collection<SinkRecord> records) {
    this.authorizationExceptionTracker.throwExceptionIfAuthorizationFailed();

    final long recordSize = records.size();
    if (enableRebalancing && recordSize > 0) {
      processRebalancingTest();
    }

    final long startTime = System.currentTimeMillis();

    getSink().insert(records);

    streamkapQueryTemplate.checkSchemaChanges(records, this.topic2table, this.conn);

    logWarningForPutAndPrecommit(
        startTime, Utils.formatString("called PUT with {} records", recordSize));
  }

  /**
   * Sync committed offsets
   *
   * @param offsets - the current map of offsets as of the last call to put
   * @return an empty map if Connect-managed offset commit is not desired, otherwise a map of
   *     offsets by topic-partition that are safe to commit. If we return the same offsets that was
   *     passed in, Kafka Connect assumes that all offsets that are already passed to put() are safe
   *     to commit.
   * @throws RetriableException when meet any issue during processing
   */
  @Override
  public Map<TopicPartition, OffsetAndMetadata> preCommit(
      Map<TopicPartition, OffsetAndMetadata> offsets) throws RetriableException {
    long startTime = System.currentTimeMillis();

    // return an empty map means that offset commitment is not desired
    if (sink == null || sink.isClosed()) {
      this.DYNAMIC_LOGGER.warn(
          "sink not initialized or closed before preCommit", this.taskConfigId);
      return new HashMap<>();
    } else if (sink.getPartitionCount() == 0) {
      this.DYNAMIC_LOGGER.warn("no partition is assigned", this.taskConfigId);
      return new HashMap<>();
    }

    Map<TopicPartition, OffsetAndMetadata> committedOffsets = new HashMap<>();
    // it's ok to just log the error since commit can retry
    try {
      offsets.forEach(
          (topicPartition, offsetAndMetadata) -> {
            long offset = sink.getOffset(topicPartition);
            if ((ingestionMethodConfig == IngestionMethodConfig.SNOWPIPE && offset != 0)
                || (ingestionMethodConfig == IngestionMethodConfig.SNOWPIPE_STREAMING
                    && offset != NO_OFFSET_TOKEN_REGISTERED_IN_SNOWFLAKE)) {
              committedOffsets.put(topicPartition, new OffsetAndMetadata(offset));
            }
          });
    } catch (Exception e) {
      this.authorizationExceptionTracker.reportPrecommitException(e);
      this.DYNAMIC_LOGGER.error("PreCommit error: {} ", e.getMessage());
    }

    logWarningForPutAndPrecommit(
        startTime,
        Utils.formatString(
            "called PRECOMMIT on all {} partitions, safe to commit {} partitions",
            offsets.size(),
            committedOffsets.size()));
    return committedOffsets;
  }

  /** @return connector version */
  @Override
  public String version() {
    return Utils.VERSION;
  }

  /**
   * parse topic to table map
   *
   * @param config connector config file
   * @return result map
   */
  static Map<String, String> getTopicToTableMap(Map<String, String> config) {
    if (config.containsKey(SnowflakeSinkConnectorConfig.TOPICS_TABLES_MAP)) {
      Map<String, String> result =
          Utils.parseTopicToTableMap(config.get(SnowflakeSinkConnectorConfig.TOPICS_TABLES_MAP));
      if (result != null) {
        return result;
      }
      STATIC_LOGGER.error("Invalid Input, Topic2Table Map disabled");
    }
    return new HashMap<>();
  }

  /**
   * wait for specific status
   *
   * @param func status checker
   */
  private static void waitFor(Supplier<Boolean> func)
      throws InterruptedException, TimeoutException {
    for (int i = 0; i < REPEAT_TIME; i++) {
      if (func.get()) {
        return;
      }
      Thread.sleep(WAIT_TIME);
    }
    throw new TimeoutException();
  }

  private static long getDurationFromStartMs(long startTime) {
    final long currTime = System.currentTimeMillis();
    return currTime - startTime;
  }

  void logWarningForPutAndPrecommit(long startTime, String logContent) {
    final long executionTimeMs = getDurationFromStartMs(startTime);
    String logExecutionContent =
        Utils.formatString("{}, executionTime: {} ms", logContent, executionTimeMs);

    if (executionTimeMs > 300000) {
      // This won't be frequently printed. It is vary rare to have execution greater than 300
      // seconds.
      // But having this warning helps customer to debug their Kafka Connect config.
      this.DYNAMIC_LOGGER.warn(
          "{}. Expected call to be under {} ms. If there is CommitFailedException in the log or"
              + " there is duplicated records, refer to this link for solution: "
              + "https://docs.snowflake.com/en/user-guide/kafka-connector-ts.html#resolving-specific-issues",
          logExecutionContent,
          executionTimeMs);
    } else {
      this.DYNAMIC_LOGGER.debug("Successfully " + logExecutionContent);
    }
  }

  /** When rebalancing test is enabled, trigger sleep after rebalacing threshold is reached */
  void processRebalancingTest() {
    rebalancingCounter++;
    if (rebalancingCounter == REBALANCING_THRESHOLD) {
      try {
        this.DYNAMIC_LOGGER.debug(
            "[TEST_ONLY] Sleeping :{} ms to trigger a rebalance", rebalancingSleepTime);
        Thread.sleep(rebalancingSleepTime);
      } catch (InterruptedException e) {
        e.printStackTrace();
      }
    }
  }

  /* Used to report a record back to DLQ if error tolerance is specified */
  private KafkaRecordErrorReporter createKafkaRecordErrorReporter() {
    KafkaRecordErrorReporter result = noOpKafkaRecordErrorReporter();
    if (context != null) {
      try {
        ErrantRecordReporter errantRecordReporter = context.errantRecordReporter();
        if (errantRecordReporter != null) {
          result =
              (record, error) -> {
                try {
                  // Blocking this until record is delivered to DLQ
                  DYNAMIC_LOGGER.debug(
                      "Sending Sink Record to DLQ with recordOffset:{}, partition:{}",
                      record.kafkaOffset(),
                      record.kafkaPartition());
                  errantRecordReporter.report(record, error).get();
                } catch (InterruptedException | ExecutionException e) {
                  final String errMsg = "ERROR reporting records to ErrantRecordReporter";
                  this.DYNAMIC_LOGGER.error(errMsg, e);
                  throw new ConnectException(errMsg, e);
                }
              };
        } else {
          this.DYNAMIC_LOGGER.info("Errant record reporter is not configured.");
        }
      } catch (NoClassDefFoundError | NoSuchMethodError e) {
        // Will occur in Connect runtimes earlier than 2.6
        this.DYNAMIC_LOGGER.info(
            "Kafka versions prior to 2.6 do not support the errant record reporter.");
      }
    } else {
      DYNAMIC_LOGGER.warn("SinkTaskContext is not set");
    }
    return result;
  }

  /**
   * For versions older than 2.6
   *
   * @see <a
   *     href="https://javadoc.io/doc/org.apache.kafka/connect-api/2.6.0/org/apache/kafka/connect/sink/ErrantRecordReporter.html">
   *     link </a>
   */
  @VisibleForTesting
  static KafkaRecordErrorReporter noOpKafkaRecordErrorReporter() {
    return (record, e) -> {
      STATIC_LOGGER.warn(
          "DLQ Kafka Record Error Reporter is not set, requires Kafka Version to be >= 2.6");
    };
  }
}<|MERGE_RESOLUTION|>--- conflicted
+++ resolved
@@ -90,12 +90,10 @@
 
   private IngestionMethodConfig ingestionMethodConfig;
 
-<<<<<<< HEAD
   private StreamkapQueryTemplate streamkapQueryTemplate = new StreamkapQueryTemplate();
-=======
+
   private final SnowflakeSinkTaskAuthorizationExceptionTracker authorizationExceptionTracker =
       new SnowflakeSinkTaskAuthorizationExceptionTracker();
->>>>>>> b07c9e4d
 
   /** default constructor, invoked by kafka connect framework */
   public SnowflakeSinkTask() {
