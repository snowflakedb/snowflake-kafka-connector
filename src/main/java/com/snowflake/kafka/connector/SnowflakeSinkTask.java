--- conflicted
+++ resolved
@@ -161,11 +161,7 @@
 
     this.DYNAMIC_LOGGER.setLoggerInstanceTag(this.getTaskLoggingTag());
 
-<<<<<<< HEAD
-    this.DYNAMIC_LOGGER.info("starting task...");
-=======
     this.DYNAMIC_LOGGER.debug("starting task...");
->>>>>>> d5feb849
 
     // generate topic to table map
     this.topic2table = getTopicToTableMap(parsedConfig);
@@ -241,11 +237,7 @@
       this.sink.closeAll();
     }
     this.sink =
-        SnowflakeSinkServiceFactory.builder(
-                getConnection(),
-                ingestionType,
-                parsedConfig,
-                SnowflakeSinkConnector.getStreamingIngestClient())
+        SnowflakeSinkServiceFactory.builder(getConnection(), ingestionType, parsedConfig)
             .setFileSize(bufferSizeBytes)
             .setRecordNumber(bufferCountRecords)
             .setFlushTime(bufferFlushTime)
