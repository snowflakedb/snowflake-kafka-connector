/*
 * Copyright (c) 2019 Snowflake Inc. All rights reserved.
 *
 * Licensed under the Apache License, Version 2.0 (the
 * "License"); you may not use this file except in compliance
 * with the License.  You may obtain a copy of the License at
 *
 * http://www.apache.org/licenses/LICENSE-2.0
 *
 * Unless required by applicable law or agreed to in writing,
 * software distributed under the License is distributed on an
 * "AS IS" BASIS, WITHOUT WARRANTIES OR CONDITIONS OF ANY
 * KIND, either express or implied.  See the License for the
 * specific language governing permissions and limitations
 * under the License.
 */
package com.snowflake.kafka.connector;

import com.google.common.annotations.VisibleForTesting;
import com.snowflake.kafka.connector.dlq.KafkaRecordErrorReporter;
import com.snowflake.kafka.connector.internal.KCLogger;
import com.snowflake.kafka.connector.internal.SnowflakeConnectionService;
import com.snowflake.kafka.connector.internal.SnowflakeConnectionServiceFactory;
import com.snowflake.kafka.connector.internal.SnowflakeErrors;
import com.snowflake.kafka.connector.internal.SnowflakeSinkService;
import com.snowflake.kafka.connector.internal.SnowflakeSinkServiceFactory;
import com.snowflake.kafka.connector.internal.streaming.IngestionMethodConfig;
import com.snowflake.kafka.connector.records.SnowflakeMetadataConfig;
import org.apache.kafka.clients.consumer.OffsetAndMetadata;
import org.apache.kafka.common.TopicPartition;
import org.apache.kafka.connect.errors.ConnectException;
import org.apache.kafka.connect.errors.RetriableException;
import org.apache.kafka.connect.sink.ErrantRecordReporter;
import org.apache.kafka.connect.sink.SinkRecord;
import org.apache.kafka.connect.sink.SinkTask;

import java.util.Collection;
import java.util.HashMap;
import java.util.Map;
import java.util.Optional;
import java.util.concurrent.ExecutionException;
import java.util.concurrent.TimeoutException;
import java.util.function.Supplier;

import static com.snowflake.kafka.connector.internal.streaming.TopicPartitionChannel.NO_OFFSET_TOKEN_REGISTERED_IN_SNOWFLAKE;

/**
 * SnowflakeSinkTask implements SinkTask for Kafka Connect framework.
 *
 * <p>Expects configuration from SnowflakeSinkConnector
 *
 * <p>Creates sink service instance, takes records loaded from those Kafka partitions and ingests to
 * Snowflake via Sink service
 */
public class SnowflakeSinkTask extends SinkTask {
  private static final long WAIT_TIME = 5 * 1000; // 5 sec
  private static final int REPEAT_TIME = 12; // 60 sec

  // the dynamic logger is intended to be attached per task instance. the instance id will be set
  // during task start, however if it is not set, it falls back to the static logger
  private static final KCLogger STATIC_LOGGER =
      new KCLogger(SnowflakeSinkTask.class.getName() + "_STATIC");
  private KCLogger DYNAMIC_LOGGER;

  // After 5 put operations, we will insert a sleep which will cause a rebalance since heartbeat is
  // not found
  private final int REBALANCING_THRESHOLD = 10;

  // This value should be more than max.poll.interval.ms
  // check connect-distributed.properties file used to start kafka connect
  private final int rebalancingSleepTime = 370000;

  private SnowflakeSinkService sink = null;
  private Map<String, String> topic2table = null;

  // snowflake JDBC connection provides methods to interact with user's
  // snowflake
  // account and execute queries
  private SnowflakeConnectionService conn = null;

  // tracks number of tasks the config wants to create
  private String taskConfigId = "-1";

  // Rebalancing Test
  private boolean enableRebalancing = SnowflakeSinkConnectorConfig.REBALANCING_DEFAULT;
  // After REBALANCING_THRESHOLD put operations, insert a thread.sleep which will trigger rebalance
  private int rebalancingCounter = 0;

  private long taskStartTime;

<<<<<<< HEAD
  private long taskOpenCount;

  private IngestionMethodConfig ingestionMethodConfig;

  public static void setTotalTaskCreationCount(int newCreationCount) {
    STATIC_LOGGER.info("Setting task creation count to {} for logging", newCreationCount);
    totalTaskCreationCount = newCreationCount;
  }

=======
>>>>>>> 14a0b9e9
  /** default constructor, invoked by kafka connect framework */
  public SnowflakeSinkTask() {
    DYNAMIC_LOGGER = new KCLogger(this.getClass().getName());
  }

  @VisibleForTesting
  public SnowflakeSinkTask(
      SnowflakeSinkService service, SnowflakeConnectionService connectionService) {
    DYNAMIC_LOGGER = new KCLogger(this.getClass().getName());
    this.sink = service;
    this.conn = connectionService;
  }

  private SnowflakeConnectionService getConnection() {
    try {
      waitFor(() -> conn != null);
    } catch (Exception e) {
      throw SnowflakeErrors.ERROR_5013.getException();
    }
    return conn;
  }

  /**
   * Return an instance of SnowflakeConnection if it was set previously by calling Start(). Else,
   * return an empty
   *
   * @return Optional of SnowflakeConnectionService
   */
  public Optional<SnowflakeConnectionService> getSnowflakeConnection() {
    return Optional.ofNullable(getConnection());
  }

  private SnowflakeSinkService getSink() {
    try {
      waitFor(() -> sink != null && !sink.isClosed());
    } catch (Exception e) {
      throw SnowflakeErrors.ERROR_5014.getException();
    }
    return sink;
  }

  /**
   * start method handles configuration parsing and one-time setup of the task. loads configuration
   *
   * @param parsedConfig - has the configuration settings
   */
  @Override
  public void start(final Map<String, String> parsedConfig) {
    this.DYNAMIC_LOGGER.debug("starting task...");

    // get task id and start time
    this.taskStartTime = System.currentTimeMillis();
    this.taskConfigId = parsedConfig.getOrDefault(Utils.TASK_ID, "-1");

    // generate topic to table map
    this.topic2table = getTopicToTableMap(parsedConfig);

    // generate metadataConfig table
    SnowflakeMetadataConfig metadataConfig = new SnowflakeMetadataConfig(parsedConfig);

    // enable jvm proxy
    Utils.enableJVMProxy(parsedConfig);

    // config buffer.count.records -- how many records to buffer
    final long bufferCountRecords =
        Long.parseLong(parsedConfig.get(SnowflakeSinkConnectorConfig.BUFFER_COUNT_RECORDS));
    // config buffer.size.bytes -- aggregate size in bytes of all records to
    // buffer
    final long bufferSizeBytes =
        Long.parseLong(parsedConfig.get(SnowflakeSinkConnectorConfig.BUFFER_SIZE_BYTES));
    final long bufferFlushTime =
        Long.parseLong(parsedConfig.get(SnowflakeSinkConnectorConfig.BUFFER_FLUSH_TIME_SEC));

    // Falling back to default behavior which is to ingest an empty json string if we get null
    // value. (Tombstone record)
    SnowflakeSinkConnectorConfig.BehaviorOnNullValues behavior =
        SnowflakeSinkConnectorConfig.BehaviorOnNullValues.DEFAULT;
    if (parsedConfig.containsKey(SnowflakeSinkConnectorConfig.BEHAVIOR_ON_NULL_VALUES_CONFIG)) {
      // we can always assume here that value passed in would be an allowed value, otherwise the
      // connector would never start or reach the sink task stage
      behavior =
          SnowflakeSinkConnectorConfig.BehaviorOnNullValues.valueOf(
              parsedConfig.get(SnowflakeSinkConnectorConfig.BEHAVIOR_ON_NULL_VALUES_CONFIG));
    }

    // we would have already validated the config inside SFConnector start()
    boolean enableCustomJMXMonitoring = SnowflakeSinkConnectorConfig.JMX_OPT_DEFAULT;
    if (parsedConfig.containsKey(SnowflakeSinkConnectorConfig.JMX_OPT)) {
      enableCustomJMXMonitoring =
          Boolean.parseBoolean(parsedConfig.get(SnowflakeSinkConnectorConfig.JMX_OPT));
    }

    enableRebalancing =
        Boolean.parseBoolean(parsedConfig.get(SnowflakeSinkConnectorConfig.REBALANCING));

    KafkaRecordErrorReporter kafkaRecordErrorReporter = createKafkaRecordErrorReporter();

    // default to snowpipe
    IngestionMethodConfig ingestionType = IngestionMethodConfig.SNOWPIPE;
    if (parsedConfig.containsKey(SnowflakeSinkConnectorConfig.INGESTION_METHOD_OPT)) {
      ingestionType =
          IngestionMethodConfig.valueOf(
              parsedConfig.get(SnowflakeSinkConnectorConfig.INGESTION_METHOD_OPT).toUpperCase());
    }

    conn =
        SnowflakeConnectionServiceFactory.builder()
            .setProperties(parsedConfig)
            .setTaskID(this.taskConfigId)
            .build();

    if (this.sink != null) {
      this.sink.closeAll();
    }
    this.ingestionMethodConfig = ingestionType;
    this.sink =
        SnowflakeSinkServiceFactory.builder(getConnection(), ingestionType, parsedConfig)
            .setFileSize(bufferSizeBytes)
            .setRecordNumber(bufferCountRecords)
            .setFlushTime(bufferFlushTime)
            .setTopic2TableMap(topic2table)
            .setMetadataConfig(metadataConfig)
            .setBehaviorOnNullValuesConfig(behavior)
            .setCustomJMXMetrics(enableCustomJMXMonitoring)
            .setErrorReporter(kafkaRecordErrorReporter)
            .setSinkTaskContext(this.context)
            .build();

    DYNAMIC_LOGGER.debug(
        "task started, execution time: {} seconds",
        this.taskConfigId,
        getExecutionTimeSec(this.taskStartTime, System.currentTimeMillis()));
  }

  /**
   * stop method is invoked only once outstanding calls to other methods have completed. e.g. after
   * current put, and a final preCommit has completed.
   */
  @Override
  public void stop() {
    if (this.sink != null) {
      this.sink.setIsStoppedToTrue(); // close cleaner thread
    }

    this.DYNAMIC_LOGGER.debug(
        "task stopped, total task runtime: {} seconds",
        getExecutionTimeSec(this.taskStartTime, System.currentTimeMillis()));
  }

  /**
   * init ingestion task in Sink service
   *
   * @param partitions - The list of all partitions that are now assigned to the task
   */
  @Override
  public void open(final Collection<TopicPartition> partitions) {
    long startTime = System.currentTimeMillis();
    partitions.forEach(
        tp -> this.sink.startTask(Utils.tableName(tp.topic(), this.topic2table), tp));
    this.DYNAMIC_LOGGER.debug(
        "task opened with {} partitions, execution time: {} seconds",
        partitions.size(),
        getExecutionTimeSec(startTime, System.currentTimeMillis()));
  }

  /**
   * Closes sink service
   *
   * <p>Closes all running task because the parameter of open function contains all partition info
   * but not only the new partition
   *
   * @param partitions - The list of all partitions that were assigned to the task
   */
  @Override
  public void close(final Collection<TopicPartition> partitions) {
    long startTime = System.currentTimeMillis();
    if (this.sink != null) {
      this.sink.close(partitions);
    }

    this.DYNAMIC_LOGGER.debug(
        "task closed, execution time: {} seconds",
        this.taskConfigId,
        getExecutionTimeSec(startTime, System.currentTimeMillis()));
  }

  /**
   * ingest records to Snowflake
   *
   * @param records - collection of records from kafka topic/partitions for this connector
   */
  @Override
  public void put(final Collection<SinkRecord> records) {
    if (enableRebalancing && records.size() > 0) {
      processRebalancingTest();
    }

    long startTime = System.currentTimeMillis();

    getSink().insert(records);

    logWarningForPutAndPrecommit(startTime, records.size(), "put");
  }

  /**
   * Sync committed offsets
   *
   * @param offsets - the current map of offsets as of the last call to put
   * @return an empty map if Connect-managed offset commit is not desired, otherwise a map of
   *     offsets by topic-partition that are safe to commit. If we return the same offsets that was
   *     passed in, Kafka Connect assumes that all offsets that are already passed to put() are safe
   *     to commit.
   * @throws RetriableException when meet any issue during processing
   */
  @Override
  public Map<TopicPartition, OffsetAndMetadata> preCommit(
      Map<TopicPartition, OffsetAndMetadata> offsets) throws RetriableException {
    long startTime = System.currentTimeMillis();

    // return an empty map means that offset commitment is not desired
    if (sink == null || sink.isClosed()) {
      this.DYNAMIC_LOGGER.warn(
          "sink not initialized or closed before preCommit", this.taskConfigId);
      return new HashMap<>();
    } else if (sink.getPartitionCount() == 0) {
      this.DYNAMIC_LOGGER.warn("no partition is assigned", this.taskConfigId);
      return new HashMap<>();
    }

    Map<TopicPartition, OffsetAndMetadata> committedOffsets = new HashMap<>();
    // it's ok to just log the error since commit can retry
    try {
      offsets.forEach(
          (topicPartition, offsetAndMetadata) -> {
            long offset = sink.getOffset(topicPartition);
            if ((ingestionMethodConfig == IngestionMethodConfig.SNOWPIPE && offset != 0)
                || (ingestionMethodConfig == IngestionMethodConfig.SNOWPIPE_STREAMING
                    && offset != NO_OFFSET_TOKEN_REGISTERED_IN_SNOWFLAKE)) {
              committedOffsets.put(topicPartition, new OffsetAndMetadata(offset));
            }
          });
    } catch (Exception e) {
      this.DYNAMIC_LOGGER.error("PreCommit error: {} ", e.getMessage());
    }

    logWarningForPutAndPrecommit(startTime, offsets.size(), "precommit");
    return committedOffsets;
  }

  /** @return connector version */
  @Override
  public String version() {
    return Utils.VERSION;
  }

  /**
   * parse topic to table map
   *
   * @param config connector config file
   * @return result map
   */
  static Map<String, String> getTopicToTableMap(Map<String, String> config) {
    if (config.containsKey(SnowflakeSinkConnectorConfig.TOPICS_TABLES_MAP)) {
      Map<String, String> result =
          Utils.parseTopicToTableMap(config.get(SnowflakeSinkConnectorConfig.TOPICS_TABLES_MAP));
      if (result != null) {
        return result;
      }
      STATIC_LOGGER.error("Invalid Input, Topic2Table Map disabled");
    }
    return new HashMap<>();
  }

  /**
   * wait for specific status
   *
   * @param func status checker
   */
  private static void waitFor(Supplier<Boolean> func)
      throws InterruptedException, TimeoutException {
    for (int i = 0; i < REPEAT_TIME; i++) {
      if (func.get()) {
        return;
      }
      Thread.sleep(WAIT_TIME);
    }
    throw new TimeoutException();
  }

  private static long getExecutionTimeSec(long startTime, long endTime) {
    return (endTime - startTime) / 1000;
  }

  void logWarningForPutAndPrecommit(long startTime, int size, String apiName) {
    long executionTime = getExecutionTimeSec(startTime, System.currentTimeMillis());
    if (executionTime > 300) {
      // This won't be frequently printed. It is vary rare to have execution greater than 300
      // seconds.
      // But having this warning helps customer to debug their Kafka Connect config.
      this.DYNAMIC_LOGGER.warn(
          "{} {}. Time: {} seconds > 300 seconds. If there is CommitFailedException in the log or"
              + " there is duplicated records, refer to this link for solution: "
              + "https://docs.snowflake.com/en/user-guide/kafka-connector-ts.html#resolving-specific-issues",
          apiName,
          size,
          executionTime);
    } else {
      this.DYNAMIC_LOGGER.debug(
          "successfully called {} with {} records, execution time: {} seconds",
          apiName,
          size,
          getExecutionTimeSec(startTime, System.currentTimeMillis()));
    }
  }

  /** When rebalancing test is enabled, trigger sleep after rebalacing threshold is reached */
  void processRebalancingTest() {
    rebalancingCounter++;
    if (rebalancingCounter == REBALANCING_THRESHOLD) {
      try {
        this.DYNAMIC_LOGGER.debug(
            "[TEST_ONLY] Sleeping :{} ms to trigger a rebalance", rebalancingSleepTime);
        Thread.sleep(rebalancingSleepTime);
      } catch (InterruptedException e) {
        e.printStackTrace();
      }
    }
  }

  /* Used to report a record back to DLQ if error tolerance is specified */
  private KafkaRecordErrorReporter createKafkaRecordErrorReporter() {
    KafkaRecordErrorReporter result = noOpKafkaRecordErrorReporter();
    if (context != null) {
      try {
        ErrantRecordReporter errantRecordReporter = context.errantRecordReporter();
        if (errantRecordReporter != null) {
          result =
              (record, error) -> {
                try {
                  // Blocking this until record is delivered to DLQ
                  DYNAMIC_LOGGER.debug(
                      "Sending Sink Record to DLQ with recordOffset:{}, partition:{}",
                      record.kafkaOffset(),
                      record.kafkaPartition());
                  errantRecordReporter.report(record, error).get();
                } catch (InterruptedException | ExecutionException e) {
                  final String errMsg = "ERROR reporting records to ErrantRecordReporter";
                  this.DYNAMIC_LOGGER.error(errMsg, e);
                  throw new ConnectException(errMsg, e);
                }
              };
        } else {
          this.DYNAMIC_LOGGER.info("Errant record reporter is not configured.");
        }
      } catch (NoClassDefFoundError | NoSuchMethodError e) {
        // Will occur in Connect runtimes earlier than 2.6
        this.DYNAMIC_LOGGER.info(
            "Kafka versions prior to 2.6 do not support the errant record reporter.");
      }
    } else {
      DYNAMIC_LOGGER.warn("SinkTaskContext is not set");
    }
    return result;
  }

  /**
   * For versions older than 2.6
   *
   * @see <a
   *     href="https://javadoc.io/doc/org.apache.kafka/connect-api/2.6.0/org/apache/kafka/connect/sink/ErrantRecordReporter.html">
   *     link </a>
   */
  @VisibleForTesting
  static KafkaRecordErrorReporter noOpKafkaRecordErrorReporter() {
    return (record, e) -> {
      STATIC_LOGGER.warn(
          "DLQ Kafka Record Error Reporter is not set, requires Kafka Version to be >= 2.6");
    };
  }
}<|MERGE_RESOLUTION|>--- conflicted
+++ resolved
@@ -88,18 +88,8 @@
 
   private long taskStartTime;
 
-<<<<<<< HEAD
-  private long taskOpenCount;
-
   private IngestionMethodConfig ingestionMethodConfig;
 
-  public static void setTotalTaskCreationCount(int newCreationCount) {
-    STATIC_LOGGER.info("Setting task creation count to {} for logging", newCreationCount);
-    totalTaskCreationCount = newCreationCount;
-  }
-
-=======
->>>>>>> 14a0b9e9
   /** default constructor, invoked by kafka connect framework */
   public SnowflakeSinkTask() {
     DYNAMIC_LOGGER = new KCLogger(this.getClass().getName());
