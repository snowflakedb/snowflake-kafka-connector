package com.snowflake.kafka.connector.config;

import static com.snowflake.kafka.connector.SnowflakeSinkConnectorConfig.*;
import static org.apache.kafka.common.config.ConfigDef.Importance.*;
import static org.apache.kafka.common.config.ConfigDef.Range.*;
import static org.apache.kafka.common.config.ConfigDef.Type.*;

import com.snowflake.kafka.connector.SnowflakeSinkConnectorConfig;
import com.snowflake.kafka.connector.Utils;
import com.snowflake.kafka.connector.internal.streaming.StreamingUtils;
import org.apache.kafka.common.config.ConfigDef;
import org.apache.kafka.common.config.ConfigDef.Width;

/** This class is a placeholder for config definition in Apache Kafka specific format */
public class ConnectorConfigDefinition {

  private static final String SNOWFLAKE_LOGIN_INFO_DOC = "Snowflake Login Info";
  private static final String PROXY_INFO_DOC = "Proxy Info";
  private static final String CONNECTOR_CONFIG_DOC = "Connector Config";
  private static final String SNOWFLAKE_METADATA_FLAGS_DOC = "Snowflake Metadata Flags";

  private static final ConfigDef.Validator NON_EMPTY_STRING_VALIDATOR =
      new ConfigDef.NonEmptyString();
  private static final ConfigDef.Validator TOPIC_TO_TABLE_VALIDATOR = new TopicToTableValidator();
  private static final ConfigDef.Validator KAFKA_PROVIDER_VALIDATOR = new KafkaProviderValidator();
  private static final ConfigDef.Validator STREAMING_CLIENT_PROVIDER_OVERRIDE_MAP_VALIDATOR =
      new CommaSeparatedKeyValueValidator();

  public static ConfigDef getConfig() {
    return new ConfigDef()
        // snowflake login info
        .define(
            SNOWFLAKE_URL,
            STRING,
            null,
            NON_EMPTY_STRING_VALIDATOR,
            HIGH,
            "Snowflake account url",
            SNOWFLAKE_LOGIN_INFO_DOC,
            0,
            Width.NONE,
            SNOWFLAKE_URL)
        .define(
            SNOWFLAKE_USER,
            STRING,
            null,
            NON_EMPTY_STRING_VALIDATOR,
            HIGH,
            "Snowflake user name",
            SNOWFLAKE_LOGIN_INFO_DOC,
            1,
            Width.NONE,
            SNOWFLAKE_USER)
        .define(
            SNOWFLAKE_PRIVATE_KEY,
            PASSWORD,
            "",
            HIGH,
            "Private key for Snowflake user",
            SNOWFLAKE_LOGIN_INFO_DOC,
            2,
            Width.NONE,
            SNOWFLAKE_PRIVATE_KEY)
        .define(
            SNOWFLAKE_PRIVATE_KEY_PASSPHRASE,
            PASSWORD,
            "",
            LOW,
            "Passphrase of private key if encrypted",
            SNOWFLAKE_LOGIN_INFO_DOC,
            3,
            Width.NONE,
            SNOWFLAKE_PRIVATE_KEY_PASSPHRASE)
        .define(
            SNOWFLAKE_DATABASE,
            STRING,
            null,
            NON_EMPTY_STRING_VALIDATOR,
            HIGH,
            "Snowflake database name",
            SNOWFLAKE_LOGIN_INFO_DOC,
            4,
            Width.NONE,
            SNOWFLAKE_DATABASE)
        .define(
            SNOWFLAKE_SCHEMA,
            STRING,
            null,
            NON_EMPTY_STRING_VALIDATOR,
            HIGH,
            "Snowflake database schema name",
            SNOWFLAKE_LOGIN_INFO_DOC,
            5,
            Width.NONE,
            SNOWFLAKE_SCHEMA)
        .define(
            SNOWFLAKE_ROLE,
            STRING,
            null,
            NON_EMPTY_STRING_VALIDATOR,
            HIGH,
            "Snowflake role: snowflake.role.name",
            SNOWFLAKE_LOGIN_INFO_DOC,
            6,
            Width.NONE,
            SNOWFLAKE_ROLE)
        .define(
            AUTHENTICATOR_TYPE,
            STRING, // TODO: SNOW-889748 change to enum and add validator
            Utils.SNOWFLAKE_JWT,
            LOW,
            "Authenticator for JDBC and streaming ingest sdk",
            SNOWFLAKE_LOGIN_INFO_DOC,
            7,
            Width.NONE,
            AUTHENTICATOR_TYPE)
        .define(
            OAUTH_CLIENT_ID,
            STRING,
            "",
            HIGH,
            "Client id of target OAuth integration",
            SNOWFLAKE_LOGIN_INFO_DOC,
            8,
            Width.NONE,
            OAUTH_CLIENT_ID)
        .define(
            OAUTH_CLIENT_SECRET,
            PASSWORD,
            "",
            HIGH,
            "Client secret of target OAuth integration",
            SNOWFLAKE_LOGIN_INFO_DOC,
            9,
            Width.NONE,
            OAUTH_CLIENT_SECRET)
        .define(
            OAUTH_REFRESH_TOKEN,
            PASSWORD,
            "",
            HIGH,
            "Refresh token for OAuth",
            SNOWFLAKE_LOGIN_INFO_DOC,
            10,
            Width.NONE,
            OAUTH_REFRESH_TOKEN)
        .define(
            OAUTH_TOKEN_ENDPOINT,
            STRING,
            null,
            HIGH,
            "OAuth token endpoint url",
            SNOWFLAKE_LOGIN_INFO_DOC,
            11,
            Width.NONE,
            OAUTH_TOKEN_ENDPOINT)
        // proxy
        .define(
            JVM_PROXY_HOST,
            STRING,
            "",
            LOW,
            "JVM option: https.proxyHost",
            PROXY_INFO_DOC,
            0,
            Width.NONE,
            JVM_PROXY_HOST)
        .define(
            JVM_PROXY_PORT,
            STRING,
            "",
            LOW,
            "JVM option: https.proxyPort",
            PROXY_INFO_DOC,
            1,
            Width.NONE,
            JVM_PROXY_PORT)
        .define(
            JVM_NON_PROXY_HOSTS,
            STRING,
            "",
            LOW,
            "JVM option: http.nonProxyHosts",
            PROXY_INFO_DOC,
            2,
            Width.NONE,
            JVM_NON_PROXY_HOSTS)
        .define(
            JVM_PROXY_USERNAME,
            STRING,
            "",
            LOW,
            "JVM proxy username",
            PROXY_INFO_DOC,
            3,
            Width.NONE,
            JVM_PROXY_USERNAME)
        .define(
            JVM_PROXY_PASSWORD,
            PASSWORD,
            "",
            LOW,
            "JVM proxy password",
            PROXY_INFO_DOC,
            4,
            Width.NONE,
            JVM_PROXY_PASSWORD)
        // Connector Config
        .define(
            TOPICS_TABLES_MAP,
            STRING,
            "",
            TOPIC_TO_TABLE_VALIDATOR,
            LOW,
            "Map of topics to tables (optional). Format : comma-separated tuples, e.g."
                + " <topic-1>:<table-1>,<topic-2>:<table-2>,... ",
            CONNECTOR_CONFIG_DOC,
            0,
            Width.NONE,
            TOPICS_TABLES_MAP)
        .define(
            SNOWFLAKE_METADATA_ALL,
            BOOLEAN,
            SNOWFLAKE_METADATA_DEFAULT,
            LOW,
            "Flag to control whether there is metadata collected. If set to false, all metadata"
                + " will be dropped",
            SNOWFLAKE_METADATA_FLAGS_DOC,
            0,
            Width.NONE,
            SNOWFLAKE_METADATA_ALL)
        .define(
            SNOWFLAKE_METADATA_CREATETIME,
            BOOLEAN,
            SNOWFLAKE_METADATA_DEFAULT,
            LOW,
            "Flag to control whether createtime is collected in snowflake metadata",
            SNOWFLAKE_METADATA_FLAGS_DOC,
            1,
            Width.NONE,
            SNOWFLAKE_METADATA_CREATETIME)
        .define(
            SNOWFLAKE_METADATA_TOPIC,
            BOOLEAN,
            SNOWFLAKE_METADATA_DEFAULT,
            LOW,
            "Flag to control whether kafka topic name is collected in snowflake metadata",
            SNOWFLAKE_METADATA_FLAGS_DOC,
            2,
            Width.NONE,
            SNOWFLAKE_METADATA_TOPIC)
        .define(
            SNOWFLAKE_METADATA_OFFSET_AND_PARTITION,
            BOOLEAN,
            SNOWFLAKE_METADATA_DEFAULT,
            LOW,
            "Flag to control whether kafka partition and offset are collected in snowflake"
                + " metadata",
            SNOWFLAKE_METADATA_FLAGS_DOC,
            3,
            Width.NONE,
            SNOWFLAKE_METADATA_OFFSET_AND_PARTITION)
        .define(
            SNOWFLAKE_STREAMING_METADATA_CONNECTOR_PUSH_TIME,
            BOOLEAN,
            SNOWFLAKE_STREAMING_METADATA_CONNECTOR_PUSH_TIME_DEFAULT,
            LOW,
            "Flag to control whether ConnectorPushTime is collected in snowflake metadata for"
                + " Snowpipe Streaming",
            SNOWFLAKE_METADATA_FLAGS_DOC,
            4,
            Width.NONE,
            SNOWFLAKE_STREAMING_METADATA_CONNECTOR_PUSH_TIME)
        .define(
            PROVIDER_CONFIG,
            STRING,
            SnowflakeSinkConnectorConfig.KafkaProvider.UNKNOWN.name(),
            KAFKA_PROVIDER_VALIDATOR,
            LOW,
            "Whether kafka is running on Confluent code, self hosted or other managed service")
        .define(
            BEHAVIOR_ON_NULL_VALUES_CONFIG,
            STRING,
            SnowflakeSinkConnectorConfig.BehaviorOnNullValues.DEFAULT.toString(),
            SnowflakeSinkConnectorConfig.BehaviorOnNullValues.VALIDATOR,
            LOW,
            "How to handle records with a null value (i.e. Kafka tombstone records)."
                + " Valid options are 'DEFAULT' and 'IGNORE'.",
            CONNECTOR_CONFIG_DOC,
            4,
            Width.NONE,
            BEHAVIOR_ON_NULL_VALUES_CONFIG)
        .define(
            JMX_OPT,
            BOOLEAN,
            JMX_OPT_DEFAULT,
            HIGH,
            "Whether to enable JMX MBeans for custom SF metrics")
        .define(
            REBALANCING,
            BOOLEAN,
            REBALANCING_DEFAULT,
            LOW,
            "Whether to trigger a rebalancing by exceeding the max poll interval (Used only in"
                + " testing)")
        .define(
            SNOWPIPE_STREAMING_MAX_CLIENT_LAG,
            LONG,
            StreamingUtils.STREAMING_BUFFER_FLUSH_TIME_MINIMUM_SEC,
            atLeast(StreamingUtils.STREAMING_BUFFER_FLUSH_TIME_MINIMUM_SEC),
            LOW,
            "Decide how often the buffer in the Ingest SDK will be flushed",
            CONNECTOR_CONFIG_DOC,
            6,
            Width.NONE,
            SNOWPIPE_STREAMING_MAX_CLIENT_LAG)
        .define(
            SNOWPIPE_STREAMING_MAX_MEMORY_LIMIT_IN_BYTES,
            LONG,
            SNOWPIPE_STREAMING_MAX_MEMORY_LIMIT_IN_BYTES_DEFAULT,
            LOW,
            "Memory limit for ingest sdk client in bytes.")
        .define(
            SNOWPIPE_STREAMING_CLIENT_PROVIDER_OVERRIDE_MAP,
            STRING,
            "",
            STREAMING_CLIENT_PROVIDER_OVERRIDE_MAP_VALIDATOR,
            LOW,
            "Map of Key value pairs representing Streaming Client Properties to Override. These are"
                + " optional and recommended to use ONLY after consulting Snowflake Support. Format"
                + " : comma-separated tuples, e.g.:"
                + " MAX_CLIENT_LAG:5000,other_key:value...",
            CONNECTOR_CONFIG_DOC,
            0,
            Width.NONE,
            SNOWPIPE_STREAMING_CLIENT_PROVIDER_OVERRIDE_MAP)
        .define(
            ERRORS_TOLERANCE_CONFIG,
            STRING,
            ERRORS_TOLERANCE_DEFAULT,
            SnowflakeSinkConnectorConfig.ErrorTolerance.VALIDATOR,
            LOW,
            ERRORS_TOLERANCE_DOC,
            ERROR_GROUP,
            0,
            Width.NONE,
            ERRORS_TOLERANCE_DISPLAY)
        .define(
            ERRORS_LOG_ENABLE_CONFIG,
            BOOLEAN,
            ERRORS_LOG_ENABLE_DEFAULT,
            LOW,
            ERRORS_LOG_ENABLE_DOC,
            ERROR_GROUP,
            1,
            Width.NONE,
            ERRORS_LOG_ENABLE_DISPLAY)
        .define(
            ERRORS_DEAD_LETTER_QUEUE_TOPIC_NAME_CONFIG,
            STRING,
            ERRORS_DEAD_LETTER_QUEUE_TOPIC_NAME_DEFAULT,
            LOW,
            ERRORS_DEAD_LETTER_QUEUE_TOPIC_NAME_DOC,
            ERROR_GROUP,
            2,
            Width.NONE,
            ERRORS_DEAD_LETTER_QUEUE_TOPIC_NAME_DISPLAY)
        .define(
            ENABLE_MDC_LOGGING_CONFIG,
            BOOLEAN,
            ENABLE_MDC_LOGGING_DEFAULT,
            LOW,
            ENABLE_MDC_LOGGING_DOC,
            CONNECTOR_CONFIG_DOC,
            8,
            Width.NONE,
            ENABLE_MDC_LOGGING_DISPLAY)
        .define(
            ENABLE_TASK_FAIL_ON_AUTHORIZATION_ERRORS,
            BOOLEAN,
            ENABLE_TASK_FAIL_ON_AUTHORIZATION_ERRORS_DEFAULT,
            LOW,
            "If set to true the Connector will fail its tasks when authorization error from"
                + " Snowflake occurred")
        .define(
            ICEBERG_ENABLED,
            BOOLEAN,
            ICEBERG_ENABLED_DEFAULT_VALUE,
            HIGH,
            "When set to true the connector will ingest data into the Iceberg table. Check the"
                + " official Snowflake documentation for the prerequisites.")
        .define(
<<<<<<< HEAD
            ENABLE_CHANGE_TRACKING_CONFIG,
            ConfigDef.Type.BOOLEAN,
            ENABLE_CHANGE_TRACKING_DEFAULT,
            ConfigDef.Importance.LOW,
            "Enable CHANGE_TRACKING on automatically created tables. When set to true, the"
                + " connector will enable change tracking on tables it creates automatically.",
            CONNECTOR_CONFIG_DOC,
            9,
            ConfigDef.Width.NONE,
            ENABLE_CHANGE_TRACKING_CONFIG);
=======
            CACHE_TABLE_EXISTS,
            BOOLEAN,
            CACHE_TABLE_EXISTS_DEFAULT,
            LOW,
            "Enable caching for Snowflake table existence checks to reduce database queries",
            CONNECTOR_CONFIG_DOC,
            9,
            Width.NONE,
            CACHE_TABLE_EXISTS)
        .define(
            CACHE_TABLE_EXISTS_EXPIRE_MS,
            LONG,
            CACHE_TABLE_EXISTS_EXPIRE_MS_DEFAULT,
            atLeast(CACHE_TABLE_EXISTS_EXPIRE_MS_MIN),
            LOW,
            "Cache expiration time in milliseconds for table existence checks. Must be a positive"
                + " number.",
            CONNECTOR_CONFIG_DOC,
            10,
            Width.NONE,
            CACHE_TABLE_EXISTS_EXPIRE_MS)
        .define(
            CACHE_PIPE_EXISTS,
            BOOLEAN,
            CACHE_PIPE_EXISTS_DEFAULT,
            LOW,
            "Enable caching for pipe existence checks to reduce database queries",
            CONNECTOR_CONFIG_DOC,
            11,
            Width.NONE,
            CACHE_PIPE_EXISTS)
        .define(
            CACHE_PIPE_EXISTS_EXPIRE_MS,
            LONG,
            CACHE_PIPE_EXISTS_EXPIRE_MS_DEFAULT,
            atLeast(CACHE_PIPE_EXISTS_EXPIRE_MS_MIN),
            LOW,
            "Cache expiration time in milliseconds for pipe existence checks. Must be a positive"
                + " number.",
            CONNECTOR_CONFIG_DOC,
            12,
            Width.NONE,
            CACHE_PIPE_EXISTS_EXPIRE_MS);
>>>>>>> d02b29ad
  }
}<|MERGE_RESOLUTION|>--- conflicted
+++ resolved
@@ -390,7 +390,6 @@
             "When set to true the connector will ingest data into the Iceberg table. Check the"
                 + " official Snowflake documentation for the prerequisites.")
         .define(
-<<<<<<< HEAD
             ENABLE_CHANGE_TRACKING_CONFIG,
             ConfigDef.Type.BOOLEAN,
             ENABLE_CHANGE_TRACKING_DEFAULT,
@@ -400,8 +399,8 @@
             CONNECTOR_CONFIG_DOC,
             9,
             ConfigDef.Width.NONE,
-            ENABLE_CHANGE_TRACKING_CONFIG);
-=======
+            ENABLE_CHANGE_TRACKING_CONFIG)
+        .define(
             CACHE_TABLE_EXISTS,
             BOOLEAN,
             CACHE_TABLE_EXISTS_DEFAULT,
@@ -445,6 +444,5 @@
             12,
             Width.NONE,
             CACHE_PIPE_EXISTS_EXPIRE_MS);
->>>>>>> d02b29ad
   }
 }