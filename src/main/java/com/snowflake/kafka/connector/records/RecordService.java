--- conflicted
+++ resolved
@@ -304,7 +304,6 @@
         columnValue = HexFormat.of().formatHex(binaryValue);
       } else if (columnNode.isNull()) {
         columnValue = null;
-<<<<<<< HEAD
       }
       //BEGIN: ENG-355/aqemia-snowflake-missing-records
       else if (columnNode.isDouble() && columnNode.doubleValue() == Double.POSITIVE_INFINITY) {
@@ -316,11 +315,7 @@
       }
       // END: ENG-355/aqemia-snowflake-missing-records
       else {
-        columnValue = MAPPER.writeValueAsString(columnNode);
-=======
-      } else {
         columnValue = writeValueAsStringOrNan(columnNode);
->>>>>>> b07c9e4d
       }
       // while the value is always dumped into a string, the Streaming Ingest SDK
       // will transform the value according to its type in the table
