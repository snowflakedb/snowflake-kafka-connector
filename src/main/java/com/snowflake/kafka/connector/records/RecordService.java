/*
 * Copyright (c) 2019 Snowflake Inc. All rights reserved.
 *
 * Licensed under the Apache License, Version 2.0 (the
 * "License"); you may not use this file except in compliance
 * with the License.  You may obtain a copy of the License at
 *
 * http://www.apache.org/licenses/LICENSE-2.0
 *
 * Unless required by applicable law or agreed to in writing,
 * software distributed under the License is distributed on an
 * "AS IS" BASIS, WITHOUT WARRANTIES OR CONDITIONS OF ANY
 * KIND, either express or implied.  See the License for the
 * specific language governing permissions and limitations
 * under the License.
 */
package com.snowflake.kafka.connector.records;

import com.snowflake.kafka.connector.SnowflakeSinkConnectorConfig;
import com.snowflake.kafka.connector.internal.Logging;
import com.snowflake.kafka.connector.internal.SnowflakeErrors;
import net.snowflake.client.jdbc.internal.fasterxml.jackson.databind.JsonNode;
import net.snowflake.client.jdbc.internal.fasterxml.jackson.databind
  .ObjectMapper;
import net.snowflake.client.jdbc.internal.fasterxml.jackson.databind.node.ArrayNode;
import net.snowflake.client.jdbc.internal.fasterxml.jackson.databind.node
  .ObjectNode;
import org.apache.kafka.common.record.TimestampType;
import org.apache.kafka.connect.data.Field;
import org.apache.kafka.connect.data.Schema;
import org.apache.kafka.connect.data.Struct;
import org.apache.kafka.connect.header.Header;
import org.apache.kafka.connect.header.Headers;
import org.apache.kafka.connect.sink.SinkRecord;

<<<<<<< HEAD
import java.util.Arrays;
=======
import java.util.HashMap;
>>>>>>> c3ad569c
import java.util.List;
import java.util.Map;

public class RecordService extends Logging
{
  private static final ObjectMapper MAPPER = new ObjectMapper();

<<<<<<< HEAD
  private static final String OFFSET = "offset";
  private static final String TOPIC = "topic";
  private static final String PARTITION = "partition";
  private static final String KEY = "key";
  private static final String CONTENT = "content";
  private static final String META = "meta";
  private static final String SCHEMA_ID = "schema_id";
  private static final String KEY_SCHEMA_ID = "key_schema_id";
  private static final String HEADERS = "headers";
=======
  // deleted private to use these values in test
  static final String OFFSET = "offset";
  static final String TOPIC = "topic";
  static final String PARTITION = "partition";
  static final String KEY = "key";
  static final String CONTENT = "content";
  static final String META = "meta";
  static final String SCHEMA_ID = "schema_id";
  static final String HEADERS = "headers";

  // This class is designed to work with empty metadata config map
  private SnowflakeMetadataConfig metadataConfig = new SnowflakeMetadataConfig();
>>>>>>> c3ad569c

  /**
   * process records
   * output JSON format:
   * {
   * "meta":
   * {
   * "offset": 123,
   * "topic": "topic name",
   * "partition": 123,
   * "key":"key name"
   * }
   * "content": "record content"
   * }
   * <p>
   * create a JsonRecordService instance
   */
  public RecordService()
  {
  }

  public void setMetadataConfig(SnowflakeMetadataConfig metadataConfigIn) {
    metadataConfig = metadataConfigIn;
  }

  /**
   * process given SinkRecord,
   * only support snowflake converters
   *
   * @param record SinkRecord
   * @return a record string, already to output
   */
  public String processRecord(SinkRecord record)
  {
    if (!record.valueSchema().name().equals(SnowflakeJsonSchema.NAME))
    {
      throw SnowflakeErrors.ERROR_0009.getException();
    }
    if (!(record.value() instanceof SnowflakeRecordContent))
    {
      throw SnowflakeErrors.ERROR_0010
        .getException("Input record should be SnowflakeRecordContent object");
    }

    SnowflakeRecordContent valueContent = (SnowflakeRecordContent) record.value();

    ObjectNode meta = MAPPER.createObjectNode();
    if (metadataConfig.topicFlag)
    {
      meta.put(TOPIC, record.topic());
    }
    if (metadataConfig.offsetAndPartitionFlag)
    {
      meta.put(OFFSET, record.kafkaOffset());
      meta.put(PARTITION, record.kafkaPartition());
    }

    //ignore if no timestamp
    if (record.timestampType() != TimestampType.NO_TIMESTAMP_TYPE &&
      metadataConfig.createtimeFlag)
    {
      meta.put(record.timestampType().name, record.timestamp());
    }

    //include schema id if using avro with schema registry
    if (valueContent.getSchemaID() != SnowflakeRecordContent.NON_AVRO_SCHEMA)
    {
      meta.put(SCHEMA_ID, valueContent.getSchemaID());
    }

    putKey(record, meta);

    if (!record.headers().isEmpty())
    {
      meta.set(HEADERS, parseHeaders(record.headers()));
    }


    StringBuilder buffer = new StringBuilder();
    for (JsonNode node : valueContent.getData())
    {
      ObjectNode data = MAPPER.createObjectNode();
      data.set(CONTENT, node);
      if (metadataConfig.allFlag)
      {
        data.set(META, meta);
      }
      buffer.append(data.toString());
    }
    return buffer.toString();
  }

  private void putKey(SinkRecord record, ObjectNode meta)
  {
    if (record.key() == null)
    {
      return;
    }

    if (record.keySchema().toString().equals(Schema.STRING_SCHEMA.toString()))
    {
      meta.put(KEY, record.key().toString());
    }
    else if (record.keySchema().name().equals(SnowflakeJsonSchema.NAME))
    {
      if (!(record.key() instanceof SnowflakeRecordContent))
      {
        throw SnowflakeErrors.ERROR_0010
            .getException("Input record key should be SnowflakeRecordContent object if key schema is SNOWFLAKE_JSON_SCHEMA");
      }

      SnowflakeRecordContent keyContent = (SnowflakeRecordContent) record.key();

      ArrayNode keyNode = MAPPER.createArrayNode();
      keyNode.addAll(Arrays.asList(keyContent.getData()));

      meta.set(KEY, keyNode);

      if (keyContent.getSchemaID() != SnowflakeRecordContent.NON_AVRO_SCHEMA)
      {
        meta.put(KEY_SCHEMA_ID, keyContent.getSchemaID());
      }
    }
  }


  static JsonNode parseHeaders(Headers headers)
  {
    ObjectNode result = MAPPER.createObjectNode();
    for (Header header: headers)
    {
      convertData(header.key(), header.value(), header.schema(), result);
    }
    return result;
  }

  private static void convertData(String key, Object value, Schema schema, JsonNode node)
  {
    switch (schema.type())
    {
      case INT8:
        if (node instanceof ObjectNode)
        {
          ((ObjectNode) node).put(key, (byte) value);
        }
        else
        {
          ((ArrayNode) node).add((byte) value);
        }
        break;
      case INT16:
        if (node instanceof ObjectNode)
        {
          ((ObjectNode) node).put(key, (short) value);
        }
        else
        {
          ((ArrayNode) node).add((short) value);
        }
        break;
      case INT32:
        if (node instanceof ObjectNode)
        {
          ((ObjectNode) node).put(key, (int) value);
        }
        else
        {
          ((ArrayNode) node).add((int) value);
        }
        break;
      case INT64:
        if (node instanceof ObjectNode)
        {
          ((ObjectNode) node).put(key, (long) value);
        }
        else
        {
          ((ArrayNode) node).add((long) value);
        }
        break;
      case FLOAT32:
        if (node instanceof ObjectNode)
        {
          ((ObjectNode) node).put(key, (float) value);
        }
        else
        {
          ((ArrayNode) node).add((float) value);
        }
        break;
      case FLOAT64:
        if (node instanceof ObjectNode)
        {
          ((ObjectNode) node).put(key, (double) value);
        }
        else
        {
          ((ArrayNode) node).add((double) value);
        }
        break;
      case BOOLEAN:
        if (node instanceof ObjectNode)
        {
          ((ObjectNode) node).put(key, (boolean) value);
        }
        else
        {
          ((ArrayNode) node).add((boolean) value);
        }
        break;
      case STRING:
        if (node instanceof ObjectNode)
        {
          ((ObjectNode) node).put(key, (String) value);
        }
        else
        {
          ((ArrayNode) node).add((String) value);
        }
        break;
      case BYTES:
        if (node instanceof ObjectNode)
        {
          assert value instanceof byte[];
          ((ObjectNode) node).put(key, (byte[]) value);
        }
        else
        {
          assert value instanceof byte[];
          ((ArrayNode) node).add((byte[]) value);
        }
        break;
      case STRUCT:
        ObjectNode struct;
        if (node instanceof ObjectNode)
        {
          struct = ((ObjectNode) node).putObject(key);
        }
        else
        {
          struct = ((ArrayNode) node).addObject();
        }
        Struct structContent = (Struct) value;
        for(Field field: schema.fields())
        {
          convertData(field.name(), structContent.get(field), field.schema(), struct);
        }
        break;
      case MAP:
        ObjectNode map;
        if(node instanceof ObjectNode)
        {
          map = ((ObjectNode) node).putObject(key);
        }
        else
        {
          map = ((ArrayNode) node).addObject();
        }
        Map<String, Object> mapContents = (Map<String, Object>) value;
        for(Map.Entry<String, Object> entry: mapContents.entrySet())
        {
          convertData(entry.getKey(), entry.getValue(), schema.valueSchema(), map);
        }
        break;
      case ARRAY:
        ArrayNode array;
        if(node instanceof ObjectNode)
        {
          array = ((ObjectNode) node).putArray(key);
        }
        else
        {
          array = ((ArrayNode) node).addArray();
        }
        List<Object> arrayContents = (List<Object>) value;
        for (Object content: arrayContents)
        {
          convertData(null, content, schema.valueSchema(), array);
        }
    }
  }
}<|MERGE_RESOLUTION|>--- conflicted
+++ resolved
@@ -16,7 +16,6 @@
  */
 package com.snowflake.kafka.connector.records;
 
-import com.snowflake.kafka.connector.SnowflakeSinkConnectorConfig;
 import com.snowflake.kafka.connector.internal.Logging;
 import com.snowflake.kafka.connector.internal.SnowflakeErrors;
 import net.snowflake.client.jdbc.internal.fasterxml.jackson.databind.JsonNode;
@@ -33,11 +32,7 @@
 import org.apache.kafka.connect.header.Headers;
 import org.apache.kafka.connect.sink.SinkRecord;
 
-<<<<<<< HEAD
 import java.util.Arrays;
-=======
-import java.util.HashMap;
->>>>>>> c3ad569c
 import java.util.List;
 import java.util.Map;
 
@@ -45,17 +40,6 @@
 {
   private static final ObjectMapper MAPPER = new ObjectMapper();
 
-<<<<<<< HEAD
-  private static final String OFFSET = "offset";
-  private static final String TOPIC = "topic";
-  private static final String PARTITION = "partition";
-  private static final String KEY = "key";
-  private static final String CONTENT = "content";
-  private static final String META = "meta";
-  private static final String SCHEMA_ID = "schema_id";
-  private static final String KEY_SCHEMA_ID = "key_schema_id";
-  private static final String HEADERS = "headers";
-=======
   // deleted private to use these values in test
   static final String OFFSET = "offset";
   static final String TOPIC = "topic";
@@ -64,11 +48,11 @@
   static final String CONTENT = "content";
   static final String META = "meta";
   static final String SCHEMA_ID = "schema_id";
+  private static final String KEY_SCHEMA_ID = "key_schema_id";
   static final String HEADERS = "headers";
 
   // This class is designed to work with empty metadata config map
   private SnowflakeMetadataConfig metadataConfig = new SnowflakeMetadataConfig();
->>>>>>> c3ad569c
 
   /**
    * process records
