/*
 * Copyright (c) 2019 Snowflake Inc. All rights reserved.
 *
 * Licensed under the Apache License, Version 2.0 (the
 * "License"); you may not use this file except in compliance
 * with the License.  You may obtain a copy of the License at
 *
 * http://www.apache.org/licenses/LICENSE-2.0
 *
 * Unless required by applicable law or agreed to in writing,
 * software distributed under the License is distributed on an
 * "AS IS" BASIS, WITHOUT WARRANTIES OR CONDITIONS OF ANY
 * KIND, either express or implied.  See the License for the
 * specific language governing permissions and limitations
 * under the License.
 */
package com.snowflake.kafka.connector.records;

import static com.snowflake.kafka.connector.Utils.TABLE_COLUMN_CONTENT;
import static com.snowflake.kafka.connector.Utils.TABLE_COLUMN_METADATA;

import com.fasterxml.jackson.databind.node.DoubleNode;
import com.google.common.annotations.VisibleForTesting;
import com.snowflake.kafka.connector.SnowflakeSinkConnectorConfig;
import com.snowflake.kafka.connector.Utils;
import com.snowflake.kafka.connector.internal.KCLogger;
import com.snowflake.kafka.connector.internal.SnowflakeErrors;
import java.math.BigDecimal;
import java.nio.ByteBuffer;
import java.text.SimpleDateFormat;
import java.time.Clock;
import java.time.Instant;
import java.util.Arrays;
import java.util.Base64;
import java.util.Collection;
import java.util.HashMap;
import java.util.HexFormat;
import java.util.Iterator;
import java.util.Map;
import java.util.TimeZone;
import javax.annotation.Nullable;
import net.snowflake.client.jdbc.internal.fasterxml.jackson.core.JsonProcessingException;
import net.snowflake.client.jdbc.internal.fasterxml.jackson.databind.JsonNode;
import net.snowflake.client.jdbc.internal.fasterxml.jackson.databind.ObjectMapper;
import net.snowflake.client.jdbc.internal.fasterxml.jackson.databind.node.ArrayNode;
import net.snowflake.client.jdbc.internal.fasterxml.jackson.databind.node.JsonNodeFactory;
import net.snowflake.client.jdbc.internal.fasterxml.jackson.databind.node.ObjectNode;
import org.apache.kafka.common.record.TimestampType;
import org.apache.kafka.connect.data.ConnectSchema;
import org.apache.kafka.connect.data.Date;
import org.apache.kafka.connect.data.Decimal;
import org.apache.kafka.connect.data.Field;
import org.apache.kafka.connect.data.Schema;
import org.apache.kafka.connect.data.Struct;
import org.apache.kafka.connect.data.Time;
import org.apache.kafka.connect.data.Timestamp;
import org.apache.kafka.connect.header.Header;
import org.apache.kafka.connect.header.Headers;
import org.apache.kafka.connect.sink.SinkRecord;

/**
 * Process records output JSON format: <i>{ "meta": { "offset": 123, "topic": "topic name",
 * "partition": 123, "key":"key name" } "content": "record content" }</i>
 */
public class RecordService {
  private final KCLogger LOGGER = new KCLogger(RecordService.class.getName());

  private static final ObjectMapper MAPPER = new ObjectMapper();

  // deleted private to use these values in test
  static final String OFFSET = "offset";
  static final String TOPIC = "topic";
  static final String PARTITION = "partition";
  static final String KEY = "key";
  static final String CONTENT = "content";
  static final String META = "meta";
  static final String SCHEMA_ID = "schema_id";
  static final String CONNECTOR_PUSH_TIME = "SnowflakeConnectorPushTime";
  private static final String KEY_SCHEMA_ID = "key_schema_id";
  static final String HEADERS = "headers";

  private boolean enableSchematization = false;
<<<<<<< HEAD
  private boolean autoSchematization = true;
  private SnowflakeSinkConnectorConfig.BehaviorOnNullValues behaviorOnNullValues =
      SnowflakeSinkConnectorConfig.BehaviorOnNullValues.DEFAULT;
=======
>>>>>>> de1ee1a8

  // For each task, we require a separate instance of SimpleDataFormat, since they are not
  // inherently thread safe
  static final ThreadLocal<SimpleDateFormat> ISO_DATE_TIME_FORMAT =
      ThreadLocal.withInitial(
          () -> {
            SimpleDateFormat simpleDateFormat =
                new SimpleDateFormat("yyyy-MM-dd'T'HH:mm:ss.SSS'Z'");
            simpleDateFormat.setTimeZone(TimeZone.getTimeZone("UTC"));
            return simpleDateFormat;
          });

  public static final ThreadLocal<SimpleDateFormat> TIME_FORMAT =
      ThreadLocal.withInitial(() -> new SimpleDateFormat("HH:mm:ss.SSSZ"));
  public static final ThreadLocal<SimpleDateFormat> TIME_FORMAT_STREAMING =
      ThreadLocal.withInitial(() -> new SimpleDateFormat("HH:mm:ss.SSSXXX"));
  static final int MAX_SNOWFLAKE_NUMBER_PRECISION = 38;

  private final Clock clock;

  // This class is designed to work with empty metadata config map
  private SnowflakeMetadataConfig metadataConfig = new SnowflakeMetadataConfig();

  RecordService(Clock clock) {
    this.clock = clock;
  }

  /** Creates a record service with a UTC {@link Clock}. */
  public RecordService() {
    this(Clock.systemUTC());
  }

  public void setMetadataConfig(SnowflakeMetadataConfig metadataConfigIn) {
    metadataConfig = metadataConfigIn;
  }

  /**
   * extract enableSchematization from the connector config and set the value for the recordService
   *
   * <p>The extracted boolean is returned for external usage.
   *
   * @param connectorConfig the connector config map
   * @return a boolean indicating whether schematization is enabled
   */
  public boolean setAndGetEnableSchematizationFromConfig(
      final Map<String, String> connectorConfig) {
    if (connectorConfig.containsKey(SnowflakeSinkConnectorConfig.ENABLE_SCHEMATIZATION_CONFIG)) {
      this.enableSchematization =
          Boolean.parseBoolean(
              connectorConfig.get(SnowflakeSinkConnectorConfig.ENABLE_SCHEMATIZATION_CONFIG));
    }
    return this.enableSchematization;
  }

/**
 * extract autoSchematization from the connector config and set the value for the recordService
 *
 * <p>The extracted boolean is returned for external usage.
 *
 * @param connectorConfig the connector config map
 * @return a boolean indicating whether schematization is enabled
 */
public boolean setAndGetAutoSchematizationFromConfig(
    final Map<String, String> connectorConfig) {
  if (connectorConfig.containsKey(SnowflakeSinkConnectorConfig.SCHEMATIZATION_AUTO_CONFIG)) {
    this.autoSchematization =
        Boolean.parseBoolean(
            connectorConfig.get(SnowflakeSinkConnectorConfig.SCHEMATIZATION_AUTO_CONFIG));
  }
  return this.autoSchematization;
}  

  /**
   * Directly set the enableSchematization through param
   *
   * <p>This method is only for testing
   *
   * @param enableSchematization whether we should enable schematization or not
   */
  @VisibleForTesting
  public void setEnableSchematization(final boolean enableSchematization) {
    this.enableSchematization = enableSchematization;
  }

  /**
   * process given SinkRecord, only support snowflake converters
   *
   * @param record SinkRecord
   * @param connectorPushTime a timestamp when the record is being pushed further. If null, the
   *     respective metadata field is ignored.
   * @return a Row wrapper which contains both actual content(payload) and metadata
   */
  private SnowflakeTableRow processRecord(SinkRecord record, @Nullable Instant connectorPushTime) {
    SnowflakeRecordContent valueContent;

    if (record.value() == null || record.valueSchema() == null) {
      valueContent = new SnowflakeRecordContent();
    } else {
      if (!record.valueSchema().name().equals(SnowflakeJsonSchema.NAME)) {
        throw SnowflakeErrors.ERROR_0009.getException();
      }
      if (!(record.value() instanceof SnowflakeRecordContent)) {
        throw SnowflakeErrors.ERROR_0010.getException(
            "Input record should be SnowflakeRecordContent object");
      }
      valueContent = (SnowflakeRecordContent) record.value();
    }

    ObjectNode meta = MAPPER.createObjectNode();
    if (metadataConfig.topicFlag) {
      meta.put(TOPIC, record.topic());
    }
    if (metadataConfig.offsetAndPartitionFlag) {
      meta.put(OFFSET, record.kafkaOffset());
      meta.put(PARTITION, record.kafkaPartition());
    }

    // ignore if no timestamp
    if (record.timestampType() != TimestampType.NO_TIMESTAMP_TYPE
        && metadataConfig.createtimeFlag) {
      meta.put(record.timestampType().name, record.timestamp());
    }

    // include schema id if using avro with schema registry
    if (valueContent.getSchemaID() != SnowflakeRecordContent.NON_AVRO_SCHEMA) {
      meta.put(SCHEMA_ID, valueContent.getSchemaID());
    }

    if (connectorPushTime != null && metadataConfig.connectorPushTimeFlag) {
      meta.put(CONNECTOR_PUSH_TIME, connectorPushTime.toEpochMilli());
    }

    putKey(record, meta);

    if (!record.headers().isEmpty()) {
      meta.set(HEADERS, parseHeaders(record.headers()));
    }

    return new SnowflakeTableRow(valueContent, meta);
  }

  /**
   * Given a single Record from put API, process it and convert it into a Json String.
   *
   * <p>Remember, Snowflake table has two columns, both of them are VARIANT columns whose contents
   * are in JSON
   *
   * @param record record from Kafka
   * @return Json String with metadata and actual Payload from Kafka Record
   */
  public String getProcessedRecordForSnowpipe(SinkRecord record) {
    SnowflakeTableRow row =
        processRecord(
            record, /*connectorPushTime=*/ null); // ConnectorPushTime is not used for Snowpipe.
    StringBuilder buffer = new StringBuilder();
    for (JsonNode node : row.content.getData()) {
      ObjectNode data = MAPPER.createObjectNode();
      data.set(CONTENT, node);
      if (metadataConfig.allFlag) {
        data.set(META, row.metadata);
      }
      buffer.append(data.toString());
    }
    return buffer.toString();
  }

  /**
   * Given a single Record from put API, process it and convert it into Map of String and Object.
   *
   * <p>This map contains two Keys and its corresponding values
   *
   * <p>Two keys are the column names and values are its contents.
   *
   * <p>Remember, Snowflake table has two columns, both of them are VARIANT columns whose contents
   * are in JSON
   *
   * <p>When schematization is enabled, the content of the record is extracted into a map
   *
   * @param record record from Kafka to (Which was serialized in Json)
   * @return Json String with metadata and actual Payload from Kafka Record
   */
  public Map<String, Object> getProcessedRecordForStreamingIngest(SinkRecord record)
      throws JsonProcessingException {
    SnowflakeTableRow row = processRecord(record, clock.instant());
    final Map<String, Object> streamingIngestRow = new HashMap<>();
    for (JsonNode node : row.content.getData()) {
      if (enableSchematization) {
        streamingIngestRow.putAll(getMapFromJsonNodeForStreamingIngest(node));
      } else {
        streamingIngestRow.put(TABLE_COLUMN_CONTENT, MAPPER.writeValueAsString(node));
      }
      if (metadataConfig.allFlag) {
        streamingIngestRow.put(TABLE_COLUMN_METADATA, MAPPER.writeValueAsString(row.metadata));
      }
    }

    return streamingIngestRow;
  }

  private Map<String, Object> getMapFromJsonNodeForStreamingIngest(JsonNode node)
      throws JsonProcessingException {
    final Map<String, Object> streamingIngestRow = new HashMap<>();

    // return empty if tombstone record
    if (node.isEmpty()) {
      return streamingIngestRow;
    }

    Iterator<String> columnNames = node.fieldNames();
    while (columnNames.hasNext()) {
      String columnName = columnNames.next();
      JsonNode columnNode = node.get(columnName);
      Object columnValue;
      if (columnNode.isTextual()) {
        columnValue = columnNode.textValue();
      } else if (columnNode.isBinary()) {
        byte[] binaryValue = Base64.getDecoder().decode(columnNode.asText());
        columnValue = HexFormat.of().formatHex(binaryValue);        
      } else if (columnNode.isNull()) {
        columnValue = null;
      } 
      //BEGIN: ENG-355/aqemia-snowflake-missing-records
      else if (columnNode.isDouble() && columnNode.doubleValue() == Double.POSITIVE_INFINITY) {
        columnValue = "inf"; // corelate with net.snowflake.ingest.streaming.internal.DataValidationUtil.validateAndParseReal
      } else if (columnNode.isDouble() && columnNode.doubleValue() == Double.NEGATIVE_INFINITY) {
        columnValue = "-inf";
      } else if (columnNode.isDouble() && columnNode.doubleValue() == Double.NaN) {
        columnValue = "nan";
      } 
      // END: ENG-355/aqemia-snowflake-missing-records
      else {
        columnValue = MAPPER.writeValueAsString(columnNode);
      }
      // while the value is always dumped into a string, the Streaming Ingest SDK
      // will transform the value according to its type in the table
      streamingIngestRow.put(Utils.quoteNameIfNeeded(columnName), columnValue);
    }
    // Thrown an exception if the input JsonNode is not in the expected format
    if (streamingIngestRow.isEmpty()) {
      throw SnowflakeErrors.ERROR_0010.getException(
          "Not able to convert node to Snowpipe Streaming input format");
    }
    return streamingIngestRow;
  }

  /** For now there are two columns one is content and other is metadata. Both are Json */
  private static class SnowflakeTableRow {
    // This can be a JsonNode but we will keep this as is.
    private final SnowflakeRecordContent content;
    private final JsonNode metadata;

    public SnowflakeTableRow(SnowflakeRecordContent content, JsonNode metadata) {
      this.content = content;
      this.metadata = metadata;
    }
  }

  void putKey(SinkRecord record, ObjectNode meta) {
    if (record.key() == null) {
      return;
    }

    if (record.keySchema() == null) {
      throw SnowflakeErrors.ERROR_0010.getException(
          "Unsupported Key format, please implement either String Key Converter or Snowflake"
              + " Converters");
    }

    if (record.keySchema().toString().equals(Schema.STRING_SCHEMA.toString())) {
      meta.put(KEY, record.key().toString());
    } else if (SnowflakeJsonSchema.NAME.equals(record.keySchema().name())) {
      if (!(record.key() instanceof SnowflakeRecordContent)) {
        throw SnowflakeErrors.ERROR_0010.getException(
            "Input record key should be SnowflakeRecordContent object if key schema is"
                + " SNOWFLAKE_JSON_SCHEMA");
      }

      SnowflakeRecordContent keyContent = (SnowflakeRecordContent) record.key();

      JsonNode[] keyData = keyContent.getData();
      if (keyData.length == 1) {
        meta.set(KEY, keyData[0]);
      } else {
        ArrayNode keyNode = MAPPER.createArrayNode();
        keyNode.addAll(Arrays.asList(keyData));
        meta.set(KEY, keyNode);
      }

      if (keyContent.getSchemaID() != SnowflakeRecordContent.NON_AVRO_SCHEMA) {
        meta.put(KEY_SCHEMA_ID, keyContent.getSchemaID());
      }
    } else {
      throw SnowflakeErrors.ERROR_0010.getException(
          "Unsupported Key format, please implement either String Key Converter or Snowflake"
              + " Converters");
    }
  }

  static JsonNode parseHeaders(Headers headers) {
    ObjectNode result = MAPPER.createObjectNode();
    for (Header header : headers) {
      result.set(header.key(), convertToJson(header.schema(), header.value(), false));
    }
    return result;
  }

  /**
   * Convert this object, in the org.apache.kafka.connect.data format, into a JSON object, returning
   * the converted object.
   *
   * @param schema schema of the object
   * @param logicalValue object to be converted
   * @param isStreaming indicates whether this is part of snowpipe streaming
   * @return a JsonNode of the object
   */
  public static JsonNode convertToJson(Schema schema, Object logicalValue, boolean isStreaming) {
    if (logicalValue == null) {
      if (schema
          == null) // Any schema is valid and we don't have a default, so treat this as an optional
        // schema
        return null;
      if (schema.defaultValue() != null)
        return convertToJson(schema, schema.defaultValue(), isStreaming);
      if (schema.isOptional()) return JsonNodeFactory.instance.nullNode();
      throw SnowflakeErrors.ERROR_5015.getException(
          "Conversion error: null value for field that is required and has no default value");
    }

    Object value = logicalValue;
    try {
      final Schema.Type schemaType;
      if (schema == null) {
        Schema.Type primitiveType = ConnectSchema.schemaType(value.getClass());
        if (primitiveType != null) {
          schemaType = primitiveType;
        } else {
          if (value instanceof java.util.Date) {
            schema = Timestamp.SCHEMA;
            schemaType = Schema.Type.INT64;
          } else {
            throw SnowflakeErrors.ERROR_5015.getException(
                "Java class " + value.getClass() + " does not have corresponding schema type.");
          }
        }
      } else {
        schemaType = schema.type();
      }
      switch (schemaType) {
        case INT8:
          return JsonNodeFactory.instance.numberNode((Byte) value);
        case INT16:
          return JsonNodeFactory.instance.numberNode((Short) value);
        case INT32:
          if (schema != null && Date.LOGICAL_NAME.equals(schema.name())) {
            return JsonNodeFactory.instance.textNode(
                ISO_DATE_TIME_FORMAT.get().format((java.util.Date) value));
          }
          if (schema != null && Time.LOGICAL_NAME.equals(schema.name())) {
            ThreadLocal<SimpleDateFormat> format =
                isStreaming ? TIME_FORMAT_STREAMING : TIME_FORMAT;
            return JsonNodeFactory.instance.textNode(format.get().format((java.util.Date) value));
          }
          return JsonNodeFactory.instance.numberNode((Integer) value);
        case INT64:
          if (schema != null && Timestamp.LOGICAL_NAME.equals(schema.name())) {
            return JsonNodeFactory.instance.numberNode(
                Timestamp.fromLogical(schema, (java.util.Date) value));
          }
          return JsonNodeFactory.instance.numberNode((Long) value);
        case FLOAT32:
          return JsonNodeFactory.instance.numberNode((Float) value);
        case FLOAT64:
          return JsonNodeFactory.instance.numberNode((Double) value);
        case BOOLEAN:
          return JsonNodeFactory.instance.booleanNode((Boolean) value);
        case STRING:
          CharSequence charSeq = (CharSequence) value;
          return JsonNodeFactory.instance.textNode(charSeq.toString());
        case BYTES:
          if (schema != null && Decimal.LOGICAL_NAME.equals(schema.name())) {
            BigDecimal bigDecimalValue = (BigDecimal) value;
            if (bigDecimalValue.precision() > MAX_SNOWFLAKE_NUMBER_PRECISION) {
              // in order to prevent losing precision, convert this value to text
              return JsonNodeFactory.instance.textNode(bigDecimalValue.toString());
            }
            return JsonNodeFactory.instance.numberNode(bigDecimalValue);
          }

          byte[] valueArr = null;
          if (value instanceof byte[]) valueArr = (byte[]) value;
          else if (value instanceof ByteBuffer) {
            ByteBuffer byteBufferValue = (ByteBuffer) value;
            if (byteBufferValue.hasArray()) valueArr = ((ByteBuffer) value).array();
            else {
              // If the byte buffer is read only, make a copy of the buffer then access the byte
              // array.
              ByteBuffer clone = ByteBuffer.allocate(byteBufferValue.capacity());
              byteBufferValue.rewind();
              clone.put(byteBufferValue);
              byteBufferValue.rewind();
              clone.flip();
              valueArr = clone.array();
            }
          }

          if (valueArr == null)
            throw SnowflakeErrors.ERROR_5015.getException(
                "Invalid type for bytes type: " + value.getClass());

          return JsonNodeFactory.instance.binaryNode(valueArr);

        case ARRAY:
          {
            Collection collection = (Collection) value;
            ArrayNode list = JsonNodeFactory.instance.arrayNode();
            for (Object elem : collection) {
              Schema valueSchema = schema == null ? null : schema.valueSchema();
              JsonNode fieldValue = convertToJson(valueSchema, elem, isStreaming);
              list.add(fieldValue);
            }
            return list;
          }
        case MAP:
          {
            Map<?, ?> map = (Map<?, ?>) value;
            // If true, using string keys and JSON object; if false, using non-string keys and
            // Array-encoding
            boolean objectMode;
            if (schema == null) {
              objectMode = true;
              for (Map.Entry<?, ?> entry : map.entrySet()) {
                if (!(entry.getKey() instanceof String)) {
                  objectMode = false;
                  break;
                }
              }
            } else {
              objectMode =
                  (schema.keySchema() != null && schema.keySchema().type() == Schema.Type.STRING);
            }
            ObjectNode obj = null;
            ArrayNode list = null;
            if (objectMode) obj = JsonNodeFactory.instance.objectNode();
            else list = JsonNodeFactory.instance.arrayNode();
            for (Map.Entry<?, ?> entry : map.entrySet()) {
              Schema keySchema = schema == null ? null : schema.keySchema();
              Schema valueSchema = schema == null ? null : schema.valueSchema();
              JsonNode mapKey = convertToJson(keySchema, entry.getKey(), isStreaming);
              JsonNode mapValue = convertToJson(valueSchema, entry.getValue(), isStreaming);

              if (objectMode) obj.set(mapKey.asText(), mapValue);
              else list.add(JsonNodeFactory.instance.arrayNode().add(mapKey).add(mapValue));
            }
            return objectMode ? obj : list;
          }
        case STRUCT:
          {
            Struct struct = (Struct) value;
            if (struct.schema() != schema)
              throw SnowflakeErrors.ERROR_5015.getException("Mismatching schema.");
            ObjectNode obj = JsonNodeFactory.instance.objectNode();
            for (Field field : schema.fields()) {
              obj.set(field.name(), convertToJson(field.schema(), struct.get(field), isStreaming));
            }
            return obj;
          }
      }

      throw SnowflakeErrors.ERROR_5015.getException("Couldn't convert " + value + " to JSON.");
    } catch (ClassCastException e) {
      throw SnowflakeErrors.ERROR_5015.getException(
          "Invalid type for " + schema.type() + ": " + value.getClass());
    }
  }

  /**
   * Returns true if we want to skip this record since the value is null or it is an empty json
   * string.
   *
   * <p>Remember, we need to check what is the value schema. Depending on the value schema, we need
   * to find out if the value is null or empty JSON. It can be empty JSON string in case of custom
   * snowflake converters.
   *
   * <p>If the value is an empty JSON node, we could assume the value passed was null.
   *
   * @param record record sent from Kafka to KC
   * @param behaviorOnNullValues behavior passed inside KC
   * @return true if we would skip adding it to buffer
   * @see com.snowflake.kafka.connector.records.SnowflakeJsonConverter#toConnectData when bytes ==
   *     null case
   */
  public boolean shouldSkipNullValue(
      SinkRecord record,
      final SnowflakeSinkConnectorConfig.BehaviorOnNullValues behaviorOnNullValues) {
    if (behaviorOnNullValues == SnowflakeSinkConnectorConfig.BehaviorOnNullValues.DEFAULT) {
      return false;
    } else {
      boolean isRecordValueNull = false;
      // get valueSchema
      Schema valueSchema = record.valueSchema();
      if (valueSchema instanceof SnowflakeJsonSchema) {
        // we can conclude this is a custom/KC defined converter.
        // i.e one of SFJson, SFAvro and SFAvroWithSchemaRegistry Converter
        if (record.value() instanceof SnowflakeRecordContent) {
          SnowflakeRecordContent recordValueContent = (SnowflakeRecordContent) record.value();
          if (recordValueContent.isRecordContentValueNull()) {
            LOGGER.debug(
                "Record value schema is:{} and value is Empty Json Node for topic {}, partition {}"
                    + " and offset {}",
                valueSchema.getClass().getName(),
                record.topic(),
                record.kafkaPartition(),
                record.kafkaOffset());
            isRecordValueNull = true;
          }
        }
      } else {
        // Else, it is one of the community converters.
        // Tombstone handler SMT can be used but we need to check here if value is null if SMT is
        // not used
        if (record.value() == null) {
          LOGGER.debug(
              "Record value is null for topic {}, partition {} and offset {}",
              record.topic(),
              record.kafkaPartition(),
              record.kafkaOffset());
          isRecordValueNull = true;
        }
      }
      if (isRecordValueNull) {
        LOGGER.debug(
            "Null valued record from topic '{}', partition {} and offset {} was skipped.",
            record.topic(),
            record.kafkaPartition(),
            record.kafkaOffset());
        return true;
      }
    }
    return false;
  }
}<|MERGE_RESOLUTION|>--- conflicted
+++ resolved
@@ -80,12 +80,9 @@
   static final String HEADERS = "headers";
 
   private boolean enableSchematization = false;
-<<<<<<< HEAD
   private boolean autoSchematization = true;
   private SnowflakeSinkConnectorConfig.BehaviorOnNullValues behaviorOnNullValues =
       SnowflakeSinkConnectorConfig.BehaviorOnNullValues.DEFAULT;
-=======
->>>>>>> de1ee1a8
 
   // For each task, we require a separate instance of SimpleDataFormat, since they are not
   // inherently thread safe
@@ -156,7 +153,7 @@
             connectorConfig.get(SnowflakeSinkConnectorConfig.SCHEMATIZATION_AUTO_CONFIG));
   }
   return this.autoSchematization;
-}  
+}
 
   /**
    * Directly set the enableSchematization through param
@@ -303,10 +300,10 @@
         columnValue = columnNode.textValue();
       } else if (columnNode.isBinary()) {
         byte[] binaryValue = Base64.getDecoder().decode(columnNode.asText());
-        columnValue = HexFormat.of().formatHex(binaryValue);        
+        columnValue = HexFormat.of().formatHex(binaryValue);
       } else if (columnNode.isNull()) {
         columnValue = null;
-      } 
+      }
       //BEGIN: ENG-355/aqemia-snowflake-missing-records
       else if (columnNode.isDouble() && columnNode.doubleValue() == Double.POSITIVE_INFINITY) {
         columnValue = "inf"; // corelate with net.snowflake.ingest.streaming.internal.DataValidationUtil.validateAndParseReal
@@ -314,7 +311,7 @@
         columnValue = "-inf";
       } else if (columnNode.isDouble() && columnNode.doubleValue() == Double.NaN) {
         columnValue = "nan";
-      } 
+      }
       // END: ENG-355/aqemia-snowflake-missing-records
       else {
         columnValue = MAPPER.writeValueAsString(columnNode);
