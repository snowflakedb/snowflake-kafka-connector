--- conflicted
+++ resolved
@@ -71,11 +71,7 @@
 public class Utils {
 
   // Connector version, change every release
-<<<<<<< HEAD
-  public static final String VERSION = "1.8.4-CKO";
-=======
-  public static final String VERSION = "2.1.2";
->>>>>>> 2e71470c
+  public static final String VERSION = "2.1.2-CKO";
 
   // connector parameter list
   public static final String NAME = "name";
