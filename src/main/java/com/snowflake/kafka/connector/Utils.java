/*
 * Copyright (c) 2019 Snowflake Inc. All rights reserved.
 *
 * Licensed under the Apache License, Version 2.0 (the
 * "License"); you may not use this file except in compliance
 * with the License.  You may obtain a copy of the License at
 *
 * http://www.apache.org/licenses/LICENSE-2.0
 *
 * Unless required by applicable law or agreed to in writing,
 * software distributed under the License is distributed on an
 * "AS IS" BASIS, WITHOUT WARRANTIES OR CONDITIONS OF ANY
 * KIND, either express or implied.  See the License for the
 * specific language governing permissions and limitations
 * under the License.
 */
package com.snowflake.kafka.connector;

import static com.snowflake.kafka.connector.SnowflakeSinkConnectorConfig.BEHAVIOR_ON_NULL_VALUES_CONFIG;
import static com.snowflake.kafka.connector.SnowflakeSinkConnectorConfig.BehaviorOnNullValues.VALIDATOR;
import static com.snowflake.kafka.connector.SnowflakeSinkConnectorConfig.INGESTION_METHOD_OPT;
import static com.snowflake.kafka.connector.SnowflakeSinkConnectorConfig.JMX_OPT;

import com.google.common.collect.ImmutableMap;
import com.snowflake.kafka.connector.internal.BufferThreshold;
import com.snowflake.kafka.connector.internal.InternalUtils;
import com.snowflake.kafka.connector.internal.KCLogger;
import com.snowflake.kafka.connector.internal.OAuthConstants;
import com.snowflake.kafka.connector.internal.SnowflakeErrors;
import com.snowflake.kafka.connector.internal.SnowflakeInternalOperations;
import com.snowflake.kafka.connector.internal.SnowflakeURL;
import com.snowflake.kafka.connector.internal.streaming.IngestionMethodConfig;
import com.snowflake.kafka.connector.internal.streaming.StreamingUtils;
import java.io.BufferedReader;
import java.io.File;
import java.io.InputStream;
import java.io.InputStreamReader;
import java.io.UnsupportedEncodingException;
import java.net.Authenticator;
import java.net.PasswordAuthentication;
import java.net.URI;
import java.net.URISyntaxException;
import java.net.URL;
import java.net.URLConnection;
import java.net.URLEncoder;
import java.util.Arrays;
import java.util.Base64;
import java.util.HashMap;
import java.util.Map;
import java.util.Objects;
import java.util.Random;
import java.util.regex.Matcher;
import java.util.regex.Pattern;
import java.util.stream.Collectors;
import net.snowflake.client.jdbc.internal.apache.http.HttpHeaders;
import net.snowflake.client.jdbc.internal.apache.http.client.methods.CloseableHttpResponse;
import net.snowflake.client.jdbc.internal.apache.http.client.methods.HttpPost;
import net.snowflake.client.jdbc.internal.apache.http.client.utils.URIBuilder;
import net.snowflake.client.jdbc.internal.apache.http.entity.ContentType;
import net.snowflake.client.jdbc.internal.apache.http.entity.StringEntity;
import net.snowflake.client.jdbc.internal.apache.http.impl.client.CloseableHttpClient;
import net.snowflake.client.jdbc.internal.apache.http.impl.client.HttpClientBuilder;
import net.snowflake.client.jdbc.internal.apache.http.util.EntityUtils;
import net.snowflake.client.jdbc.internal.google.gson.JsonObject;
import net.snowflake.client.jdbc.internal.google.gson.JsonParser;
import org.apache.kafka.common.config.Config;
import org.apache.kafka.common.config.ConfigException;
import org.apache.kafka.common.config.ConfigValue;

/** Various arbitrary helper functions */
public class Utils {

  // Connector version, change every release
<<<<<<< HEAD
  public static final String VERSION = "2.1.2";
=======
  public static final String VERSION = "2.2.0";
>>>>>>> bc002251

  // connector parameter list
  public static final String NAME = "name";
  public static final String SF_DATABASE = "snowflake.database.name";
  public static final String SF_SCHEMA = "snowflake.schema.name";
  public static final String SF_USER = "snowflake.user.name";
  public static final String SF_PRIVATE_KEY = "snowflake.private.key";
  public static final String SF_URL = "snowflake.url.name";
  public static final String SF_SSL = "sfssl"; // for test only
  public static final String SF_WAREHOUSE = "sfwarehouse"; // for test only
  public static final String PRIVATE_KEY_PASSPHRASE = "snowflake.private.key" + ".passphrase";
  public static final String SF_AUTHENTICATOR =
      "snowflake.authenticator"; // TODO: SNOW-889748 change to enum
  public static final String SF_OAUTH_CLIENT_ID = "snowflake.oauth.client.id";
  public static final String SF_OAUTH_CLIENT_SECRET = "snowflake.oauth.client.secret";
  public static final String SF_OAUTH_REFRESH_TOKEN = "snowflake.oauth.refresh.token";

  // authenticator type
  public static final String SNOWFLAKE_JWT = "snowflake_jwt";
  public static final String OAUTH = "oauth";

  /**
   * This value should be present if ingestion method is {@link
   * IngestionMethodConfig#SNOWPIPE_STREAMING}
   */
  public static final String SF_ROLE = "snowflake.role.name";

  // constants strings
  private static final String KAFKA_OBJECT_PREFIX = "SNOWFLAKE_KAFKA_CONNECTOR";

  // task id
  public static final String TASK_ID = "task_id";

  // jvm proxy
  public static final String HTTP_USE_PROXY = "http.useProxy";
  public static final String HTTPS_PROXY_HOST = "https.proxyHost";
  public static final String HTTPS_PROXY_PORT = "https.proxyPort";
  public static final String HTTP_PROXY_HOST = "http.proxyHost";
  public static final String HTTP_PROXY_PORT = "http.proxyPort";
  public static final String HTTP_NON_PROXY_HOSTS = "http.nonProxyHosts";

  public static final String JDK_HTTP_AUTH_TUNNELING = "jdk.http.auth.tunneling.disabledSchemes";
  public static final String HTTPS_PROXY_USER = "https.proxyUser";
  public static final String HTTPS_PROXY_PASSWORD = "https.proxyPassword";
  public static final String HTTP_PROXY_USER = "http.proxyUser";
  public static final String HTTP_PROXY_PASSWORD = "http.proxyPassword";

  // jdbc log dir
  public static final String JAVA_IO_TMPDIR = "java.io.tmpdir";

  private static final Random random = new Random();

  // mvn repo
  private static final String MVN_REPO =
      "https://repo1.maven.org/maven2/com/snowflake/snowflake-kafka-connector/";

  public static final String TABLE_COLUMN_CONTENT = "RECORD_CONTENT";
  public static final String TABLE_COLUMN_METADATA = "RECORD_METADATA";

  public static final String GET_EXCEPTION_FORMAT = "{}, Exception message: {}, cause: {}";
  public static final String GET_EXCEPTION_MISSING_MESSAGE = "missing exception message";
  public static final String GET_EXCEPTION_MISSING_CAUSE = "missing exception cause";

  private static final KCLogger LOGGER = new KCLogger(Utils.class.getName());

  /**
   * Quote the column name if needed: When there is quote already, we do nothing; otherwise we
   * convert the name to upper case and add quote
   */
  public static String quoteNameIfNeeded(String name) {
    int length = name.length();
    if (name.charAt(0) == '"' && (length >= 2 && name.charAt(length - 1) == '"')) {
      return name;
    }
    return '"' + name.toUpperCase() + '"';
  }

  /**
   * check the connector version from Maven repo, report if any update version is available.
   *
   * <p>A URl connection timeout is added in case Maven repo is not reachable in a proxy'd
   * environment. Returning false from this method doesnt have any side effects to start the
   * connector.
   */
  static boolean checkConnectorVersion() {
    LOGGER.info("Current Snowflake Kafka Connector Version: {}", VERSION);
    try {
      String latestVersion = null;
      int largestNumber = 0;
      URLConnection urlConnection = new URL(MVN_REPO).openConnection();
      urlConnection.setConnectTimeout(5000);
      urlConnection.setReadTimeout(5000);
      InputStream input = urlConnection.getInputStream();
      BufferedReader bufferedReader = new BufferedReader(new InputStreamReader(input));
      String line;
      Pattern pattern = Pattern.compile("(\\d+\\.\\d+\\.\\d+?)");
      while ((line = bufferedReader.readLine()) != null) {
        Matcher matcher = pattern.matcher(line);
        if (matcher.find()) {
          String version = matcher.group(1);
          String[] numbers = version.split("\\.");
          int num =
              Integer.parseInt(numbers[0]) * 10000
                  + Integer.parseInt(numbers[1]) * 100
                  + Integer.parseInt(numbers[2]);
          if (num > largestNumber) {
            largestNumber = num;
            latestVersion = version;
          }
        }
      }

      if (latestVersion == null) {
        throw new Exception("can't retrieve version number from Maven repo");
      } else if (!latestVersion.equals(VERSION)) {
        LOGGER.warn(
            "Connector update is available, please upgrade Snowflake Kafka Connector ({} -> {}) ",
            VERSION,
            latestVersion);
      }
    } catch (Exception e) {
      LOGGER.warn("can't verify latest connector version " + "from Maven Repo\n{}", e.getMessage());
      return false;
    }

    return true;
  }

  /**
   * @param appName connector name
   * @return connector object prefix
   */
  private static String getObjectPrefix(String appName) {
    return KAFKA_OBJECT_PREFIX + "_" + appName;
  }

  /**
   * generate stage name by given table
   *
   * @param appName connector name
   * @param table table name
   * @return stage name
   */
  public static String stageName(String appName, String table) {
    String stageName = getObjectPrefix(appName) + "_STAGE_" + table;

    LOGGER.debug("generated stage name: {}", stageName);

    return stageName;
  }

  /**
   * generate pipe name by given table and partition
   *
   * @param appName connector name
   * @param table table name
   * @param partition partition name
   * @return pipe name
   */
  public static String pipeName(String appName, String table, int partition) {
    String pipeName = getObjectPrefix(appName) + "_PIPE_" + table + "_" + partition;

    LOGGER.debug("generated pipe name: {}", pipeName);

    return pipeName;
  }

  /**
   * Read JDBC logging directory from environment variable JDBC_LOG_DIR and set that in System
   * property
   */
  public static void setJDBCLoggingDirectory() {
    String jdbcTmpDir = System.getenv(SnowflakeSinkConnectorConfig.SNOWFLAKE_JDBC_LOG_DIR);
    if (jdbcTmpDir != null) {
      File jdbcTmpDirObj = new File(jdbcTmpDir);
      if (jdbcTmpDirObj.isDirectory()) {
        LOGGER.info("jdbc tracing directory = {}", jdbcTmpDir);
        System.setProperty(JAVA_IO_TMPDIR, jdbcTmpDir);
      } else {
        LOGGER.info(
            "invalid JDBC_LOG_DIR {} defaulting to {}",
            jdbcTmpDir,
            System.getProperty(JAVA_IO_TMPDIR));
      }
    }
  }

  /**
   * validate whether proxy settings in the config is valid
   *
   * @param config connector configuration
   */
  static ImmutableMap<String, String> validateProxySettings(Map<String, String> config) {
    Map<String, String> invalidConfigParams = new HashMap<String, String>();

    String host =
        SnowflakeSinkConnectorConfig.getProperty(
            config, SnowflakeSinkConnectorConfig.JVM_PROXY_HOST);
    String port =
        SnowflakeSinkConnectorConfig.getProperty(
            config, SnowflakeSinkConnectorConfig.JVM_PROXY_PORT);

    // either both host and port are provided or none of them are provided
    if (host != null ^ port != null) {
      invalidConfigParams.put(
          SnowflakeSinkConnectorConfig.JVM_PROXY_HOST,
          "proxy host and port must be provided together");
      invalidConfigParams.put(
          SnowflakeSinkConnectorConfig.JVM_PROXY_PORT,
          "proxy host and port must be provided together");
    } else if (host != null) {
      String username =
          SnowflakeSinkConnectorConfig.getProperty(
              config, SnowflakeSinkConnectorConfig.JVM_PROXY_USERNAME);
      String password =
          SnowflakeSinkConnectorConfig.getProperty(
              config, SnowflakeSinkConnectorConfig.JVM_PROXY_PASSWORD);
      // either both username and password are provided or none of them are provided
      if (username != null ^ password != null) {
        invalidConfigParams.put(
            SnowflakeSinkConnectorConfig.JVM_PROXY_USERNAME,
            "proxy username and password must be provided together");
        invalidConfigParams.put(
            SnowflakeSinkConnectorConfig.JVM_PROXY_PASSWORD,
            "proxy username and password must be provided together");
      }
    }

    return ImmutableMap.copyOf(invalidConfigParams);
  }

  /**
   * Enable JVM proxy
   *
   * @param config connector configuration
   * @return false if wrong config
   */
  static boolean enableJVMProxy(Map<String, String> config) {
    String host =
        SnowflakeSinkConnectorConfig.getProperty(
            config, SnowflakeSinkConnectorConfig.JVM_PROXY_HOST);
    String port =
        SnowflakeSinkConnectorConfig.getProperty(
            config, SnowflakeSinkConnectorConfig.JVM_PROXY_PORT);
    String nonProxyHosts =
        SnowflakeSinkConnectorConfig.getProperty(
            config, SnowflakeSinkConnectorConfig.JVM_NON_PROXY_HOSTS);
    if (host != null && port != null) {
      LOGGER.info(
          "enable jvm proxy: {}:{} and bypass proxy for hosts: {}", host, port, nonProxyHosts);

      // enable https proxy
      System.setProperty(HTTP_USE_PROXY, "true");
      System.setProperty(HTTP_PROXY_HOST, host);
      System.setProperty(HTTP_PROXY_PORT, port);
      System.setProperty(HTTPS_PROXY_HOST, host);
      System.setProperty(HTTPS_PROXY_PORT, port);

      // If the user provided the jvm.nonProxy.hosts configuration then we
      // will append that to the list provided by the JVM argument
      // -Dhttp.nonProxyHosts and not override it altogether, if it exists.
      if (nonProxyHosts != null) {
        nonProxyHosts =
            (System.getProperty(HTTP_NON_PROXY_HOSTS) != null)
                ? System.getProperty(HTTP_NON_PROXY_HOSTS) + "|" + nonProxyHosts
                : nonProxyHosts;
        System.setProperty(HTTP_NON_PROXY_HOSTS, nonProxyHosts);
      }

      // set username and password
      String username =
          SnowflakeSinkConnectorConfig.getProperty(
              config, SnowflakeSinkConnectorConfig.JVM_PROXY_USERNAME);
      String password =
          SnowflakeSinkConnectorConfig.getProperty(
              config, SnowflakeSinkConnectorConfig.JVM_PROXY_PASSWORD);
      if (username != null && password != null) {
        Authenticator.setDefault(
            new Authenticator() {
              @Override
              public PasswordAuthentication getPasswordAuthentication() {
                return new PasswordAuthentication(username, password.toCharArray());
              }
            });
        System.setProperty(JDK_HTTP_AUTH_TUNNELING, "");
        System.setProperty(HTTP_PROXY_USER, username);
        System.setProperty(HTTP_PROXY_PASSWORD, password);
        System.setProperty(HTTPS_PROXY_USER, username);
        System.setProperty(HTTPS_PROXY_PASSWORD, password);
      }
    }

    return true;
  }

  /**
   * validates that given name is a valid snowflake object identifier
   *
   * @param objName snowflake object name
   * @return true if given object name is valid
   */
  static boolean isValidSnowflakeObjectIdentifier(String objName) {
    return objName.matches("^[_a-zA-Z]{1}[_$a-zA-Z0-9]+$");
  }

  /**
   * validates that given name is a valid snowflake application name, support '-'
   *
   * @param appName snowflake application name
   * @return true if given application name is valid
   */
  static boolean isValidSnowflakeApplicationName(String appName) {
    return appName.matches("^[-_a-zA-Z]{1}[-_$a-zA-Z0-9]+$");
  }

  static boolean isValidSnowflakeTableName(String tableName) {
    return tableName.matches("^([_a-zA-Z]{1}[_$a-zA-Z0-9]+\\.){0,2}[_a-zA-Z]{1}[_$a-zA-Z0-9]+$");
  }

  /**
   * Validate input configuration
   *
   * @param config configuration Map
   * @return connector name
   */
  static String validateConfig(Map<String, String> config) {
    Map<String, String> invalidConfigParams = new HashMap<String, String>(); // verify all config

    // define the input parameters / keys in one place as static constants,
    // instead of using them directly
    // define the thresholds statically in one place as static constants,
    // instead of using the values directly

    // unique name of this connector instance
    String connectorName = config.getOrDefault(SnowflakeSinkConnectorConfig.NAME, "");
    if (connectorName.isEmpty() || !isValidSnowflakeApplicationName(connectorName)) {
      invalidConfigParams.put(
          SnowflakeSinkConnectorConfig.NAME,
          Utils.formatString(
              "{} is empty or invalid. It should match Snowflake object identifier syntax. Please"
                  + " see the documentation.",
              SnowflakeSinkConnectorConfig.NAME));
    }

    // If config doesnt have ingestion method defined, default is snowpipe or if snowpipe is
    // explicitly passed in as ingestion method
    // Below checks are just for snowpipe.
    if (!config.containsKey(INGESTION_METHOD_OPT)
        || config
            .get(INGESTION_METHOD_OPT)
            .equalsIgnoreCase(IngestionMethodConfig.SNOWPIPE.toString())) {
      invalidConfigParams.putAll(
          BufferThreshold.validateBufferThreshold(config, IngestionMethodConfig.SNOWPIPE));

      if (config.containsKey(SnowflakeSinkConnectorConfig.ENABLE_SCHEMATIZATION_CONFIG)
          && Boolean.parseBoolean(
              config.get(SnowflakeSinkConnectorConfig.ENABLE_SCHEMATIZATION_CONFIG))) {
        invalidConfigParams.put(
            SnowflakeSinkConnectorConfig.ENABLE_SCHEMATIZATION_CONFIG,
            Utils.formatString(
                "Schematization is only available with {}.",
                IngestionMethodConfig.SNOWPIPE_STREAMING.toString()));
      }
      if (config.containsKey(SnowflakeSinkConnectorConfig.SNOWPIPE_STREAMING_MAX_CLIENT_LAG)) {
        invalidConfigParams.put(
            SnowflakeSinkConnectorConfig.SNOWPIPE_STREAMING_MAX_CLIENT_LAG,
            Utils.formatString(
                "{} is only available with ingestion type: {}.",
                SnowflakeSinkConnectorConfig.SNOWPIPE_STREAMING_MAX_CLIENT_LAG,
                IngestionMethodConfig.SNOWPIPE_STREAMING.toString()));
      }
      if (config.containsKey(
              SnowflakeSinkConnectorConfig.ENABLE_STREAMING_CLIENT_OPTIMIZATION_CONFIG)
          && Boolean.parseBoolean(
              config.get(
                  SnowflakeSinkConnectorConfig.ENABLE_STREAMING_CLIENT_OPTIMIZATION_CONFIG))) {
        invalidConfigParams.put(
            SnowflakeSinkConnectorConfig.ENABLE_STREAMING_CLIENT_OPTIMIZATION_CONFIG,
            Utils.formatString(
                "Streaming client optimization is only available with {}.",
                IngestionMethodConfig.SNOWPIPE_STREAMING.toString()));
      }
      if (config.containsKey(
          SnowflakeSinkConnectorConfig.ENABLE_CHANNEL_OFFSET_TOKEN_MIGRATION_CONFIG)) {
        invalidConfigParams.put(
            SnowflakeSinkConnectorConfig.ENABLE_CHANNEL_OFFSET_TOKEN_MIGRATION_CONFIG,
            Utils.formatString(
                "Streaming client Channel migration is only available with {}.",
                IngestionMethodConfig.SNOWPIPE_STREAMING.toString()));
      }
    }

    if (config.containsKey(SnowflakeSinkConnectorConfig.TOPICS_TABLES_MAP)
        && parseTopicToTableMap(config.get(SnowflakeSinkConnectorConfig.TOPICS_TABLES_MAP))
            == null) {
      invalidConfigParams.put(
          SnowflakeSinkConnectorConfig.TOPICS_TABLES_MAP,
          Utils.formatString(
              "Invalid {} config format: {}",
              SnowflakeSinkConnectorConfig.TOPICS_TABLES_MAP,
              config.get(SnowflakeSinkConnectorConfig.TOPICS_TABLES_MAP)));
    }

    // sanity check
    if (!config.containsKey(SnowflakeSinkConnectorConfig.SNOWFLAKE_DATABASE)) {
      invalidConfigParams.put(
          SnowflakeSinkConnectorConfig.SNOWFLAKE_DATABASE,
          Utils.formatString(
              "{} cannot be empty.", SnowflakeSinkConnectorConfig.SNOWFLAKE_DATABASE));
    }

    // sanity check
    if (!config.containsKey(SnowflakeSinkConnectorConfig.SNOWFLAKE_SCHEMA)) {
      invalidConfigParams.put(
          SnowflakeSinkConnectorConfig.SNOWFLAKE_SCHEMA,
          Utils.formatString("{} cannot be empty.", SnowflakeSinkConnectorConfig.SNOWFLAKE_SCHEMA));
    }

    switch (config
        .getOrDefault(SnowflakeSinkConnectorConfig.AUTHENTICATOR_TYPE, Utils.SNOWFLAKE_JWT)
        .toLowerCase()) {
        // TODO: SNOW-889748 change to enum
      case Utils.SNOWFLAKE_JWT:
        if (!config.containsKey(SnowflakeSinkConnectorConfig.SNOWFLAKE_PRIVATE_KEY)) {
          invalidConfigParams.put(
              SnowflakeSinkConnectorConfig.SNOWFLAKE_PRIVATE_KEY,
              Utils.formatString(
                  "{} cannot be empty when using {} authenticator.",
                  SnowflakeSinkConnectorConfig.SNOWFLAKE_PRIVATE_KEY,
                  Utils.SNOWFLAKE_JWT));
        }
        break;
      case Utils.OAUTH:
        if (!config.containsKey(SnowflakeSinkConnectorConfig.OAUTH_CLIENT_ID)) {
          invalidConfigParams.put(
              SnowflakeSinkConnectorConfig.OAUTH_CLIENT_ID,
              Utils.formatString(
                  "{} cannot be empty when using {} authenticator.",
                  SnowflakeSinkConnectorConfig.OAUTH_CLIENT_ID,
                  Utils.OAUTH));
        }
        if (!config.containsKey(SnowflakeSinkConnectorConfig.OAUTH_CLIENT_SECRET)) {
          invalidConfigParams.put(
              SnowflakeSinkConnectorConfig.OAUTH_CLIENT_SECRET,
              Utils.formatString(
                  "{} cannot be empty when using {} authenticator.",
                  SnowflakeSinkConnectorConfig.OAUTH_CLIENT_SECRET,
                  Utils.OAUTH));
        }
        if (!config.containsKey(SnowflakeSinkConnectorConfig.OAUTH_REFRESH_TOKEN)) {
          invalidConfigParams.put(
              SnowflakeSinkConnectorConfig.OAUTH_REFRESH_TOKEN,
              Utils.formatString(
                  "{} cannot be empty when using {} authenticator.",
                  SnowflakeSinkConnectorConfig.OAUTH_REFRESH_TOKEN,
                  Utils.OAUTH));
        }
        break;
      default:
        invalidConfigParams.put(
            SnowflakeSinkConnectorConfig.AUTHENTICATOR_TYPE,
            Utils.formatString(
                "{} should be one of {} or {}.",
                SnowflakeSinkConnectorConfig.AUTHENTICATOR_TYPE,
                Utils.SNOWFLAKE_JWT,
                Utils.OAUTH));
    }

    if (!config.containsKey(SnowflakeSinkConnectorConfig.SNOWFLAKE_USER)) {
      invalidConfigParams.put(
          SnowflakeSinkConnectorConfig.SNOWFLAKE_USER,
          Utils.formatString("{} cannot be empty.", SnowflakeSinkConnectorConfig.SNOWFLAKE_USER));
    }

    if (!config.containsKey(SnowflakeSinkConnectorConfig.SNOWFLAKE_URL)) {
      invalidConfigParams.put(
          SnowflakeSinkConnectorConfig.SNOWFLAKE_URL,
          Utils.formatString("{} cannot be empty.", SnowflakeSinkConnectorConfig.SNOWFLAKE_URL));
    }
    // jvm proxy settings
    invalidConfigParams.putAll(validateProxySettings(config));

    // set jdbc logging directory
    Utils.setJDBCLoggingDirectory();

    // validate whether kafka provider config is a valid value
    if (config.containsKey(SnowflakeSinkConnectorConfig.PROVIDER_CONFIG)) {
      try {
        SnowflakeSinkConnectorConfig.KafkaProvider.of(
            config.get(SnowflakeSinkConnectorConfig.PROVIDER_CONFIG));
      } catch (IllegalArgumentException exception) {
        invalidConfigParams.put(
            SnowflakeSinkConnectorConfig.PROVIDER_CONFIG,
            Utils.formatString("Kafka provider config error:{}", exception.getMessage()));
      }
    }

    if (config.containsKey(BEHAVIOR_ON_NULL_VALUES_CONFIG)) {
      try {
        // This throws an exception if config value is invalid.
        VALIDATOR.ensureValid(
            BEHAVIOR_ON_NULL_VALUES_CONFIG, config.get(BEHAVIOR_ON_NULL_VALUES_CONFIG));
      } catch (ConfigException exception) {
        invalidConfigParams.put(
            BEHAVIOR_ON_NULL_VALUES_CONFIG,
            Utils.formatString(
                "Kafka config:{} error:{}",
                BEHAVIOR_ON_NULL_VALUES_CONFIG,
                exception.getMessage()));
      }
    }

    if (config.containsKey(JMX_OPT)) {
      if (!(config.get(JMX_OPT).equalsIgnoreCase("true")
          || config.get(JMX_OPT).equalsIgnoreCase("false"))) {
        invalidConfigParams.put(
            JMX_OPT, Utils.formatString("Kafka config:{} should either be true or false", JMX_OPT));
      }
    }

    // Check all config values for ingestion method == IngestionMethodConfig.SNOWPIPE_STREAMING
    invalidConfigParams.putAll(StreamingUtils.validateStreamingSnowpipeConfig(config));

    // logs and throws exception if there are invalid params
    handleInvalidParameters(ImmutableMap.copyOf(invalidConfigParams));

    return connectorName;
  }

  /**
   * modify invalid application name in config and return the generated application name
   *
   * @param config input config object
   */
  public static void convertAppName(Map<String, String> config) {
    String appName = config.getOrDefault(SnowflakeSinkConnectorConfig.NAME, "");
    // If appName is empty the following call will throw error
    String validAppName = generateValidName(appName, new HashMap<String, String>());

    config.put(SnowflakeSinkConnectorConfig.NAME, validAppName);
  }

  /**
   * verify topic name, and generate valid table name
   *
   * @param topic input topic name
   * @param topic2table topic to table map
   * @return valid table name
   */
  public static String tableName(String topic, Map<String, String> topic2table) {
    return generateValidName(topic, topic2table);
  }

  /**
   * verify topic name, and generate valid table/application name
   *
   * @param topic input topic name
   * @param topic2table topic to table map
   * @return valid table/application name
   */
  public static String generateValidName(String topic, Map<String, String> topic2table) {
    final String PLACE_HOLDER = "_";
    if (topic == null || topic.isEmpty()) {
      throw SnowflakeErrors.ERROR_0020.getException("topic name: " + topic);
    }
    if (topic2table.containsKey(topic)) {
      return topic2table.get(topic);
    }

    // try matching regex tables
    for (String regexTopic : topic2table.keySet()) {
      if (topic.matches(regexTopic)) {
        return topic2table.get(regexTopic);
      }
    }

    if (Utils.isValidSnowflakeObjectIdentifier(topic)) {
      return topic;
    }

    for (Map.Entry<String, String> entry : topic2table.entrySet()) {
      if (entry.getKey().startsWith(TOPIC_MATCHER_PREFIX)) {
        String regex = entry.getKey().replaceFirst(TOPIC_MATCHER_PREFIX, "");
        String finalTableName = topic.replaceAll(regex, entry.getValue());
        if (Utils.isValidSnowflakeObjectIdentifier(finalTableName)) {
          topic2table.put(topic, finalTableName);
          return finalTableName;
        }
      }
    }

    int hash = Math.abs(topic.hashCode());

    StringBuilder result = new StringBuilder();

    // remove wildcard regex from topic name to generate table name
    topic = topic.replaceAll("\\.\\*", "");

    int index = 0;
    // first char
    if (topic.substring(index, index + 1).matches("[_a-zA-Z]")) {
      result.append(topic.charAt(0));
      index++;
    } else {
      result.append(PLACE_HOLDER);
    }
    while (index < topic.length()) {
      if (topic.substring(index, index + 1).matches("[_$a-zA-Z0-9]")) {
        result.append(topic.charAt(index));
      } else {
        result.append(PLACE_HOLDER);
      }
      index++;
    }

    result.append(PLACE_HOLDER);
    result.append(hash);

    return result.toString();
  }

  public static String TOPIC_MATCHER_PREFIX = "REGEX_MATCHER>";
  public static Map<String, String> parseTopicToTableMap(String input) {
    Map<String, String> topic2Table = new HashMap<>();
    boolean isInvalid = false;
    for (String str : input.split(",")) {
      String[] tt = str.split(":");

      if (tt.length != 2 || tt[0].trim().isEmpty() || tt[1].trim().isEmpty()) {
        LOGGER.error(
            "Invalid {} config format: {}", SnowflakeSinkConnectorConfig.TOPICS_TABLES_MAP, input);
        return null;
      }

      String topic = tt[0].trim();
      String table = tt[1].trim();

      if (!topic.startsWith(TOPIC_MATCHER_PREFIX)) {
        if (!isValidSnowflakeTableName(table)) {
          LOGGER.error(
              "table name {} should have at least 2 "
                  + "characters, start with _a-zA-Z, and only contains "
                  + "_$a-zA-z0-9",
              table);
          isInvalid = true;
        }
      }

      if (topic2Table.containsKey(topic)) {
        LOGGER.error("topic name {} is duplicated", topic);
        isInvalid = true;
      }

      // check that regexes don't overlap
      for (String parsedTopic : topic2Table.keySet()) {
        if (parsedTopic.matches(topic) || topic.matches(parsedTopic)) {
          LOGGER.error(
              "topic regexes cannot overlap. overlapping regexes: {}, {}", parsedTopic, topic);
          isInvalid = true;
        }
      }

      topic2Table.put(tt[0].trim(), tt[1].trim());
    }
    if (isInvalid) {
      throw SnowflakeErrors.ERROR_0021.getException();
    }
    return topic2Table;
  }

  static final String loginPropList[] = {SF_URL, SF_USER, SF_SCHEMA, SF_DATABASE};

  public static boolean isSingleFieldValid(Config result) {
    // if any single field validation failed
    for (ConfigValue v : result.configValues()) {
      if (!v.errorMessages().isEmpty()) {
        return false;
      }
    }
    // if any of url, user, schema, database or password is empty
    // update error message and return false
    boolean isValidate = true;
    final String errorMsg = " must be provided";
    Map<String, ConfigValue> validateMap = validateConfigToMap(result);
    //
    for (String prop : loginPropList) {
      if (validateMap.get(prop).value() == null) {
        updateConfigErrorMessage(result, prop, errorMsg);
        isValidate = false;
      }
    }

    return isValidate;
  }

  public static Map<String, ConfigValue> validateConfigToMap(final Config result) {
    Map<String, ConfigValue> validateMap = new HashMap<>();
    for (ConfigValue v : result.configValues()) {
      validateMap.put(v.name(), v);
    }
    return validateMap;
  }

  public static void updateConfigErrorMessage(Config result, String key, String msg) {
    for (ConfigValue v : result.configValues()) {
      if (v.name().equals(key)) {
        v.addErrorMessage(key + msg);
      }
    }
  }

  // static elements
  // log message tag
  static final String SF_LOG_TAG = "[SF_KAFKA_CONNECTOR]";

  /**
   * the following method wraps log messages with Snowflake tag. For example,
   *
   * <p>[SF_KAFKA_CONNECTOR] this is a log message
   *
   * <p>[SF_KAFKA_CONNECTOR] this is the second line
   *
   * <p>All log messages should be wrapped by Snowflake tag. Then user can filter out log messages
   * output from Snowflake Kafka connector by these tags.
   *
   * @param format log message format string
   * @param vars variable list
   * @return log message wrapped by snowflake tag
   */
  public static String formatLogMessage(String format, Object... vars) {
    return SF_LOG_TAG + " " + formatString(format, vars);
  }

  public static String formatString(String format, Object... vars) {
    for (int i = 0; i < vars.length; i++) {
      format = format.replaceFirst("\\{}", Objects.toString(vars[i]).replaceAll("\\$", "\\\\\\$"));
    }
    return format;
  }

  /**
   * Get OAuth access token given refresh token
   *
   * @param url OAuth server url
   * @param clientId OAuth clientId
   * @param clientSecret OAuth clientSecret
   * @param refreshToken OAuth refresh token
   * @return OAuth access token
   */
  public static String getSnowflakeOAuthAccessToken(
      SnowflakeURL url, String clientId, String clientSecret, String refreshToken) {
    return getSnowflakeOAuthToken(
        url,
        clientId,
        clientSecret,
        refreshToken,
        OAuthConstants.REFRESH_TOKEN,
        OAuthConstants.REFRESH_TOKEN,
        OAuthConstants.ACCESS_TOKEN);
  }

  /**
   * Get OAuth token given integration info <a
   * href="https://docs.snowflake.com/en/user-guide/oauth-snowflake-overview">Snowflake OAuth
   * Overview</a>
   *
   * @param url OAuth server url
   * @param clientId OAuth clientId
   * @param clientSecret OAuth clientSecret
   * @param credential OAuth credential, either az code or refresh token
   * @param grantType OAuth grant type, either authorization_code or refresh_token
   * @param credentialType OAuth credential key, either code or refresh_token
   * @param tokenType type of OAuth token to get, either access_token or refresh_token
   * @return OAuth token
   */
  // TODO: SNOW-895296 Integrate OAuth utils with streaming ingest SDK
  public static String getSnowflakeOAuthToken(
      SnowflakeURL url,
      String clientId,
      String clientSecret,
      String credential,
      String grantType,
      String credentialType,
      String tokenType) {
    Map<String, String> headers = new HashMap<>();
    headers.put(HttpHeaders.CONTENT_TYPE, OAuthConstants.OAUTH_CONTENT_TYPE_HEADER);
    headers.put(
        HttpHeaders.AUTHORIZATION,
        OAuthConstants.BASIC_AUTH_HEADER_PREFIX
            + Base64.getEncoder().encodeToString((clientId + ":" + clientSecret).getBytes()));

    Map<String, String> payload = new HashMap<>();
    payload.put(OAuthConstants.GRANT_TYPE_PARAM, grantType);
    payload.put(credentialType, credential);
    payload.put(OAuthConstants.REDIRECT_URI, OAuthConstants.DEFAULT_REDIRECT_URI);

    // Encode and convert payload into string entity
    String payloadString =
        payload.entrySet().stream()
            .map(
                e -> {
                  try {
                    return e.getKey() + "=" + URLEncoder.encode(e.getValue(), "UTF-8");
                  } catch (UnsupportedEncodingException ex) {
                    throw SnowflakeErrors.ERROR_1004.getException(ex);
                  }
                })
            .collect(Collectors.joining("&"));
    final StringEntity entity =
        new StringEntity(payloadString, ContentType.APPLICATION_FORM_URLENCODED);

    HttpPost post =
        buildOAuthHttpPostRequest(url, OAuthConstants.TOKEN_REQUEST_ENDPOINT, headers, entity);

    // Request access token
    CloseableHttpClient client = HttpClientBuilder.create().build();
    try {
      return InternalUtils.backoffAndRetry(
              null,
              SnowflakeInternalOperations.FETCH_OAUTH_TOKEN,
              () -> {
                try (CloseableHttpResponse httpResponse = client.execute(post)) {
                  String respBodyString = EntityUtils.toString(httpResponse.getEntity());
                  JsonObject respBody = JsonParser.parseString(respBodyString).getAsJsonObject();
                  // Trim surrounding quotation marks
                  return respBody.get(tokenType).toString().replaceAll("^\"|\"$", "");
                } catch (Exception e) {
                  throw SnowflakeErrors.ERROR_1004.getException(
                      "Failed to get Oauth access token after retries");
                }
              })
          .toString();
    } catch (Exception e) {
      throw SnowflakeErrors.ERROR_1004.getException(e);
    }
  }

  /**
   * Build OAuth http post request base on headers and payload
   *
   * @param url target url
   * @param headers headers key value pairs
   * @param entity payload entity
   * @return HttpPost request for OAuth
   */
  public static HttpPost buildOAuthHttpPostRequest(
      SnowflakeURL url, String path, Map<String, String> headers, StringEntity entity) {
    // Build post request
    URI uri;
    try {
      uri =
          new URIBuilder().setHost(url.toString()).setScheme(url.getScheme()).setPath(path).build();
    } catch (URISyntaxException e) {
      throw SnowflakeErrors.ERROR_1004.getException(e);
    }

    // Add headers
    HttpPost post = new HttpPost(uri);
    for (Map.Entry<String, String> e : headers.entrySet()) {
      post.addHeader(e.getKey(), e.getValue());
    }

    post.setEntity(entity);

    return post;
  }

  /**
   * Get the message and cause of a missing exception, handling the null or empty cases of each
   *
   * @param customMessage A custom message to prepend to the exception
   * @param ex The message to parse through
   * @return A string with the custom message and the exceptions message or cause, if exists
   */
  public static String getExceptionMessage(String customMessage, Exception ex) {
    String message =
        ex.getMessage() == null || ex.getMessage().isEmpty()
            ? GET_EXCEPTION_MISSING_MESSAGE
            : ex.getMessage();
    String cause =
        ex.getCause() == null || ex.getCause().getStackTrace() == null
            ? GET_EXCEPTION_MISSING_CAUSE
            : Arrays.toString(ex.getCause().getStackTrace());

    return formatString(GET_EXCEPTION_FORMAT, customMessage, message, cause);
  }

  private static void handleInvalidParameters(ImmutableMap<String, String> invalidConfigParams) {
    // log all invalid params and throw exception
    if (!invalidConfigParams.isEmpty()) {
      String invalidParamsMessage = "";

      for (String invalidKey : invalidConfigParams.keySet()) {
        String invalidValue = invalidConfigParams.get(invalidKey);
        String errorMessage =
            Utils.formatString(
                "Config value '{}' is invalid. Error message: '{}'", invalidKey, invalidValue);
        invalidParamsMessage += errorMessage + "\n";
      }

      LOGGER.error("Invalid config: " + invalidParamsMessage);
      throw SnowflakeErrors.ERROR_0001.getException(invalidParamsMessage);
    }
  }
}<|MERGE_RESOLUTION|>--- conflicted
+++ resolved
@@ -71,11 +71,7 @@
 public class Utils {
 
   // Connector version, change every release
-<<<<<<< HEAD
-  public static final String VERSION = "2.1.2";
-=======
   public static final String VERSION = "2.2.0";
->>>>>>> bc002251
 
   // connector parameter list
   public static final String NAME = "name";
