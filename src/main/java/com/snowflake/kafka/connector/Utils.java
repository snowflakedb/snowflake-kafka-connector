--- conflicted
+++ resolved
@@ -50,11 +50,7 @@
 public class Utils {
 
   // Connector version, change every release
-<<<<<<< HEAD
-  public static final String VERSION = "1.8.3";
-=======
   public static final String VERSION = "1.9.1";
->>>>>>> e18d0997
 
   // connector parameter list
   public static final String NAME = "name";
