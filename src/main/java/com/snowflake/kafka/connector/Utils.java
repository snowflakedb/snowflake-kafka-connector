/*
 * Copyright (c) 2019 Snowflake Inc. All rights reserved.
 *
 * Licensed under the Apache License, Version 2.0 (the
 * "License"); you may not use this file except in compliance
 * with the License.  You may obtain a copy of the License at
 *
 * http://www.apache.org/licenses/LICENSE-2.0
 *
 * Unless required by applicable law or agreed to in writing,
 * software distributed under the License is distributed on an
 * "AS IS" BASIS, WITHOUT WARRANTIES OR CONDITIONS OF ANY
 * KIND, either express or implied.  See the License for the
 * specific language governing permissions and limitations
 * under the License.
 */
package com.snowflake.kafka.connector;

import static com.snowflake.kafka.connector.SnowflakeSinkConnectorConfig.BEHAVIOR_ON_NULL_VALUES_CONFIG;
import static com.snowflake.kafka.connector.SnowflakeSinkConnectorConfig.BehaviorOnNullValues.VALIDATOR;
import static com.snowflake.kafka.connector.SnowflakeSinkConnectorConfig.INGESTION_METHOD_OPT;
import static com.snowflake.kafka.connector.SnowflakeSinkConnectorConfig.JMX_OPT;

import com.google.common.collect.ImmutableMap;
import com.snowflake.kafka.connector.internal.BufferThreshold;
import com.snowflake.kafka.connector.internal.KCLogger;
import com.snowflake.kafka.connector.internal.SnowflakeErrors;
import com.snowflake.kafka.connector.internal.streaming.IngestionMethodConfig;
import com.snowflake.kafka.connector.internal.streaming.StreamingUtils;
import java.io.BufferedReader;
import java.io.File;
import java.io.InputStream;
import java.io.InputStreamReader;
import java.net.Authenticator;
import java.net.PasswordAuthentication;
import java.net.URL;
import java.net.URLConnection;
import java.util.HashMap;
import java.util.Map;
import java.util.Objects;
import java.util.Random;
import java.util.regex.Matcher;
import java.util.regex.Pattern;
import org.apache.kafka.common.config.Config;
import org.apache.kafka.common.config.ConfigException;
import org.apache.kafka.common.config.ConfigValue;

/** Various arbitrary helper functions */
public class Utils {

  // Connector version, change every release
  public static final String VERSION = "1.9.1";

  // connector parameter list
  public static final String NAME = "name";
  public static final String SF_DATABASE = "snowflake.database.name";
  public static final String SF_SCHEMA = "snowflake.schema.name";
  public static final String SF_USER = "snowflake.user.name";
  public static final String SF_PRIVATE_KEY = "snowflake.private.key";
  public static final String SF_URL = "snowflake.url.name";
  public static final String SF_SSL = "sfssl"; // for test only
  public static final String SF_WAREHOUSE = "sfwarehouse"; // for test only
  public static final String PRIVATE_KEY_PASSPHRASE = "snowflake.private.key" + ".passphrase";

  /**
   * This value should be present if ingestion method is {@link
   * IngestionMethodConfig#SNOWPIPE_STREAMING}
   */
  public static final String SF_ROLE = "snowflake.role.name";

  // constants strings
  private static final String KAFKA_OBJECT_PREFIX = "SNOWFLAKE_KAFKA_CONNECTOR";

  // task id
  public static final String TASK_ID = "task_id";

  // jvm proxy
  public static final String HTTP_USE_PROXY = "http.useProxy";
  public static final String HTTPS_PROXY_HOST = "https.proxyHost";
  public static final String HTTPS_PROXY_PORT = "https.proxyPort";
  public static final String HTTP_PROXY_HOST = "http.proxyHost";
  public static final String HTTP_PROXY_PORT = "http.proxyPort";

  public static final String JDK_HTTP_AUTH_TUNNELING = "jdk.http.auth.tunneling.disabledSchemes";
  public static final String HTTPS_PROXY_USER = "https.proxyUser";
  public static final String HTTPS_PROXY_PASSWORD = "https.proxyPassword";
  public static final String HTTP_PROXY_USER = "http.proxyUser";
  public static final String HTTP_PROXY_PASSWORD = "http.proxyPassword";

  // jdbc log dir
  public static final String JAVA_IO_TMPDIR = "java.io.tmpdir";

  private static final Random random = new Random();

  // mvn repo
  private static final String MVN_REPO =
      "https://repo1.maven.org/maven2/com/snowflake/snowflake-kafka-connector/";

  public static final String TABLE_COLUMN_CONTENT = "RECORD_CONTENT";
  public static final String TABLE_COLUMN_METADATA = "RECORD_METADATA";

  private static final KCLogger LOGGER = new KCLogger(Utils.class.getName());

  /**
   * check the connector version from Maven repo, report if any update version is available.
   *
   * <p>A URl connection timeout is added in case Maven repo is not reachable in a proxy'd
   * environment. Returning false from this method doesnt have any side effects to start the
   * connector.
   */
  static boolean checkConnectorVersion() {
    LOGGER.info("Current Snowflake Kafka Connector Version: {}", VERSION);
    try {
      String latestVersion = null;
      int largestNumber = 0;
      URLConnection urlConnection = new URL(MVN_REPO).openConnection();
      urlConnection.setConnectTimeout(5000);
      urlConnection.setReadTimeout(5000);
      InputStream input = urlConnection.getInputStream();
      BufferedReader bufferedReader = new BufferedReader(new InputStreamReader(input));
      String line;
      Pattern pattern = Pattern.compile("(\\d+\\.\\d+\\.\\d+?)");
      while ((line = bufferedReader.readLine()) != null) {
        Matcher matcher = pattern.matcher(line);
        if (matcher.find()) {
          String version = matcher.group(1);
          String[] numbers = version.split("\\.");
          int num =
              Integer.parseInt(numbers[0]) * 10000
                  + Integer.parseInt(numbers[1]) * 100
                  + Integer.parseInt(numbers[2]);
          if (num > largestNumber) {
            largestNumber = num;
            latestVersion = version;
          }
        }
      }

      if (latestVersion == null) {
        throw new Exception("can't retrieve version number from Maven repo");
      } else if (!latestVersion.equals(VERSION)) {
        LOGGER.warn(
            "Connector update is available, please upgrade Snowflake Kafka Connector ({} -> {}) ",
            VERSION,
            latestVersion);
      }
    } catch (Exception e) {
      LOGGER.warn("can't verify latest connector version " + "from Maven Repo\n{}", e.getMessage());
      return false;
    }

    return true;
  }

  /**
   * @param appName connector name
   * @return connector object prefix
   */
  private static String getObjectPrefix(String appName) {
    return KAFKA_OBJECT_PREFIX + "_" + appName;
  }

  /**
   * generate stage name by given table
   *
   * @param appName connector name
   * @param table table name
   * @return stage name
   */
  public static String stageName(String appName, String table) {
    String stageName = getObjectPrefix(appName) + "_STAGE_" + table;

    LOGGER.debug("generated stage name: {}", stageName);

    return stageName;
  }

  /**
   * generate pipe name by given table and partition
   *
   * @param appName connector name
   * @param table table name
   * @param partition partition name
   * @return pipe name
   */
  public static String pipeName(String appName, String table, int partition) {
    String pipeName = getObjectPrefix(appName) + "_PIPE_" + table + "_" + partition;

    LOGGER.debug("generated pipe name: {}", pipeName);

    return pipeName;
  }

  /**
   * Read JDBC logging directory from environment variable JDBC_LOG_DIR and set that in System
   * property
   */
  public static void setJDBCLoggingDirectory() {
    String jdbcTmpDir = System.getenv(SnowflakeSinkConnectorConfig.SNOWFLAKE_JDBC_LOG_DIR);
    if (jdbcTmpDir != null) {
      File jdbcTmpDirObj = new File(jdbcTmpDir);
      if (jdbcTmpDirObj.isDirectory()) {
        LOGGER.info("jdbc tracing directory = {}", jdbcTmpDir);
        System.setProperty(JAVA_IO_TMPDIR, jdbcTmpDir);
      } else {
        LOGGER.info(
            "invalid JDBC_LOG_DIR {} defaulting to {}",
            jdbcTmpDir,
            System.getProperty(JAVA_IO_TMPDIR));
      }
    }
  }

  /**
   * validate whether proxy settings in the config is valid
   *
   * @param config connector configuration
   */
  static ImmutableMap<String, String> validateProxySettings(Map<String, String> config) {
    Map<String, String> invalidConfigParams = new HashMap<String, String>();

    String host =
        SnowflakeSinkConnectorConfig.getProperty(
            config, SnowflakeSinkConnectorConfig.JVM_PROXY_HOST);
    String port =
        SnowflakeSinkConnectorConfig.getProperty(
            config, SnowflakeSinkConnectorConfig.JVM_PROXY_PORT);

    // either both host and port are provided or none of them are provided
    if (host != null ^ port != null) {
      invalidConfigParams.put(
          SnowflakeSinkConnectorConfig.JVM_PROXY_HOST,
          "proxy host and port must be provided together");
      invalidConfigParams.put(
          SnowflakeSinkConnectorConfig.JVM_PROXY_PORT,
          "proxy host and port must be provided together");
    } else if (host != null) {
      String username =
          SnowflakeSinkConnectorConfig.getProperty(
              config, SnowflakeSinkConnectorConfig.JVM_PROXY_USERNAME);
      String password =
          SnowflakeSinkConnectorConfig.getProperty(
              config, SnowflakeSinkConnectorConfig.JVM_PROXY_PASSWORD);
      // either both username and password are provided or none of them are provided
      if (username != null ^ password != null) {
        invalidConfigParams.put(
            SnowflakeSinkConnectorConfig.JVM_PROXY_USERNAME,
            "proxy username and password must be provided together");
        invalidConfigParams.put(
            SnowflakeSinkConnectorConfig.JVM_PROXY_PASSWORD,
            "proxy username and password must be provided together");
      }
    }

    return ImmutableMap.copyOf(invalidConfigParams);
  }

  /**
   * Enable JVM proxy
   *
   * @param config connector configuration
   * @return false if wrong config
   */
  static boolean enableJVMProxy(Map<String, String> config) {
    String host =
        SnowflakeSinkConnectorConfig.getProperty(
            config, SnowflakeSinkConnectorConfig.JVM_PROXY_HOST);
    String port =
        SnowflakeSinkConnectorConfig.getProperty(
            config, SnowflakeSinkConnectorConfig.JVM_PROXY_PORT);
    if (host != null && port != null) {
      LOGGER.info("enable jvm proxy: {}:{}", host, port);

      // enable https proxy
      System.setProperty(HTTP_USE_PROXY, "true");
      System.setProperty(HTTP_PROXY_HOST, host);
      System.setProperty(HTTP_PROXY_PORT, port);
      System.setProperty(HTTPS_PROXY_HOST, host);
      System.setProperty(HTTPS_PROXY_PORT, port);

      // set username and password
      String username =
          SnowflakeSinkConnectorConfig.getProperty(
              config, SnowflakeSinkConnectorConfig.JVM_PROXY_USERNAME);
      String password =
          SnowflakeSinkConnectorConfig.getProperty(
              config, SnowflakeSinkConnectorConfig.JVM_PROXY_PASSWORD);
      if (username != null && password != null) {
        Authenticator.setDefault(
            new Authenticator() {
              @Override
              public PasswordAuthentication getPasswordAuthentication() {
                return new PasswordAuthentication(username, password.toCharArray());
              }
            });
        System.setProperty(JDK_HTTP_AUTH_TUNNELING, "");
        System.setProperty(HTTP_PROXY_USER, username);
        System.setProperty(HTTP_PROXY_PASSWORD, password);
        System.setProperty(HTTPS_PROXY_USER, username);
        System.setProperty(HTTPS_PROXY_PASSWORD, password);
      }
    }

    return true;
  }

  /**
   * validates that given name is a valid snowflake object identifier
   *
   * @param objName snowflake object name
   * @return true if given object name is valid
   */
  static boolean isValidSnowflakeObjectIdentifier(String objName) {
    return objName.matches("^[_a-zA-Z]{1}[_$a-zA-Z0-9]+$");
  }

  /**
   * validates that given name is a valid snowflake application name, support '-'
   *
   * @param appName snowflake application name
   * @return true if given application name is valid
   */
  static boolean isValidSnowflakeApplicationName(String appName) {
    return appName.matches("^[-_a-zA-Z]{1}[-_$a-zA-Z0-9]+$");
  }

  static boolean isValidSnowflakeTableName(String tableName) {
    return tableName.matches("^([_a-zA-Z]{1}[_$a-zA-Z0-9]+\\.){0,2}[_a-zA-Z]{1}[_$a-zA-Z0-9]+$");
  }

  /**
   * Validate input configuration
   *
   * @param config configuration Map
   * @return connector name
   */
  static String validateConfig(Map<String, String> config) {
    Map<String, String> invalidConfigParams = new HashMap<String, String>(); // verify all config

    // define the input parameters / keys in one place as static constants,
    // instead of using them directly
    // define the thresholds statically in one place as static constants,
    // instead of using the values directly

    // unique name of this connector instance
    String connectorName = config.getOrDefault(SnowflakeSinkConnectorConfig.NAME, "");
    if (connectorName.isEmpty() || !isValidSnowflakeApplicationName(connectorName)) {
      invalidConfigParams.put(
          SnowflakeSinkConnectorConfig.NAME,
          Utils.formatString(
              "{} is empty or invalid. It should match Snowflake object identifier syntax. Please"
                  + " see the documentation.",
              SnowflakeSinkConnectorConfig.NAME));
    }

    // If config doesnt have ingestion method defined, default is snowpipe or if snowpipe is
    // explicitly passed in as ingestion method
    // Below checks are just for snowpipe.
    if (!config.containsKey(INGESTION_METHOD_OPT)
        || config
            .get(INGESTION_METHOD_OPT)
            .equalsIgnoreCase(IngestionMethodConfig.SNOWPIPE.toString())) {
      invalidConfigParams.putAll(
          BufferThreshold.validateBufferThreshold(config, IngestionMethodConfig.SNOWPIPE));

      if (config.containsKey(SnowflakeSinkConnectorConfig.ENABLE_SCHEMATIZATION_CONFIG)
          && Boolean.parseBoolean(
              config.get(SnowflakeSinkConnectorConfig.ENABLE_SCHEMATIZATION_CONFIG))) {
        invalidConfigParams.put(
            IngestionMethodConfig.SNOWPIPE_STREAMING.toString(),
            Utils.formatString(
                "Schematization is only available with {}.",
                IngestionMethodConfig.SNOWPIPE_STREAMING.toString()));
      }
      if (config.containsKey(SnowflakeSinkConnectorConfig.SNOWPIPE_STREAMING_FILE_VERSION)) {
        invalidConfigParams.put(
            SnowflakeSinkConnectorConfig.SNOWPIPE_STREAMING_FILE_VERSION,
            Utils.formatString(
                "{} is only available with ingestion type: {}.",
                SnowflakeSinkConnectorConfig.SNOWPIPE_STREAMING_FILE_VERSION,
                IngestionMethodConfig.SNOWPIPE_STREAMING.toString()));
      }
    }

    if (config.containsKey(SnowflakeSinkConnectorConfig.TOPICS_TABLES_MAP)
        && parseTopicToTableMap(config.get(SnowflakeSinkConnectorConfig.TOPICS_TABLES_MAP))
            == null) {
      invalidConfigParams.put(
          SnowflakeSinkConnectorConfig.TOPICS_TABLES_MAP,
          Utils.formatString(
              "Invalid {} config format: {}",
              SnowflakeSinkConnectorConfig.TOPICS_TABLES_MAP,
              config.get(SnowflakeSinkConnectorConfig.TOPICS_TABLES_MAP)));
    }

    // sanity check
    if (!config.containsKey(SnowflakeSinkConnectorConfig.SNOWFLAKE_DATABASE)) {
      invalidConfigParams.put(
          SnowflakeSinkConnectorConfig.SNOWFLAKE_DATABASE,
          Utils.formatString(
              "{} cannot be empty.", SnowflakeSinkConnectorConfig.SNOWFLAKE_DATABASE));
    }

    // sanity check
    if (!config.containsKey(SnowflakeSinkConnectorConfig.SNOWFLAKE_SCHEMA)) {
      invalidConfigParams.put(
          SnowflakeSinkConnectorConfig.SNOWFLAKE_SCHEMA,
          Utils.formatString("{} cannot be empty.", SnowflakeSinkConnectorConfig.SNOWFLAKE_SCHEMA));
    }

    if (!config.containsKey(SnowflakeSinkConnectorConfig.SNOWFLAKE_PRIVATE_KEY)) {
      invalidConfigParams.put(
          SnowflakeSinkConnectorConfig.SNOWFLAKE_PRIVATE_KEY,
          Utils.formatString(
              "{} cannot be empty.", SnowflakeSinkConnectorConfig.SNOWFLAKE_PRIVATE_KEY));
    }

    if (!config.containsKey(SnowflakeSinkConnectorConfig.SNOWFLAKE_USER)) {
      invalidConfigParams.put(
          SnowflakeSinkConnectorConfig.SNOWFLAKE_USER,
          Utils.formatString("{} cannot be empty.", SnowflakeSinkConnectorConfig.SNOWFLAKE_USER));
    }

    if (!config.containsKey(SnowflakeSinkConnectorConfig.SNOWFLAKE_URL)) {
      invalidConfigParams.put(
          SnowflakeSinkConnectorConfig.SNOWFLAKE_URL,
          Utils.formatString("{} cannot be empty.", SnowflakeSinkConnectorConfig.SNOWFLAKE_URL));
    }
    // jvm proxy settings
    invalidConfigParams.putAll(validateProxySettings(config));

    // set jdbc logging directory
    Utils.setJDBCLoggingDirectory();

    // validate whether kafka provider config is a valid value
    if (config.containsKey(SnowflakeSinkConnectorConfig.PROVIDER_CONFIG)) {
      try {
        SnowflakeSinkConnectorConfig.KafkaProvider.of(
            config.get(SnowflakeSinkConnectorConfig.PROVIDER_CONFIG));
      } catch (IllegalArgumentException exception) {
        invalidConfigParams.put(
            SnowflakeSinkConnectorConfig.PROVIDER_CONFIG,
            Utils.formatString("Kafka provider config error:{}", exception.getMessage()));
      }
    }

    if (config.containsKey(BEHAVIOR_ON_NULL_VALUES_CONFIG)) {
      try {
        // This throws an exception if config value is invalid.
        VALIDATOR.ensureValid(
            BEHAVIOR_ON_NULL_VALUES_CONFIG, config.get(BEHAVIOR_ON_NULL_VALUES_CONFIG));
      } catch (ConfigException exception) {
        invalidConfigParams.put(
            BEHAVIOR_ON_NULL_VALUES_CONFIG,
            Utils.formatString(
                "Kafka config:{} error:{}",
                BEHAVIOR_ON_NULL_VALUES_CONFIG,
                exception.getMessage()));
      }
    }

    if (config.containsKey(JMX_OPT)) {
      if (!(config.get(JMX_OPT).equalsIgnoreCase("true")
          || config.get(JMX_OPT).equalsIgnoreCase("false"))) {
        invalidConfigParams.put(
            JMX_OPT, Utils.formatString("Kafka config:{} should either be true or false", JMX_OPT));
      }
    }

<<<<<<< HEAD
=======
    try {
      SnowflakeSinkConnectorConfig.IngestionDeliveryGuarantee.of(
          config.getOrDefault(
              DELIVERY_GUARANTEE,
              SnowflakeSinkConnectorConfig.IngestionDeliveryGuarantee.AT_LEAST_ONCE.name()));
    } catch (IllegalArgumentException exception) {
      invalidConfigParams.put(
          DELIVERY_GUARANTEE,
          Utils.formatString(
              "Delivery Guarantee config:{} error:{}", DELIVERY_GUARANTEE, exception.getMessage()));
    }

>>>>>>> 1d12734d
    // Check all config values for ingestion method == IngestionMethodConfig.SNOWPIPE_STREAMING
    invalidConfigParams.putAll(StreamingUtils.validateStreamingSnowpipeConfig(config));

    // logs and throws exception if there are invalid params
    handleInvalidParameters(ImmutableMap.copyOf(invalidConfigParams));

    return connectorName;
  }

  /**
   * modify invalid application name in config and return the generated application name
   *
   * @param config input config object
   */
  public static void convertAppName(Map<String, String> config) {
    String appName = config.getOrDefault(SnowflakeSinkConnectorConfig.NAME, "");
    // If appName is empty the following call will throw error
    String validAppName = generateValidName(appName, new HashMap<String, String>());

    config.put(SnowflakeSinkConnectorConfig.NAME, validAppName);
  }

  /**
   * verify topic name, and generate valid table name
   *
   * @param topic input topic name
   * @param topic2table topic to table map
   * @return valid table name
   */
  public static String tableName(String topic, Map<String, String> topic2table) {
    return generateValidName(topic, topic2table);
  }

  /**
   * verify topic name, and generate valid table/application name
   *
   * @param topic input topic name
   * @param topic2table topic to table map
   * @return valid table/application name
   */
  public static String generateValidName(String topic, Map<String, String> topic2table) {
    final String PLACE_HOLDER = "_";
    if (topic == null || topic.isEmpty()) {
      throw SnowflakeErrors.ERROR_0020.getException("topic name: " + topic);
    }
    if (topic2table.containsKey(topic)) {
      return topic2table.get(topic);
    }
    if (Utils.isValidSnowflakeObjectIdentifier(topic)) {
      return topic;
    }
    int hash = Math.abs(topic.hashCode());

    StringBuilder result = new StringBuilder();

    int index = 0;
    // first char
    if (topic.substring(index, index + 1).matches("[_a-zA-Z]")) {
      result.append(topic.charAt(0));
      index++;
    } else {
      result.append(PLACE_HOLDER);
    }
    while (index < topic.length()) {
      if (topic.substring(index, index + 1).matches("[_$a-zA-Z0-9]")) {
        result.append(topic.charAt(index));
      } else {
        result.append(PLACE_HOLDER);
      }
      index++;
    }

    result.append(PLACE_HOLDER);
    result.append(hash);

    return result.toString();
  }

  public static Map<String, String> parseTopicToTableMap(String input) {
    Map<String, String> topic2Table = new HashMap<>();
    boolean isInvalid = false;
    for (String str : input.split(",")) {
      String[] tt = str.split(":");

      if (tt.length != 2 || tt[0].trim().isEmpty() || tt[1].trim().isEmpty()) {
        LOGGER.error(
            "Invalid {} config format: {}", SnowflakeSinkConnectorConfig.TOPICS_TABLES_MAP, input);
        return null;
      }

      String topic = tt[0].trim();
      String table = tt[1].trim();

      if (!isValidSnowflakeTableName(table)) {
        LOGGER.error(
            "table name {} should have at least 2 "
                + "characters, start with _a-zA-Z, and only contains "
                + "_$a-zA-z0-9",
            table);
        isInvalid = true;
      }

      if (topic2Table.containsKey(topic)) {
        LOGGER.error("topic name {} is duplicated", topic);
        isInvalid = true;
      }

      topic2Table.put(tt[0].trim(), tt[1].trim());
    }
    if (isInvalid) {
      throw SnowflakeErrors.ERROR_0021.getException();
    }
    return topic2Table;
  }

  static final String loginPropList[] = {SF_URL, SF_USER, SF_SCHEMA, SF_DATABASE};

  public static boolean isSingleFieldValid(Config result) {
    // if any single field validation failed
    for (ConfigValue v : result.configValues()) {
      if (!v.errorMessages().isEmpty()) {
        return false;
      }
    }
    // if any of url, user, schema, database or password is empty
    // update error message and return false
    boolean isValidate = true;
    final String errorMsg = " must be provided";
    Map<String, ConfigValue> validateMap = validateConfigToMap(result);
    //
    for (String prop : loginPropList) {
      if (validateMap.get(prop).value() == null) {
        updateConfigErrorMessage(result, prop, errorMsg);
        isValidate = false;
      }
    }

    return isValidate;
  }

  public static Map<String, ConfigValue> validateConfigToMap(final Config result) {
    Map<String, ConfigValue> validateMap = new HashMap<>();
    for (ConfigValue v : result.configValues()) {
      validateMap.put(v.name(), v);
    }
    return validateMap;
  }

  public static void updateConfigErrorMessage(Config result, String key, String msg) {
    for (ConfigValue v : result.configValues()) {
      if (v.name().equals(key)) {
        v.addErrorMessage(key + msg);
      }
    }
  }

  // static elements
  // log message tag
  static final String SF_LOG_TAG = "[SF_KAFKA_CONNECTOR]";

  /**
   * the following method wraps log messages with Snowflake tag. For example,
   *
   * <p>[SF_KAFKA_CONNECTOR] this is a log message
   *
   * <p>[SF_KAFKA_CONNECTOR] this is the second line
   *
   * <p>All log messages should be wrapped by Snowflake tag. Then user can filter out log messages
   * output from Snowflake Kafka connector by these tags.
   *
   * @param format log message format string
   * @param vars variable list
   * @return log message wrapped by snowflake tag
   */
  public static String formatLogMessage(String format, Object... vars) {
    return SF_LOG_TAG + " " + formatString(format, vars);
  }

  public static String formatString(String format, Object... vars) {
    for (int i = 0; i < vars.length; i++) {
      format = format.replaceFirst("\\{}", Objects.toString(vars[i]).replaceAll("\\$", "\\\\\\$"));
    }
    return format;
  }

  private static void handleInvalidParameters(ImmutableMap<String, String> invalidConfigParams) {
    // log all invalid params and throw exception
    if (!invalidConfigParams.isEmpty()) {
      String invalidParamsMessage = "";

      for (String invalidKey : invalidConfigParams.keySet()) {
        String invalidValue = invalidConfigParams.get(invalidKey);
        String errorMessage =
            Utils.formatString(
                "Config value '{}' is invalid. Error message: '{}'", invalidKey, invalidValue);
        invalidParamsMessage += errorMessage + "\n";
      }

      LOGGER.error("Invalid config: " + invalidParamsMessage);
      throw SnowflakeErrors.ERROR_0001.getException(invalidParamsMessage);
    }
  }
}<|MERGE_RESOLUTION|>--- conflicted
+++ resolved
@@ -467,21 +467,6 @@
       }
     }
 
-<<<<<<< HEAD
-=======
-    try {
-      SnowflakeSinkConnectorConfig.IngestionDeliveryGuarantee.of(
-          config.getOrDefault(
-              DELIVERY_GUARANTEE,
-              SnowflakeSinkConnectorConfig.IngestionDeliveryGuarantee.AT_LEAST_ONCE.name()));
-    } catch (IllegalArgumentException exception) {
-      invalidConfigParams.put(
-          DELIVERY_GUARANTEE,
-          Utils.formatString(
-              "Delivery Guarantee config:{} error:{}", DELIVERY_GUARANTEE, exception.getMessage()));
-    }
-
->>>>>>> 1d12734d
     // Check all config values for ingestion method == IngestionMethodConfig.SNOWPIPE_STREAMING
     invalidConfigParams.putAll(StreamingUtils.validateStreamingSnowpipeConfig(config));
 
