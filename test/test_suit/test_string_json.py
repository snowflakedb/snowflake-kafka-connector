from test_suit.test_utils import RetryableError, NonRetryableError
import json


class TestStringJson:
    def __init__(self, driver, nameSalt):
        self.driver = driver
        self.fileName = "travis_correct_string_json"
        self.topic = self.fileName + nameSalt

    def getConfigFileName(self):
        return self.fileName + ".json"

    def send(self):
        value = []
        for e in range(100):
            value.append(json.dumps({'number': str(e)}).encode('utf-8'))
        header = [('header1', 'value1'), ('header2', '{}')]
        self.driver.sendBytesData(self.topic, value, [], 0, header)

    def verify(self, round):
        res = self.driver.snowflake_conn.cursor().execute(
            "SELECT count(*) FROM {}".format(self.topic)).fetchone()[0]
        if res == 0:
            raise RetryableError()
        elif res != 100:
            raise NonRetryableError("Number of record in table is different from number of record sent")

        # validate content of line 1
<<<<<<< HEAD
        if self.driver.testVersion == "5.2.0" or self.driver.testVersion == "2.2.0":
=======
        if self.driver.testVersion != "5.5.0" and self.driver.testVersion != "2.5.0":
>>>>>>> b2ddacc9
            goldMeta = r'{"CreateTime":\d*,"headers":{"header1":"value1","header2":{}},"offset":0,"partition":0,"topic":"travis_correct_string_json....."}'
        else:
            goldMeta = r'{"CreateTime":\d*,"headers":{"header1":"value1","header2":[]},"offset":0,"partition":0,"topic":"travis_correct_string_json....."}'

        res = self.driver.snowflake_conn.cursor().execute(
            "Select * from {} limit 1".format(self.topic)).fetchone()
        goldContent = r'{"number":"0"}'
        self.driver.regexMatchOneLine(res, goldMeta, goldContent)

        self.driver.verifyStageIsCleaned(self.topic)

    def clean(self):
        self.driver.cleanTableStagePipe(self.topic)<|MERGE_RESOLUTION|>--- conflicted
+++ resolved
@@ -27,11 +27,7 @@
             raise NonRetryableError("Number of record in table is different from number of record sent")
 
         # validate content of line 1
-<<<<<<< HEAD
-        if self.driver.testVersion == "5.2.0" or self.driver.testVersion == "2.2.0":
-=======
         if self.driver.testVersion != "5.5.0" and self.driver.testVersion != "2.5.0":
->>>>>>> b2ddacc9
             goldMeta = r'{"CreateTime":\d*,"headers":{"header1":"value1","header2":{}},"offset":0,"partition":0,"topic":"travis_correct_string_json....."}'
         else:
             goldMeta = r'{"CreateTime":\d*,"headers":{"header1":"value1","header2":[]},"offset":0,"partition":0,"topic":"travis_correct_string_json....."}'
