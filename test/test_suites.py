from collections import OrderedDict

from test_suit.resilience_tests.test_kc_delete_create import TestKcDeleteCreate
from test_suit.resilience_tests.test_kc_delete_create_chaos import TestKcDeleteCreateChaos
from test_suit.resilience_tests.test_kc_delete_resume import TestKcDeleteResume
from test_suit.resilience_tests.test_kc_delete_resume_chaos import TestKcDeleteResumeChaos
from test_suit.resilience_tests.test_kc_pause_create import TestKcPauseCreate
from test_suit.resilience_tests.test_kc_pause_create_chaos import TestKcPauseCreateChaos
from test_suit.resilience_tests.test_kc_pause_resume import TestKcPauseResume
from test_suit.resilience_tests.test_kc_pause_resume_chaos import TestKcPauseResumeChaos
from test_suit.resilience_tests.test_kc_recreate import TestKcRecreate
from test_suit.resilience_tests.test_kc_recreate_chaos import TestKcRecreateChaos
from test_suit.resilience_tests.test_kc_restart import TestKcRestart
from test_suit.test_auto_table_creation import TestAutoTableCreation
from test_suit.test_auto_table_creation_topic2table import TestAutoTableCreationTopic2Table
from test_suit.test_avro_avro import TestAvroAvro
from test_suit.test_avrosr_avrosr import TestAvrosrAvrosr
from test_suit.test_confluent_protobuf_protobuf import TestConfluentProtobufProtobuf
from test_suit.test_json_json import TestJsonJson
from test_suit.test_multiple_topic_to_one_table_snowpipe import TestMultipleTopicToOneTableSnowpipe
from test_suit.test_multiple_topic_to_one_table_snowpipe_streaming import \
    TestMultipleTopicToOneTableSnowpipeStreaming
from test_suit.test_native_complex_smt import TestNativeComplexSmt
from test_suit.test_native_string_avrosr import TestNativeStringAvrosr
from test_suit.test_native_string_json_without_schema import TestNativeStringJsonWithoutSchema
from test_suit.test_native_string_protobuf import TestNativeStringProtobuf
from test_suit.test_schema_evolution_avro_sr import TestSchemaEvolutionAvroSR
from test_suit.test_schema_evolution_json import TestSchemaEvolutionJson
from test_suit.test_schema_evolution_json_ignore_tombstone import TestSchemaEvolutionJsonIgnoreTombstone
from test_suit.test_schema_evolution_nonnullable_json import TestSchemaEvolutionNonNullableJson
from test_suit.test_schema_evolution_w_auto_table_creation_avro_sr import \
    TestSchemaEvolutionWithAutoTableCreationAvroSR
from test_suit.test_schema_evolution_w_auto_table_creation_json import \
    TestSchemaEvolutionWithAutoTableCreationJson
from test_suit.test_schema_mapping import TestSchemaMapping
from test_suit.test_schema_not_supported_converter import TestSchemaNotSupportedConverter
from test_suit.test_snowpipe_streaming_schema_mapping_dlq import TestSnowpipeStreamingSchemaMappingDLQ
from test_suit.test_snowpipe_streaming_string_avro_sr import TestSnowpipeStreamingStringAvroSR
from test_suit.test_snowpipe_streaming_string_json import TestSnowpipeStreamingStringJson
from test_suit.test_snowpipe_streaming_string_json_ignore_tombstone import TestSnowpipeStreamingStringJsonIgnoreTombstone
from test_suit.test_snowpipe_streaming_string_json_dlq import TestSnowpipeStreamingStringJsonDLQ
from test_suit.test_string_avro import TestStringAvro
from test_suit.test_string_avrosr import TestStringAvrosr
from test_suit.test_string_json import TestStringJson
from test_suit.test_string_json_ignore_tombstone import TestStringJsonIgnoreTombstone
from test_suit.test_snowpipe_streaming_channel_format_v2 import TestSnowpipeStreamingChannelFormatV2


class EndToEndTestSuite:
    '''
    Placeholder class for defining what a single end to end test looks like.
    Just modify the caller constructor of this class to disable, enable in confluent or Apache Kafka.
    In future can add whether it runs in snowpipe or snowpipe streaming mode.
    '''

    def __init__(self, test_instance, clean, run_in_confluent, run_in_apache):
        self._test_instance = test_instance
        self._clean = clean
        self._run_in_confluent = run_in_confluent
        self._run_in_apache = run_in_apache

    @property
    def test_instance(self):
        return self._test_instance

    @property
    def clean(self):
        return self._clean

    @property
    def run_in_confluent(self):
        return self._run_in_confluent

    @property
    def run_in_apache(self):
        return self._run_in_apache


def create_end_to_end_test_suites(driver, nameSalt, schemaRegistryAddress, testSet):
    '''
    Creates all End to End tests which needs to run against Confluent Kafka or Apache Kafka.
    :param driver: Driver holds all helper function for tests - Create topic, create connector, send data are few functions amongst many present in Class KafkaTest.
    :param nameSalt: random string appended for uniqueness of Connector Name
    :param schemaRegistryAddress: Schema registry For confluent runs
    :param testSet: confluent Kafka or apache Kafka (OSS)
    :return:
    '''
    test_suites = OrderedDict([
        ("TestStringJson", EndToEndTestSuite(
            test_instance=TestStringJson(driver, nameSalt), clean=True, run_in_confluent=True, run_in_apache=True
        )),
        ("TestStringJsonIgnoreTombstone", EndToEndTestSuite(
            test_instance=TestStringJsonIgnoreTombstone(driver, nameSalt), clean=True, run_in_confluent=True, run_in_apache=True
        )),
        ("TestJsonJson", EndToEndTestSuite(
            test_instance=TestJsonJson(driver, nameSalt), clean=True, run_in_confluent=True, run_in_apache=True
        )),
        ("TestStringAvro", EndToEndTestSuite(
            test_instance=TestStringAvro(driver, nameSalt), clean=True, run_in_confluent=True, run_in_apache=True
        )),
        ("TestAvroAvro", EndToEndTestSuite(
            test_instance=TestAvroAvro(driver, nameSalt), clean=True, run_in_confluent=True, run_in_apache=True
        )),
        ("TestStringAvrosr", EndToEndTestSuite(
            test_instance=TestStringAvrosr(driver, nameSalt), clean=True, run_in_confluent=True, run_in_apache=False
        )),
        ("TestAvrosrAvrosr", EndToEndTestSuite(
            test_instance=TestAvrosrAvrosr(driver, nameSalt), clean=True, run_in_confluent=True, run_in_apache=False
        )),
        ("TestNativeStringAvrosr", EndToEndTestSuite(
            test_instance=TestNativeStringAvrosr(driver, nameSalt), clean=True, run_in_confluent=True,
            run_in_apache=False
        )),
        ("TestNativeStringJsonWithoutSchema", EndToEndTestSuite(
            test_instance=TestNativeStringJsonWithoutSchema(driver, nameSalt), clean=True, run_in_confluent=True,
            run_in_apache=True
        )),
        ("TestNativeComplexSmt", EndToEndTestSuite(
            test_instance=TestNativeComplexSmt(driver, nameSalt), clean=True, run_in_confluent=True, run_in_apache=True
        )),
        ("TestNativeStringProtobuf", EndToEndTestSuite(
            test_instance=TestNativeStringProtobuf(driver, nameSalt), clean=True, run_in_confluent=True,
            run_in_apache=True
        )),
        ("TestConfluentProtobufProtobuf", EndToEndTestSuite(
            test_instance=TestConfluentProtobufProtobuf(driver, nameSalt), clean=True, run_in_confluent=False,
            run_in_apache=False
        )),
        ("TestSnowpipeStreamingStringJson", EndToEndTestSuite(
            test_instance=TestSnowpipeStreamingStringJson(driver, nameSalt), clean=True, run_in_confluent=True,
            run_in_apache=True
        )),
        ("TestSnowpipeStreamingStringJsonIgnoreTombstone", EndToEndTestSuite(
            test_instance=TestSnowpipeStreamingStringJsonIgnoreTombstone(driver, nameSalt), clean=True, run_in_confluent=True,
            run_in_apache=True
        )),
        ("TestSnowpipeStreamingStringJsonDLQ", EndToEndTestSuite(
            test_instance=TestSnowpipeStreamingStringJsonDLQ(driver, nameSalt), clean=True, run_in_confluent=True,
            run_in_apache=True
        )),
        ("TestSnowpipeStreamingStringAvro", EndToEndTestSuite(
            test_instance=TestSnowpipeStreamingStringAvroSR(driver, nameSalt), clean=True, run_in_confluent=True,
            run_in_apache=False
        )),
        ("TestMultipleTopicToOneTableSnowpipeStreaming", EndToEndTestSuite(
            test_instance=TestMultipleTopicToOneTableSnowpipeStreaming(driver, nameSalt), clean=True,
            run_in_confluent=True, run_in_apache=True
        )),
        ("TestMultipleTopicToOneTableSnowpipe", EndToEndTestSuite(
            test_instance=TestMultipleTopicToOneTableSnowpipe(driver, nameSalt), clean=True, run_in_confluent=True,
            run_in_apache=True
        )),
        ("TestSchemaMapping", EndToEndTestSuite(
            test_instance=TestSchemaMapping(driver, nameSalt), clean=True, run_in_confluent=True, run_in_apache=True
        )),
        ("TestSnowpipeStreamingSchemaMappingDLQ", EndToEndTestSuite(
            test_instance=TestSnowpipeStreamingSchemaMappingDLQ(driver, nameSalt), clean=True, run_in_confluent=True,
            run_in_apache=True
        )),
        ("TestAutoTableCreation", EndToEndTestSuite(
            test_instance=TestAutoTableCreation(driver, nameSalt, schemaRegistryAddress, testSet), clean=True,
            run_in_confluent=True, run_in_apache=False
        )),
        ("TestAutoTableCreationTopic2Table", EndToEndTestSuite(
            test_instance=TestAutoTableCreationTopic2Table(driver, nameSalt, schemaRegistryAddress, testSet),
            clean=True, run_in_confluent=True, run_in_apache=False
        )),
        ("TestSchemaEvolutionJson", EndToEndTestSuite(
            test_instance=TestSchemaEvolutionJson(driver, nameSalt), clean=True, run_in_confluent=True,
            run_in_apache=True
        )),
        ("TestSchemaEvolutionJsonIgnoreTombstone", EndToEndTestSuite(
            test_instance=TestSchemaEvolutionJsonIgnoreTombstone(driver, nameSalt), clean=True, run_in_confluent=True,
            run_in_apache=True
        )),
        ("TestSchemaEvolutionAvroSR", EndToEndTestSuite(
            test_instance=TestSchemaEvolutionAvroSR(driver, nameSalt), clean=True, run_in_confluent=True,
            run_in_apache=False
        )),
        ("TestSchemaEvolutionWithAutoTableCreationJson", EndToEndTestSuite(
            test_instance=TestSchemaEvolutionWithAutoTableCreationJson(driver, nameSalt), clean=True,
            run_in_confluent=True, run_in_apache=True
        )),
        ("TestSchemaEvolutionWithAutoTableCreationAvroSR", EndToEndTestSuite(
            test_instance=TestSchemaEvolutionWithAutoTableCreationAvroSR(driver, nameSalt), clean=True,
            run_in_confluent=True, run_in_apache=False
        )),
        ("TestSchemaEvolutionNonNullableJson", EndToEndTestSuite(
            test_instance=TestSchemaEvolutionNonNullableJson(driver, nameSalt), clean=True, run_in_confluent=True,
            run_in_apache=True
        )),
        ("TestSchemaNotSupportedConverter", EndToEndTestSuite(
            test_instance=TestSchemaNotSupportedConverter(driver, nameSalt), clean=True, run_in_confluent=True,
            run_in_apache=True
        )),
        ("TestKcDeleteCreate", EndToEndTestSuite(
            test_instance=TestKcDeleteCreate(driver, nameSalt), clean=True, run_in_confluent=True, run_in_apache=True
        )),
        ("TestKcDeleteCreateChaos", EndToEndTestSuite(
            test_instance=TestKcDeleteCreateChaos(driver, nameSalt), clean=True, run_in_confluent=True,
            run_in_apache=True
        )),
        ("TestKcDeleteResume", EndToEndTestSuite(
            test_instance=TestKcDeleteResume(driver, nameSalt), clean=True, run_in_confluent=True, run_in_apache=True
        )),
        ("TestKcDeleteResumeChaos", EndToEndTestSuite(
            test_instance=TestKcDeleteResumeChaos(driver, nameSalt), clean=True, run_in_confluent=True,
            run_in_apache=True
        )),
        ("TestKcPauseCreate", EndToEndTestSuite(
            test_instance=TestKcPauseCreate(driver, nameSalt), clean=True, run_in_confluent=True, run_in_apache=True
        )),
        ("TestKcPauseCreateChaos", EndToEndTestSuite(
            test_instance=TestKcPauseCreateChaos(driver, nameSalt), clean=True, run_in_confluent=True,
            run_in_apache=True
        )),
        ("TestKcPauseResume", EndToEndTestSuite(
            test_instance=TestKcPauseResume(driver, nameSalt), clean=True, run_in_confluent=True, run_in_apache=True
        )),
        ("TestKcPauseResumeChaos", EndToEndTestSuite(
            test_instance=TestKcPauseResumeChaos(driver, nameSalt), clean=True, run_in_confluent=True,
            run_in_apache=True
        )),
        ("TestKcRecreate", EndToEndTestSuite(
            test_instance=TestKcRecreate(driver, nameSalt), clean=True, run_in_confluent=True, run_in_apache=True
        )),
        ("TestKcRecreateChaos", EndToEndTestSuite(
            test_instance=TestKcRecreateChaos(driver, nameSalt), clean=True, run_in_confluent=True, run_in_apache=True
        )),
        ("TestKcRestart", EndToEndTestSuite(
            test_instance=TestKcRestart(driver, nameSalt), clean=True, run_in_confluent=True, run_in_apache=True
        )),
<<<<<<< HEAD
=======
        ("TestSchemaEvolutionMultiTopicDropTable", EndToEndTestSuite(
            test_instance=TestSchemaEvolutionMultiTopicDropTable(driver, nameSalt), clean=True, run_in_confluent=True,
            run_in_apache=True
        )),
        ("TestSnowpipeStreamingChannelFormatV2", EndToEndTestSuite(
            test_instance=TestSnowpipeStreamingChannelFormatV2(driver, nameSalt), clean=True, run_in_confluent=True,
            run_in_apache=True
        )),
>>>>>>> 3f99a070
    ])
    return test_suites<|MERGE_RESOLUTION|>--- conflicted
+++ resolved
@@ -230,16 +230,9 @@
         ("TestKcRestart", EndToEndTestSuite(
             test_instance=TestKcRestart(driver, nameSalt), clean=True, run_in_confluent=True, run_in_apache=True
         )),
-<<<<<<< HEAD
-=======
-        ("TestSchemaEvolutionMultiTopicDropTable", EndToEndTestSuite(
-            test_instance=TestSchemaEvolutionMultiTopicDropTable(driver, nameSalt), clean=True, run_in_confluent=True,
-            run_in_apache=True
-        )),
         ("TestSnowpipeStreamingChannelFormatV2", EndToEndTestSuite(
             test_instance=TestSnowpipeStreamingChannelFormatV2(driver, nameSalt), clean=True, run_in_confluent=True,
             run_in_apache=True
         )),
->>>>>>> 3f99a070
     ])
     return test_suites