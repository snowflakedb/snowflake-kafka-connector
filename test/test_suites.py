from collections import OrderedDict
from test_suit.test_string_json import TestStringJson
from test_suit.test_json_json import TestJsonJson
from test_suit.test_string_avro import TestStringAvro
from test_suit.test_avro_avro import TestAvroAvro
from test_suit.test_string_avrosr import TestStringAvrosr
from test_suit.test_avrosr_avrosr import TestAvrosrAvrosr

from test_suit.test_native_string_avrosr import TestNativeStringAvrosr
from test_suit.test_native_string_json_without_schema import TestNativeStringJsonWithoutSchema
from test_suit.test_native_complex_smt import TestNativeComplexSmt

from test_suit.test_native_string_protobuf import TestNativeStringProtobuf
from test_suit.test_confluent_protobuf_protobuf import TestConfluentProtobufProtobuf

from test_suit.test_snowpipe_streaming_string_json import TestSnowpipeStreamingStringJson
from test_suit.test_snowpipe_streaming_string_json_dlq import TestSnowpipeStreamingStringJsonDLQ
from test_suit.test_snowpipe_streaming_string_avro_sr import TestSnowpipeStreamingStringAvroSR

from test_suit.test_multiple_topic_to_one_table_snowpipe_streaming import \
    TestMultipleTopicToOneTableSnowpipeStreaming
from test_suit.test_multiple_topic_to_one_table_snowpipe import TestMultipleTopicToOneTableSnowpipe

from test_suit.test_schema_mapping import TestSchemaMapping

from test_suit.test_auto_table_creation import TestAutoTableCreation
from test_suit.test_auto_table_creation_topic2table import TestAutoTableCreationTopic2Table

from test_suit.test_schema_evolution_json import TestSchemaEvolutionJson
from test_suit.test_schema_evolution_avro_sr import TestSchemaEvolutionAvroSR

from test_suit.test_schema_evolution_w_auto_table_creation_json import \
    TestSchemaEvolutionWithAutoTableCreationJson
from test_suit.test_schema_evolution_w_auto_table_creation_avro_sr import \
    TestSchemaEvolutionWithAutoTableCreationAvroSR

from test_suit.test_schema_evolution_nonnullable_json import TestSchemaEvolutionNonNullableJson

from test_suit.test_schema_not_supported_converter import TestSchemaNotSupportedConverter

from test_suit.test_schema_evolution_drop_table import TestSchemaEvolutionDropTable

from test_suit.test_snowpipe_streaming_schema_mapping_dlq import TestSnowpipeStreamingSchemaMappingDLQ

# res tests
from test_suit.resilience_tests.test_kc_delete_create import TestKcDeleteCreate
<<<<<<< HEAD
from test_suit.resilience_tests.test_kc_delete_create_pressure import TestKcDeleteCreatePressure
from test_suit.resilience_tests.test_kc_delete_resume import TestKcDeleteResume
from test_suit.resilience_tests.test_kc_delete_resume_pressure import TestKcDeleteResumePressure
from test_suit.resilience_tests.test_kc_pause_create import TestKcPauseCreate
from test_suit.resilience_tests.test_kc_pause_create_pressure import TestKcPauseCreatePressure
from test_suit.resilience_tests.test_kc_pause_resume import TestKcPauseResume
from test_suit.resilience_tests.test_kc_pause_resume_pressure import TestKcPauseResumePressure
from test_suit.resilience_tests.test_kc_recreate import TestKcRecreate
from test_suit.resilience_tests.test_kc_recreate_pressure import TestKcRecreatePressure
=======
from test_suit.resilience_tests.test_kc_delete_create_chaos import TestKcDeleteCreateChaos
from test_suit.resilience_tests.test_kc_delete_resume import TestKcDeleteResume
from test_suit.resilience_tests.test_kc_delete_resume_chaos import TestKcDeleteResumeChaos
from test_suit.resilience_tests.test_kc_pause_create import TestKcPauseCreate
from test_suit.resilience_tests.test_kc_pause_create_chaos import TestKcPauseCreateChaos
from test_suit.resilience_tests.test_kc_pause_resume import TestKcPauseResume
from test_suit.resilience_tests.test_kc_pause_resume_chaos import TestKcPauseResumeChaos
from test_suit.resilience_tests.test_kc_recreate import TestKcRecreate
from test_suit.resilience_tests.test_kc_recreate_chaos import TestKcRecreateChaos
>>>>>>> 4b594b0e
from test_suit.resilience_tests.test_kc_restart import TestKcRestart

class EndToEndTestSuite:
    '''
    Placeholder class for defining what a single end to end test looks like.
    Just modify the caller constructor of this class to disable, enable in confluent or Apache Kafka.
    In future can add whether it runs in snowpipe or snowpipe streaming mode.
    '''
    def __init__(self, test_instance, clean, run_in_confluent, run_in_apache):
        self._test_instance = test_instance
        self._clean = clean
        self._run_in_confluent = run_in_confluent
        self._run_in_apache = run_in_apache

    @property
    def test_instance(self):
        return self._test_instance

    @property
    def clean(self):
        return self._clean

    @property
    def run_in_confluent(self):
        return self._run_in_confluent

    @property
    def run_in_apache(self):
        return self._run_in_apache

def create_end_to_end_test_suites(driver, nameSalt, schemaRegistryAddress, testSet):
    '''
    Creates all End to End tests which needs to run against Confluent Kafka or Apache Kafka.
    :param driver: Driver holds all helper function for tests - Create topic, create connector, send data are few functions amongst many present in Class KafkaTest.
    :param nameSalt: random string appended for uniqueness of Connector Name
    :param schemaRegistryAddress: Schema registry For confluent runs
    :param testSet: confluent Kafka or apache Kafka (OSS)
    :return:
    '''
    test_suites = OrderedDict([
        # Disable Failing tests only in confluent because of fips error, re-enable: SNOW-774533
        ("TestStringJson", EndToEndTestSuite(
            test_instance=TestStringJson(driver, nameSalt), clean=True, run_in_confluent=False, run_in_apache=True
        )),
        ("TestJsonJson", EndToEndTestSuite(
            test_instance=TestJsonJson(driver, nameSalt), clean=True, run_in_confluent=True, run_in_apache=True
        )),
        ("TestStringAvro", EndToEndTestSuite(
            test_instance=TestStringAvro(driver, nameSalt), clean=True, run_in_confluent=True, run_in_apache=True
        )),
        ("TestAvroAvro", EndToEndTestSuite(
            test_instance=TestAvroAvro(driver, nameSalt), clean=True, run_in_confluent=True, run_in_apache=True
        )),
        ("TestStringAvrosr", EndToEndTestSuite(
            test_instance=TestStringAvrosr(driver, nameSalt), clean=True, run_in_confluent=True, run_in_apache=False
        )),
        ("TestAvrosrAvrosr", EndToEndTestSuite(
            test_instance=TestAvrosrAvrosr(driver, nameSalt), clean=True, run_in_confluent=True, run_in_apache=False
        )),
        ("TestNativeStringAvrosr", EndToEndTestSuite(
            test_instance=TestNativeStringAvrosr(driver, nameSalt), clean=True, run_in_confluent=True, run_in_apache=False
        )),
        ("TestNativeStringJsonWithoutSchema", EndToEndTestSuite(
            test_instance=TestNativeStringJsonWithoutSchema(driver, nameSalt), clean=True, run_in_confluent=True, run_in_apache=True
        )),
        ("TestNativeComplexSmt", EndToEndTestSuite(
            test_instance=TestNativeComplexSmt(driver, nameSalt), clean=True, run_in_confluent=True, run_in_apache=True
        )),
        ("TestNativeStringProtobuf", EndToEndTestSuite(
            test_instance=TestNativeStringProtobuf(driver, nameSalt), clean=True, run_in_confluent=True, run_in_apache=True
        )),
        ("TestConfluentProtobufProtobuf", EndToEndTestSuite(
            test_instance=TestConfluentProtobufProtobuf(driver, nameSalt), clean=True, run_in_confluent=False, run_in_apache=False
        )),
        ("TestSnowpipeStreamingStringJson", EndToEndTestSuite(
            test_instance=TestSnowpipeStreamingStringJson(driver, nameSalt), clean=True, run_in_confluent=True, run_in_apache=True
        )),
        ("TestSnowpipeStreamingStringJsonDLQ", EndToEndTestSuite(
            test_instance=TestSnowpipeStreamingStringJsonDLQ(driver, nameSalt), clean=True, run_in_confluent=True, run_in_apache=True
        )),
        ("TestSnowpipeStreamingStringAvro", EndToEndTestSuite(
            test_instance=TestSnowpipeStreamingStringAvroSR(driver, nameSalt), clean=True, run_in_confluent=True, run_in_apache=False
        )),
        ("TestMultipleTopicToOneTableSnowpipeStreaming", EndToEndTestSuite(
            test_instance=TestMultipleTopicToOneTableSnowpipeStreaming(driver, nameSalt), clean=True, run_in_confluent=True, run_in_apache=True
        )),
        ("TestMultipleTopicToOneTableSnowpipe", EndToEndTestSuite(
            test_instance=TestMultipleTopicToOneTableSnowpipe(driver, nameSalt), clean=True, run_in_confluent=True, run_in_apache=True
        )),
        ("TestSchemaMapping", EndToEndTestSuite(
            test_instance=TestSchemaMapping(driver, nameSalt), clean=True, run_in_confluent=True,run_in_apache=True
        )),
        ("TestSnowpipeStreamingSchemaMappingDLQ", EndToEndTestSuite(
            test_instance=TestSnowpipeStreamingSchemaMappingDLQ(driver, nameSalt), clean=True, run_in_confluent=True, run_in_apache=True
        )),
        ("TestAutoTableCreation", EndToEndTestSuite(
            test_instance=TestAutoTableCreation(driver, nameSalt, schemaRegistryAddress, testSet), clean=True, run_in_confluent=True, run_in_apache=False
        )),
        ("TestAutoTableCreationTopic2Table", EndToEndTestSuite(
            test_instance=TestAutoTableCreationTopic2Table(driver, nameSalt, schemaRegistryAddress, testSet), clean=True, run_in_confluent=True, run_in_apache=False
        )),
        ("TestSchemaEvolutionJson", EndToEndTestSuite(
            test_instance=TestSchemaEvolutionJson(driver, nameSalt), clean=True, run_in_confluent=True, run_in_apache=True
        )),
        ("TestSchemaEvolutionAvroSR", EndToEndTestSuite(
            test_instance=TestSchemaEvolutionAvroSR(driver, nameSalt), clean=True, run_in_confluent=True, run_in_apache=False
        )),
        ("TestSchemaEvolutionWithAutoTableCreationJson", EndToEndTestSuite(
            test_instance=TestSchemaEvolutionWithAutoTableCreationJson(driver, nameSalt), clean=True, run_in_confluent=True, run_in_apache=True
        )),
        ("TestSchemaEvolutionWithAutoTableCreationAvroSR", EndToEndTestSuite(
            test_instance=TestSchemaEvolutionWithAutoTableCreationAvroSR(driver, nameSalt), clean=True, run_in_confluent=True, run_in_apache=False
        )),
        ("TestSchemaEvolutionNonNullableJson", EndToEndTestSuite(
            test_instance=TestSchemaEvolutionNonNullableJson(driver, nameSalt), clean=True, run_in_confluent=True, run_in_apache=True
        )),
        ("TestSchemaNotSupportedConverter", EndToEndTestSuite(
            test_instance=TestSchemaNotSupportedConverter(driver, nameSalt), clean=True, run_in_confluent=True, run_in_apache=True
        )),
        ("TestSchemaEvolutionDropTable", EndToEndTestSuite(
            test_instance=TestSchemaEvolutionDropTable(driver, nameSalt), clean=True, run_in_confluent=True, run_in_apache=True
        )),
        ("TestKcDeleteCreate", EndToEndTestSuite(
            test_instance=TestKcDeleteCreate(driver, nameSalt), clean=True, run_in_confluent=True, run_in_apache=True
        )),
<<<<<<< HEAD
        ("TestKcDeleteCreatePressure", EndToEndTestSuite(
            test_instance=TestKcDeleteCreatePressure(driver, nameSalt), clean=True, run_in_confluent=True, run_in_apache=True
=======
        ("TestKcDeleteCreateChaos", EndToEndTestSuite(
            test_instance=TestKcDeleteCreateChaos(driver, nameSalt), clean=True, run_in_confluent=True, run_in_apache=True
>>>>>>> 4b594b0e
        )),
        ("TestKcDeleteResume", EndToEndTestSuite(
            test_instance=TestKcDeleteResume(driver, nameSalt), clean=True, run_in_confluent=True, run_in_apache=True
        )),
<<<<<<< HEAD
        ("TestKcDeleteResumePressure", EndToEndTestSuite(
            test_instance=TestKcDeleteResumePressure(driver, nameSalt), clean=True, run_in_confluent=True, run_in_apache=True
=======
        ("TestKcDeleteResumeChaos", EndToEndTestSuite(
            test_instance=TestKcDeleteResumeChaos(driver, nameSalt), clean=True, run_in_confluent=True, run_in_apache=True
>>>>>>> 4b594b0e
        )),
        ("TestKcPauseCreate", EndToEndTestSuite(
            test_instance=TestKcPauseCreate(driver, nameSalt), clean=True, run_in_confluent=True, run_in_apache=True
        )),
<<<<<<< HEAD
        ("TestKcPauseCreatePressure", EndToEndTestSuite(
            test_instance=TestKcPauseCreatePressure(driver, nameSalt), clean=True, run_in_confluent=True, run_in_apache=True
=======
        ("TestKcPauseCreateChaos", EndToEndTestSuite(
            test_instance=TestKcPauseCreateChaos(driver, nameSalt), clean=True, run_in_confluent=True, run_in_apache=True
>>>>>>> 4b594b0e
        )),
        ("TestKcPauseResume", EndToEndTestSuite(
            test_instance=TestKcPauseResume(driver, nameSalt), clean=True, run_in_confluent=True, run_in_apache=True
        )),
<<<<<<< HEAD
        ("TestKcPauseResumePressure", EndToEndTestSuite(
            test_instance=TestKcPauseResumePressure(driver, nameSalt), clean=True, run_in_confluent=True, run_in_apache=True
=======
        ("TestKcPauseResumeChaos", EndToEndTestSuite(
            test_instance=TestKcPauseResumeChaos(driver, nameSalt), clean=True, run_in_confluent=True, run_in_apache=True
>>>>>>> 4b594b0e
        )),
        ("TestKcRecreate", EndToEndTestSuite(
            test_instance=TestKcRecreate(driver, nameSalt), clean=True, run_in_confluent=True, run_in_apache=True
        )),
<<<<<<< HEAD
        ("TestKcRecreatePressure", EndToEndTestSuite(
            test_instance=TestKcRecreatePressure(driver, nameSalt), clean=True, run_in_confluent=True, run_in_apache=True
=======
        ("TestKcRecreateChaos", EndToEndTestSuite(
            test_instance=TestKcRecreateChaos(driver, nameSalt), clean=True, run_in_confluent=True, run_in_apache=True
>>>>>>> 4b594b0e
        )),
        ("TestKcRestart", EndToEndTestSuite(
            test_instance=TestKcRestart(driver, nameSalt), clean=True, run_in_confluent=True, run_in_apache=True
        )),
    ])
    return test_suites

<|MERGE_RESOLUTION|>--- conflicted
+++ resolved
@@ -44,17 +44,6 @@
 
 # res tests
 from test_suit.resilience_tests.test_kc_delete_create import TestKcDeleteCreate
-<<<<<<< HEAD
-from test_suit.resilience_tests.test_kc_delete_create_pressure import TestKcDeleteCreatePressure
-from test_suit.resilience_tests.test_kc_delete_resume import TestKcDeleteResume
-from test_suit.resilience_tests.test_kc_delete_resume_pressure import TestKcDeleteResumePressure
-from test_suit.resilience_tests.test_kc_pause_create import TestKcPauseCreate
-from test_suit.resilience_tests.test_kc_pause_create_pressure import TestKcPauseCreatePressure
-from test_suit.resilience_tests.test_kc_pause_resume import TestKcPauseResume
-from test_suit.resilience_tests.test_kc_pause_resume_pressure import TestKcPauseResumePressure
-from test_suit.resilience_tests.test_kc_recreate import TestKcRecreate
-from test_suit.resilience_tests.test_kc_recreate_pressure import TestKcRecreatePressure
-=======
 from test_suit.resilience_tests.test_kc_delete_create_chaos import TestKcDeleteCreateChaos
 from test_suit.resilience_tests.test_kc_delete_resume import TestKcDeleteResume
 from test_suit.resilience_tests.test_kc_delete_resume_chaos import TestKcDeleteResumeChaos
@@ -64,7 +53,6 @@
 from test_suit.resilience_tests.test_kc_pause_resume_chaos import TestKcPauseResumeChaos
 from test_suit.resilience_tests.test_kc_recreate import TestKcRecreate
 from test_suit.resilience_tests.test_kc_recreate_chaos import TestKcRecreateChaos
->>>>>>> 4b594b0e
 from test_suit.resilience_tests.test_kc_restart import TestKcRestart
 
 class EndToEndTestSuite:
@@ -105,9 +93,8 @@
     :return:
     '''
     test_suites = OrderedDict([
-        # Disable Failing tests only in confluent because of fips error, re-enable: SNOW-774533
         ("TestStringJson", EndToEndTestSuite(
-            test_instance=TestStringJson(driver, nameSalt), clean=True, run_in_confluent=False, run_in_apache=True
+            test_instance=TestStringJson(driver, nameSalt), clean=True, run_in_confluent=True, run_in_apache=True
         )),
         ("TestJsonJson", EndToEndTestSuite(
             test_instance=TestJsonJson(driver, nameSalt), clean=True, run_in_confluent=True, run_in_apache=True
@@ -190,57 +177,32 @@
         ("TestKcDeleteCreate", EndToEndTestSuite(
             test_instance=TestKcDeleteCreate(driver, nameSalt), clean=True, run_in_confluent=True, run_in_apache=True
         )),
-<<<<<<< HEAD
-        ("TestKcDeleteCreatePressure", EndToEndTestSuite(
-            test_instance=TestKcDeleteCreatePressure(driver, nameSalt), clean=True, run_in_confluent=True, run_in_apache=True
-=======
         ("TestKcDeleteCreateChaos", EndToEndTestSuite(
             test_instance=TestKcDeleteCreateChaos(driver, nameSalt), clean=True, run_in_confluent=True, run_in_apache=True
->>>>>>> 4b594b0e
         )),
         ("TestKcDeleteResume", EndToEndTestSuite(
             test_instance=TestKcDeleteResume(driver, nameSalt), clean=True, run_in_confluent=True, run_in_apache=True
         )),
-<<<<<<< HEAD
-        ("TestKcDeleteResumePressure", EndToEndTestSuite(
-            test_instance=TestKcDeleteResumePressure(driver, nameSalt), clean=True, run_in_confluent=True, run_in_apache=True
-=======
         ("TestKcDeleteResumeChaos", EndToEndTestSuite(
             test_instance=TestKcDeleteResumeChaos(driver, nameSalt), clean=True, run_in_confluent=True, run_in_apache=True
->>>>>>> 4b594b0e
         )),
         ("TestKcPauseCreate", EndToEndTestSuite(
             test_instance=TestKcPauseCreate(driver, nameSalt), clean=True, run_in_confluent=True, run_in_apache=True
         )),
-<<<<<<< HEAD
-        ("TestKcPauseCreatePressure", EndToEndTestSuite(
-            test_instance=TestKcPauseCreatePressure(driver, nameSalt), clean=True, run_in_confluent=True, run_in_apache=True
-=======
         ("TestKcPauseCreateChaos", EndToEndTestSuite(
             test_instance=TestKcPauseCreateChaos(driver, nameSalt), clean=True, run_in_confluent=True, run_in_apache=True
->>>>>>> 4b594b0e
         )),
         ("TestKcPauseResume", EndToEndTestSuite(
             test_instance=TestKcPauseResume(driver, nameSalt), clean=True, run_in_confluent=True, run_in_apache=True
         )),
-<<<<<<< HEAD
-        ("TestKcPauseResumePressure", EndToEndTestSuite(
-            test_instance=TestKcPauseResumePressure(driver, nameSalt), clean=True, run_in_confluent=True, run_in_apache=True
-=======
         ("TestKcPauseResumeChaos", EndToEndTestSuite(
             test_instance=TestKcPauseResumeChaos(driver, nameSalt), clean=True, run_in_confluent=True, run_in_apache=True
->>>>>>> 4b594b0e
         )),
         ("TestKcRecreate", EndToEndTestSuite(
             test_instance=TestKcRecreate(driver, nameSalt), clean=True, run_in_confluent=True, run_in_apache=True
         )),
-<<<<<<< HEAD
-        ("TestKcRecreatePressure", EndToEndTestSuite(
-            test_instance=TestKcRecreatePressure(driver, nameSalt), clean=True, run_in_confluent=True, run_in_apache=True
-=======
         ("TestKcRecreateChaos", EndToEndTestSuite(
             test_instance=TestKcRecreateChaos(driver, nameSalt), clean=True, run_in_confluent=True, run_in_apache=True
->>>>>>> 4b594b0e
         )),
         ("TestKcRestart", EndToEndTestSuite(
             test_instance=TestKcRestart(driver, nameSalt), clean=True, run_in_confluent=True, run_in_apache=True
