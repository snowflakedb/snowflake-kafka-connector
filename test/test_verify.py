import json
import os
import re
import sys
import traceback
from datetime import datetime
from time import sleep

import requests, uuid
import snowflake.connector
from confluent_kafka import Producer, Consumer, KafkaError
from confluent_kafka.admin import AdminClient, NewTopic, ConfigResource, NewPartitions
from confluent_kafka.avro import AvroProducer

import test_suit
from test_suit.test_at_least_once_semantic import TestAtLeastOnceSemantic
from test_suit.test_exactly_once_semantic import TestExactlyOnceSemantic
from test_suit.test_exactly_once_semantic_time_based import TestExactlyOnceSemanticTimeBased
from test_suit.test_utils import parsePrivateKey, RetryableError


def errorExit(message):
    print(datetime.now().strftime("%H:%M:%S "), message)
    exit(1)


class KafkaTest:
    def __init__(self, kafkaAddress, schemaRegistryAddress, kafkaConnectAddress, credentialPath, testVersion, enableSSL,
                 snowflakeCloudPlatform, enableDeliveryGuaranteeTests=False):
        self.testVersion = testVersion
        self.credentialPath = credentialPath
        # can be None or one of AWS, AZURE, GCS
        self.snowflakeCloudPlatform = snowflakeCloudPlatform
        # default is false or set to true as env variable
        self.enableDeliveryGuaranteeTests = enableDeliveryGuaranteeTests
        with open(self.credentialPath) as f:
            credentialJson = json.load(f)
            testHost = credentialJson["host"]
            testUser = credentialJson["user"]
            testDatabase = credentialJson["database"]
            testSchema = credentialJson["schema"]
            testWarehouse = credentialJson["warehouse"]
            pk = credentialJson["encrypted_private_key"]
            pk_passphrase = credentialJson["private_key_passphrase"]

        self.TEST_DATA_FOLDER = "./test_data/"
        self.httpHeader = {'Content-type': 'application/json', 'Accept': 'application/json'}

        self.SEND_INTERVAL = 0.01  # send a record every 10 ms
        self.VERIFY_INTERVAL = 60  # verify every 60 secs
        self.MAX_RETRY = 30  # max wait time 30 mins
        self.MAX_FLUSH_BUFFER_SIZE = 5000  # flush buffer when 10000 data was in the queue

        self.kafkaConnectAddress = kafkaConnectAddress
        self.schemaRegistryAddress = schemaRegistryAddress
        self.kafkaAddress = kafkaAddress

        if enableSSL:
            print(datetime.now().strftime("\n%H:%M:%S "), "=== Enable SSL ===")
            self.client_config = {
                "bootstrap.servers": kafkaAddress,
                "security.protocol": "SASL_SSL",
                "ssl.ca.location": "./crts/ca-cert",
                "sasl.mechanism": "PLAIN",
                "sasl.username": "client",
                "sasl.password": "client-secret"
            }
        else:
            self.client_config = {
                "bootstrap.servers": kafkaAddress
            }

        self.adminClient = AdminClient(self.client_config)
        self.producer = Producer(self.client_config)
        consumer_config = self.client_config.copy()
        consumer_config['group.id'] = 'my-group-' + str(uuid.uuid4())
        consumer_config['auto.offset.reset'] = 'earliest'
        self.consumer = Consumer(consumer_config)
        sc_config = self.client_config
        sc_config['schema.registry.url'] = schemaRegistryAddress
        self.avroProducer = AvroProducer(sc_config)

        reg = "[^\/]*snowflakecomputing"  # find the account name
        account = re.findall(reg, testHost)
        if len(account) != 1 or len(account[0]) < 20:
            print(datetime.now().strftime("%H:%M:%S "),
                  "Format error in 'host' field at profile.json, expecting account.snowflakecomputing.com:443")

        pkb = parsePrivateKey(pk, pk_passphrase)
        self.snowflake_conn = snowflake.connector.connect(
            user=testUser,
            private_key=pkb,
            account=account[0][:-19],
            warehouse=testWarehouse,
            database=testDatabase,
            schema=testSchema
        )

    def msgSendInterval(self):
        # sleep self.SEND_INTERVAL before send the second message
        sleep(self.SEND_INTERVAL)

    def startConnectorWaitTime(self):
        sleep(10)

    def verifyWaitTime(self):
        # sleep two minutes before verify result in SF DB
        print(datetime.now().strftime("\n%H:%M:%S "),
              "=== Sleep {} secs before verify result in Snowflake DB ===".format(
                  self.VERIFY_INTERVAL), flush=True)
        sleep(self.VERIFY_INTERVAL)

    def verifyWithRetry(self, func, round):
        retryNum = 0
        while retryNum < self.MAX_RETRY:
            try:
                func(round)
                break
            except test_suit.test_utils.ResetAndRetry:
                retryNum = 0
                print(datetime.now().strftime("%H:%M:%S "), "=== Reset retry count and retry ===", flush=True)
            except test_suit.test_utils.RetryableError as e:
                retryNum += 1
                print(datetime.now().strftime("%H:%M:%S "), "=== Failed, retryable. {}===".format(e.msg), flush=True)
                self.verifyWaitTime()
            except test_suit.test_utils.NonRetryableError as e:
                print(datetime.now().strftime("\n%H:%M:%S "), "=== Non retryable error raised ===\n{}".format(e.msg),
                      flush=True)
                raise test_suit.test_utils.NonRetryableError()
            except snowflake.connector.errors.ProgrammingError as e:
                print("Error in VerifyWithRetry" + str(e))
                if e.errno == 2003:
                    retryNum += 1
                    print(datetime.now().strftime("%H:%M:%S "), "=== Failed, table not created ===", flush=True)
                    self.verifyWaitTime()
                else:
                    raise
        if retryNum == self.MAX_RETRY:
            print(datetime.now().strftime("\n%H:%M:%S "), "=== Max retry exceeded ===", flush=True)
            raise test_suit.test_utils.NonRetryableError()

    def createTopics(self, topicName, partitionNum=1, replicationNum=1):
        self.adminClient.create_topics([NewTopic(topicName, partitionNum, replicationNum)])

    def deleteTopic(self, topicName):
        deleted_topics = self.adminClient.delete_topics([topicName])
        for topic, f in deleted_topics.items():
            try:
                f.result()  # The result itself is None
                print("Topic deletion successful:{}".format(topic))
            except Exception as e:
                print("Failed to delete topic {}: {}".format(topicName, e))

    def describeTopic(self, topicName):
        configs = self.adminClient.describe_configs(
            resources=[ConfigResource(restype=ConfigResource.Type.TOPIC, name=topicName)])
        for config_resource, f in configs.items():
            try:
                configs = f.result()
                print("Topic {} config is as follows:".format(topicName))
                for key, value in configs.items():
                    print(key, ':', value)
            except Exception as e:
                print("Failed to describe topic {}: {}".format(topicName, e))

    def createPartitions(self, topicName, new_total_partitions):
        kafka_partitions = self.adminClient.create_partitions(
            new_partitions=[NewPartitions(topicName, new_total_partitions)])
        for topic, f in kafka_partitions.items():
            try:
                f.result()  # The result itself is None
                print("Topic {} partitions created".format(topic))
            except Exception as e:
                print("Failed to create topic partitions {}: {}".format(topic, e))

    def sendBytesData(self, topic, value, key=[], partition=0, headers=[]):
        if len(key) == 0:
            for i, v in enumerate(value):
                self.producer.produce(topic, value=v, partition=partition, headers=headers)
                if (i + 1) % self.MAX_FLUSH_BUFFER_SIZE == 0:
                    self.producer.flush()
        else:
            for i, (k, v) in enumerate(zip(key, value)):
                self.producer.produce(topic, value=v, key=k, partition=partition, headers=headers)
                if (i + 1) % self.MAX_FLUSH_BUFFER_SIZE == 0:
                    self.producer.flush()
        self.producer.flush()

    def sendAvroSRData(self, topic, value, value_schema, key=[], key_schema="", partition=0):
        if len(key) == 0:
            for i, v in enumerate(value):
                self.avroProducer.produce(
                    topic=topic, value=v, value_schema=value_schema, partition=partition)
                if (i + 1) % self.MAX_FLUSH_BUFFER_SIZE == 0:
                    self.producer.flush()
        else:
            for i, (k, v) in enumerate(zip(key, value)):
                self.avroProducer.produce(
                    topic=topic, value=v, value_schema=value_schema, key=k, key_schema=key_schema, partition=partition)
                if (i + 1) % self.MAX_FLUSH_BUFFER_SIZE == 0:
                    self.producer.flush()
        self.avroProducer.flush()

    def consume_messages_dlq(self, fileName, partition_no, target_dlq_offset_number):
        '''

        :param fileName: File name to find out DLQ topic name from json config
        :param partition_no: partition no to search for target offset
        :param target_dlq_offset_number: Target offset number to find which stops finding any more offsets in DLQ
        :return: count of offsets
        '''
        with open('./rest_request_generated/' + fileName + '.json') as f:
            c = json.load(f)
            config = c['config']

        dlq_topic_name = config['errors.deadletterqueue.topic.name']
        return self.consume_messages(dlq_topic_name, partition_no, target_dlq_offset_number)

    def consume_messages(self, topic_name, partition_no, target_offset):
        '''
        Consumes messages from a topic and returns how many consumed.
        This function stops when target_offset number is reached
        :param topic_name: name of topic
        :param target_offset: Stops function when this offset is reached for partition 0
        :return: Count of messages consumed
        '''

        self.consumer.subscribe([topic_name])

        messages_consumed_count = 0
        try:
            while True:
                msg = self.consumer.poll(10.0)  # Time out in seconds
                if msg is None:
                    continue
                if msg.error():
                    if msg.error().code() == KafkaError._PARTITION_EOF:
                        print('Reached end of partition')
                    else:
                        print('Error while consuming message: {}'.format(msg.error()))
                else:
                    messages_consumed_count += 1
                    print('Received message: key={}, value={}, partition={}, offset={}'
                          .format(msg.key(), msg.value(), msg.partition(), msg.offset()))
                    if msg.partition() == partition_no and msg.offset() >= target_offset:
                        print('Reached target offset of {} for Topic:{}'.format(target_offset, topic_name))
                        break
        except KafkaError as e:
            print('Kafka error: {}'.format(e))

        return messages_consumed_count

    # returns kafka or confluent version
    def get_kafka_version(self):
        return self.testVersion


    def cleanTableStagePipe(self, connectorName, topicName="", partitionNumber=1):
        if topicName == "":
            topicName = connectorName
        tableName = topicName
        stageName = "SNOWFLAKE_KAFKA_CONNECTOR_{}_STAGE_{}".format(connectorName, topicName)

        print(datetime.now().strftime("\n%H:%M:%S "), "=== Drop table {} ===".format(tableName))
        self.snowflake_conn.cursor().execute("DROP table IF EXISTS {}".format(tableName))

        print(datetime.now().strftime("%H:%M:%S "), "=== Drop stage {} ===".format(stageName))
        self.snowflake_conn.cursor().execute("DROP stage IF EXISTS {}".format(stageName))

        for p in range(partitionNumber):
            pipeName = "SNOWFLAKE_KAFKA_CONNECTOR_{}_PIPE_{}_{}".format(connectorName, topicName, p)
            print(datetime.now().strftime("%H:%M:%S "), "=== Drop pipe {} ===".format(pipeName))
            self.snowflake_conn.cursor().execute("DROP pipe IF EXISTS {}".format(pipeName))

        print(datetime.now().strftime("%H:%M:%S "), "=== Done ===", flush=True)

    def verifyStageIsCleaned(self, connectorName, topicName=""):
        if topicName == "":
            topicName = connectorName
        stageName = "SNOWFLAKE_KAFKA_CONNECTOR_{}_STAGE_{}".format(connectorName, topicName)

        res = self.snowflake_conn.cursor().execute("list @{}".format(stageName)).fetchone()
        if res is not None:
            raise RetryableError("stage not cleaned up ")

    # validate content match gold regex
    def regexMatchOneLine(self, res, goldMetaRegex, goldContentRegex):
        meta = res[0].replace(" ", "").replace("\n", "")
        content = res[1].replace(" ", "").replace("\n", "")
        goldMetaRegex = "^" + goldMetaRegex.replace("\"", "\\\"").replace("{", "\\{").replace("}", "\\}") \
            .replace("[", "\\[").replace("]", "\\]").replace("+", "\\+") + "$"
        goldContentRegex = "^" + goldContentRegex.replace("\"", "\\\"").replace("{", "\\{").replace("}", "\\}") \
            .replace("[", "\\[").replace("]", "\\]").replace("+", "\\+") + "$"
        if re.search(goldMetaRegex, meta) is None:
            raise test_suit.test_utils.NonRetryableError("Record meta data:\n{}\ndoes not match gold regex "
                                                         "label:\n{}".format(meta, goldMetaRegex))
        if re.search(goldContentRegex, content) is None:
            raise test_suit.test_utils.NonRetryableError("Record content:\n{}\ndoes not match gold regex "
                                                         "label:\n{}".format(content, goldContentRegex))

    def updateConnectorConfig(self, fileName, connectorName, configMap):
        with open('./rest_request_generated/' + fileName + '.json') as f:
            c = json.load(f)
            config = c['config']
            for k in configMap:
                config[k] = configMap[k]
        requestURL = "http://{}/connectors/{}/config".format(self.kafkaConnectAddress, connectorName)
        r = requests.put(requestURL, json=config, headers=self.httpHeader)
        print(datetime.now().strftime("%H:%M:%S "), r, " updated connector config")

    def restartConnector(self, connectorName):
        requestURL = "http://{}/connectors/{}/restart".format(self.kafkaConnectAddress, connectorName)
        r = requests.post(requestURL, headers=self.httpHeader)
        print(datetime.now().strftime("%H:%M:%S "), r, " restart connector")

    def pauseConnector(self, connectorName):
        requestURL = "http://{}/connectors/{}/pause".format(self.kafkaConnectAddress, connectorName)
        r = requests.put(requestURL, headers=self.httpHeader)
        print(datetime.now().strftime("%H:%M:%S "), r, " pause connector")

    def resumeConnector(self, connectorName):
        requestURL = "http://{}/connectors/{}/resume".format(self.kafkaConnectAddress, connectorName)
        r = requests.put(requestURL, headers=self.httpHeader)
        print(datetime.now().strftime("%H:%M:%S "), r, " resume connector")

    def deleteConnector(self, connectorName):
        requestURL = "http://{}/connectors/{}".format(self.kafkaConnectAddress, connectorName)
        r = requests.delete(requestURL, headers=self.httpHeader)
        print(datetime.now().strftime("%H:%M:%S "), r, " delete connector")

    def closeConnector(self, fileName, nameSalt):
        snowflake_connector_name = fileName.split(".")[0] + nameSalt
        delete_url = "http://{}/connectors/{}".format(self.kafkaConnectAddress, snowflake_connector_name)
        print(datetime.now().strftime("\n%H:%M:%S "), "=== Delete connector {} ===".format(snowflake_connector_name))
        code = requests.delete(delete_url, timeout=10).status_code
        print(datetime.now().strftime("%H:%M:%S "), code)

    def createConnector(self, fileName, nameSalt):
        rest_template_path = "./rest_request_template"
        rest_generate_path = "./rest_request_generated"

        with open(self.credentialPath) as f:
            credentialJson = json.load(f)
            testHost = credentialJson["host"]
            testUser = credentialJson["user"]
            # required for Snowpipe Streaming
            testRole = credentialJson["role"]
            testDatabase = credentialJson["database"]
            testSchema = credentialJson["schema"]
            pk = credentialJson["private_key"]
            # Use Encrypted key if passphrase is non empty
            pkEncrypted = credentialJson["encrypted_private_key"]

        print(datetime.now().strftime("\n%H:%M:%S "),
              "=== generate sink connector rest reqeuest from {} ===".format(rest_template_path))
        if not os.path.exists(rest_generate_path):
            os.makedirs(rest_generate_path)
        snowflake_connector_name = fileName.split(".")[0] + nameSalt
        snowflake_topic_name = snowflake_connector_name

        print(datetime.now().strftime("\n%H:%M:%S "),
              "=== Connector Config JSON: {}, Connector Name: {} ===".format(fileName, snowflake_connector_name))
        with open("{}/{}".format(rest_template_path, fileName), 'r') as f:
            fileContent = f.read()
            # Template has passphrase, use the encrypted version of P8 Key
            if fileContent.find("snowflake.private.key.passphrase") != -1:
                pk = pkEncrypted

            fileContent = fileContent \
                .replace("SNOWFLAKE_PRIVATE_KEY", pk) \
                .replace("SNOWFLAKE_HOST", testHost) \
                .replace("SNOWFLAKE_USER", testUser) \
                .replace("SNOWFLAKE_DATABASE", testDatabase) \
                .replace("SNOWFLAKE_SCHEMA", testSchema) \
                .replace("CONFLUENT_SCHEMA_REGISTRY", self.schemaRegistryAddress) \
                .replace("SNOWFLAKE_TEST_TOPIC", snowflake_topic_name) \
                .replace("SNOWFLAKE_CONNECTOR_NAME", snowflake_connector_name) \
                .replace("SNOWFLAKE_ROLE", testRole)
            with open("{}/{}".format(rest_generate_path, fileName), 'w') as fw:
                fw.write(fileContent)

        MAX_RETRY = 3
        retry = 0
        delete_url = "http://{}/connectors/{}".format(self.kafkaConnectAddress, snowflake_connector_name)
        post_url = "http://{}/connectors".format(self.kafkaConnectAddress)
        while retry < MAX_RETRY:
            try:
                print("Delete request:{0}".format(delete_url))
                code = requests.delete(delete_url, timeout=10).status_code
                print("Delete request returned:{0}".format(code))
                if code == 404 or code == 200 or code == 201:
                    break
            except BaseException as e:
                print('An exception occurred: {}'.format(e))
                pass
            print(datetime.now().strftime("\n%H:%M:%S "),
                  "=== sleep for 30 secs to wait for kafka connect to accept connection ===")
            sleep(30)
            retry += 1
        if retry == MAX_RETRY:
            print("Kafka Delete request not successful:{0}".format(delete_url))

        print("Post HTTP request to Create Connector:{0}".format(post_url))
        r = requests.post(post_url, json=json.loads(fileContent), headers=self.httpHeader)
        print(datetime.now().strftime("%H:%M:%S "), r.status_code)
        getConnectorResponse = requests.get(post_url)
        print("Get Connectors status:{0}, response:{1}".format(getConnectorResponse.status_code,
                                                               getConnectorResponse.content))


def runDeliveryGuaranteeTests(driver, testSet, nameSalt):
    if driver.snowflakeCloudPlatform == 'GCS' or driver.snowflakeCloudPlatform is None:
        print("Not running Delivery Guarantee tests in GCS due to flakiness")
        return

    print("Begin Delivery Guarantee tests in:" + str(driver.snowflakeCloudPlatform))
    # atleast once and exactly once testing
    testExactlyOnceSemantics = TestExactlyOnceSemantic(driver, nameSalt)
    testAtleastOnceSemantics = TestAtLeastOnceSemantic(driver, nameSalt)
    testExactlyOnceSemanticsTimeBuffer = TestExactlyOnceSemanticTimeBased(driver, nameSalt)

    print(datetime.now().strftime("\n%H:%M:%S "), "=== Exactly Once Test ===")
    testSuitList4 = [testExactlyOnceSemantics]

    testCleanEnableList4 = [True]
    testSuitEnableList4 = []
    if testSet == "confluent":
        testSuitEnableList4 = [True]
    elif testSet == "apache":
        testSuitEnableList4 = [True]
    elif testSet != "clean":
        errorExit("Unknown testSet option {}, please input confluent, apache or clean".format(testSet))

    execution(testSet, testSuitList4, testCleanEnableList4, testSuitEnableList4, driver, nameSalt)

    print(datetime.now().strftime("\n%H:%M:%S "), "=== At least Once Test ===")
    testSuitList5 = [testAtleastOnceSemantics]

    testCleanEnableList5 = [True]
    testSuitEnableList5 = []
    if testSet == "confluent":
        testSuitEnableList5 = [True]
    elif testSet == "apache":
        testSuitEnableList5 = [True]
    elif testSet != "clean":
        errorExit("Unknown testSet option {}, please input confluent, apache or clean".format(testSet))

    execution(testSet, testSuitList5, testCleanEnableList5, testSuitEnableList5, driver, nameSalt)

    print(datetime.now().strftime("\n%H:%M:%S "), "=== Exactly Once with Time Threshold ===")
    testSuitList6 = [testExactlyOnceSemanticsTimeBuffer]

    testCleanEnableList6 = [True]
    testSuitEnableList6 = []
    if testSet == "confluent":
        testSuitEnableList6 = [True]
    elif testSet == "apache":
        testSuitEnableList6 = [True]
    elif testSet != "clean":
        errorExit("Unknown testSet option {}, please input confluent, apache or clean".format(testSet))

    execution(testSet, testSuitList6, testCleanEnableList6, testSuitEnableList6, driver, nameSalt)


# These tests run from StressTest.yml file and not ran while running End-To-End Tests
def runStressTests(driver, testSet, nameSalt):
    from test_suit.test_pressure import TestPressure
    from test_suit.test_pressure_restart import TestPressureRestart

    testPressure = TestPressure(driver, nameSalt)

    # This test is more of a chaos test where we pause, delete, restart connectors to verify behavior.
    testPressureRestart = TestPressureRestart(driver, nameSalt)

    ############################ Stress Tests Round 1 ############################
    # TestPressure and TestPressureRestart will only run when Running StressTests
    print(datetime.now().strftime("\n%H:%M:%S "), "=== Stress Tests Round 1 ===")
    testSuitList = [testPressureRestart]

    testCleanEnableList = [True]
    testSuitEnableList = []
    if testSet == "confluent":
        testSuitEnableList = [True]
    elif testSet == "apache":
        testSuitEnableList = [True]
    elif testSet != "clean":
        errorExit("Unknown testSet option {}, please input confluent, apache or clean".format(testSet))

    execution(testSet, testSuitList, testCleanEnableList, testSuitEnableList, driver, nameSalt, round=1)
    ############################ Stress Tests Round 1 ############################

    ############################ Stress Tests Round 2 ############################
    print(datetime.now().strftime("\n%H:%M:%S "), "=== Stress Tests Round 2 ===")
    testSuitList = [testPressure]

    testCleanEnableList = [True]
    testSuitEnableList = []
    if testSet == "confluent":
        testSuitEnableList = [True]
    elif testSet == "apache":
        testSuitEnableList = [True]
    elif testSet != "clean":
        errorExit("Unknown testSet option {}, please input confluent, apache or clean".format(testSet))

    execution(testSet, testSuitList, testCleanEnableList, testSuitEnableList, driver, nameSalt, round=1)
    ############################ Stress Tests Round 2 ############################


def runTestSet(driver, testSet, nameSalt, enable_stress_test):
    if enable_stress_test:
        runStressTests(driver, testSet, nameSalt)
    else:
        from test_suit.test_string_json import TestStringJson
        from test_suit.test_string_json_proxy import TestStringJsonProxy
        from test_suit.test_json_json import TestJsonJson
        from test_suit.test_string_avro import TestStringAvro
        from test_suit.test_avro_avro import TestAvroAvro
        from test_suit.test_string_avrosr import TestStringAvrosr
        from test_suit.test_avrosr_avrosr import TestAvrosrAvrosr

        from test_suit.test_native_string_avrosr import TestNativeStringAvrosr
        from test_suit.test_native_string_json_without_schema import TestNativeStringJsonWithoutSchema
        from test_suit.test_native_complex_smt import TestNativeComplexSmt

        from test_suit.test_native_string_protobuf import TestNativeStringProtobuf
        from test_suit.test_confluent_protobuf_protobuf import TestConfluentProtobufProtobuf

        from test_suit.test_snowpipe_streaming_string_json import TestSnowpipeStreamingStringJson
        from test_suit.test_snowpipe_streaming_string_json_dlq import TestSnowpipeStreamingStringJsonDLQ
        from test_suit.test_snowpipe_streaming_string_avro_sr import TestSnowpipeStreamingStringAvroSR

        from test_suit.test_multiple_topic_to_one_table_snowpipe_streaming import \
            TestMultipleTopicToOneTableSnowpipeStreaming
        from test_suit.test_multiple_topic_to_one_table_snowpipe import TestMultipleTopicToOneTableSnowpipe

        from test_suit.test_schema_mapping import TestSchemaMapping

        from test_suit.test_auto_table_creation import TestAutoTableCreation
        from test_suit.test_auto_table_creation_topic2table import TestAutoTableCreationTopic2Table

        from test_suit.test_schema_evolution_json import TestSchemaEvolutionJson
        from test_suit.test_schema_evolution_avro_sr import TestSchemaEvolutionAvroSR

        from test_suit.test_schema_evolution_w_auto_table_creation_json import \
            TestSchemaEvolutionWithAutoTableCreationJson
        from test_suit.test_schema_evolution_w_auto_table_creation_avro_sr import \
            TestSchemaEvolutionWithAutoTableCreationAvroSR

        from test_suit.test_schema_evolution_nonnullable_json import TestSchemaEvolutionNonNullableJson

        from test_suit.test_schema_not_supported_converter import TestSchemaNotSupportedConverter

<<<<<<< HEAD
        from test_suit.test_schema_evolution_drop_table import TestSchemaEvolutionDropTable
=======
        from test_suit.test_snowpipe_streaming_schema_mapping_dlq import TestSnowpipeStreamingSchemaMappingDLQ
>>>>>>> caeb34f4

        testStringJson = TestStringJson(driver, nameSalt)
        testJsonJson = TestJsonJson(driver, nameSalt)
        testStringAvro = TestStringAvro(driver, nameSalt)
        testAvroAvro = TestAvroAvro(driver, nameSalt)
        testStringAvrosr = TestStringAvrosr(driver, nameSalt)
        testAvrosrAvrosr = TestAvrosrAvrosr(driver, nameSalt)

        testNativeStringAvrosr = TestNativeStringAvrosr(driver, nameSalt)
        testNativeStringJsonWithoutSchema = TestNativeStringJsonWithoutSchema(driver, nameSalt)
        testNativeComplexSmt = TestNativeComplexSmt(driver, nameSalt)

        testNativeStringProtobuf = TestNativeStringProtobuf(driver, nameSalt)
        testConfluentProtobufProtobuf = TestConfluentProtobufProtobuf(driver, nameSalt)

        testStringJsonProxy = TestStringJsonProxy(driver, nameSalt)

        # Run this test on both confluent and apache kafka
        testSnowpipeStreamingStringJson = TestSnowpipeStreamingStringJson(driver, nameSalt)

        testSnowpipeStreamingStringJsonDLQ = TestSnowpipeStreamingStringJsonDLQ(driver, nameSalt)

        # will run this only in confluent cloud since, since in apache kafka e2e tests, we don't start schema registry
        testSnowpipeStreamingStringAvro = TestSnowpipeStreamingStringAvroSR(driver, nameSalt)

        testMultipleTopicToOneTableSnowpipeStreaming = TestMultipleTopicToOneTableSnowpipeStreaming(driver, nameSalt)
        testMultipleTopicToOneTableSnowpipe = TestMultipleTopicToOneTableSnowpipe(driver, nameSalt)

        testSchemaMapping = TestSchemaMapping(driver, nameSalt)

        testSnowpipeStreamingSchemaMappingDLQ = TestSnowpipeStreamingSchemaMappingDLQ(driver, nameSalt)

        testAutoTableCreation = TestAutoTableCreation(driver, nameSalt, schemaRegistryAddress, testSet)
        testAutoTableCreationTopic2Table = TestAutoTableCreationTopic2Table(driver, nameSalt, schemaRegistryAddress,
                                                                            testSet)

        testSchemaEvolutionJson = TestSchemaEvolutionJson(driver, nameSalt)
        testSchemaEvolutionAvroSR = TestSchemaEvolutionAvroSR(driver, nameSalt)

        testSchemaEvolutionWithAutoTableCreationJson = TestSchemaEvolutionWithAutoTableCreationJson(driver, nameSalt)
        testSchemaEvolutionWithAutoTableCreationAvroSR = TestSchemaEvolutionWithAutoTableCreationAvroSR(driver,
                                                                                                        nameSalt)

        testSchemaEvolutionNonNullableJson = TestSchemaEvolutionNonNullableJson(driver, nameSalt)

        testSchemaNotSupportedConverter = TestSchemaNotSupportedConverter(driver, nameSalt)

        testSchemaEvolutionDropTable = TestSchemaEvolutionDropTable(driver, nameSalt)

        ############################ round 1 ############################
        print(datetime.now().strftime("\n%H:%M:%S "), "=== Round 1 ===")
        testSuitList1 = [
            testStringJson, testJsonJson, testStringAvro, testAvroAvro, testStringAvrosr,
            testAvrosrAvrosr, testNativeStringAvrosr, testNativeStringJsonWithoutSchema,
            testNativeComplexSmt, testNativeStringProtobuf, testConfluentProtobufProtobuf,
            testSnowpipeStreamingStringJson, testSnowpipeStreamingStringAvro,
            testSnowpipeStreamingStringJsonDLQ,
            testMultipleTopicToOneTableSnowpipeStreaming, testMultipleTopicToOneTableSnowpipe,
            testSchemaMapping, testSnowpipeStreamingSchemaMappingDLQ,
            testAutoTableCreation, testAutoTableCreationTopic2Table,
            testSchemaEvolutionJson, testSchemaEvolutionAvroSR,
            testSchemaEvolutionWithAutoTableCreationJson, testSchemaEvolutionWithAutoTableCreationAvroSR,
            testSchemaEvolutionNonNullableJson,
            testSchemaNotSupportedConverter,
            testSchemaEvolutionDropTable
        ]

        # Adding StringJsonProxy test at the end
        testCleanEnableList1 = [
            True, True, True, True, True, True, True, True, True, True, True,
            True, True,
            True,
            True, True,
            True, True,
            True, True,
            True, True,
<<<<<<< HEAD
            True
=======
            True, True,
            True, True
>>>>>>> caeb34f4
        ]
        testSuitEnableList1 = []
        if testSet == "confluent":
            testSuitEnableList1 = [
                True, True, True, True, True, True, True, True, True, True, False,
                True, True,
                True,
                True, True,
                True, True,
                True, True,
                True, True,
<<<<<<< HEAD
                True
=======
                True, True,
                True, True
>>>>>>> caeb34f4
            ]
        elif testSet == "apache":
            testSuitEnableList1 = [
                True, True, True, True, False, False, False, True, True, True, False,
                True, False,
                True,
                True, True,
                True, True,
                False, False,
                True, False,
                True, False,
                True, True,
                True
            ]
        elif testSet != "clean":
            errorExit("Unknown testSet option {}, please input confluent, apache or clean".format(testSet))

        execution(testSet, testSuitList1, testCleanEnableList1, testSuitEnableList1, driver, nameSalt)
        ############################ round 1 ############################

        print("Enable Delivery Guarantee tests:" + str(driver.enableDeliveryGuaranteeTests))
        if driver.enableDeliveryGuaranteeTests:
            # At least once and exactly once guarantee tests runs only in AWS and AZURE
            runDeliveryGuaranteeTests(driver, testSet, nameSalt)

        ############################ Always run Proxy tests in the end ############################

        ############################ Proxy End To End Test ############################
        print(datetime.now().strftime("\n%H:%M:%S "), "=== Last Round: Proxy E2E Test ===")
        print("Proxy Test should be the last test, since it modifies the JVM values")
        testSuitList4 = [testStringJsonProxy]

        # Should we invoke clean before and after the test
        testCleanEnableList4 = [True]

        # should we enable this? Set to false to disable
        testSuitEnableList4 = []
        if testSet == "confluent":
            testSuitEnableList4 = [True]
        elif testSet == "apache":
            testSuitEnableList4 = [True]
        elif testSet != "clean":
            errorExit("Unknown testSet option {}, please input confluent, apache or clean".format(testSet))

        execution(testSet, testSuitList4, testCleanEnableList4, testSuitEnableList4, driver, nameSalt)
        ############################ Proxy End To End Test End ############################


def execution(testSet, testSuitList, testCleanEnableList, testSuitEnableList, driver, nameSalt, round=1):
    if testSet == "clean":
        for i, test in enumerate(testSuitList):
            if testCleanEnableList[i]:
                test.clean()
        print(datetime.now().strftime("\n%H:%M:%S "), "=== All clean done ===")
    else:
        try:
            for i, test in enumerate(testSuitList):
                if testSuitEnableList[i]:
                    driver.createConnector(test.getConfigFileName(), nameSalt)

            driver.startConnectorWaitTime()

            for r in range(round):
                print(datetime.now().strftime("\n%H:%M:%S "), "=== round {} ===".format(r))
                for i, test in enumerate(testSuitList):
                    if testSuitEnableList[i]:
                        print(datetime.now().strftime("\n%H:%M:%S "),
                              "=== Sending " + test.__class__.__name__ + " data ===")
                        test.send()
                        print(datetime.now().strftime("%H:%M:%S "), "=== Done " + test.__class__.__name__ + " ===",
                              flush=True)

                driver.verifyWaitTime()

                for i, test in enumerate(testSuitList):
                    if testSuitEnableList[i]:
                        print(datetime.now().strftime("\n%H:%M:%S "), "=== Verify " + test.__class__.__name__ + " ===")
                        driver.verifyWithRetry(test.verify, r)
                        print(datetime.now().strftime("%H:%M:%S "), "=== Passed " + test.__class__.__name__ + " ===",
                              flush=True)

            print(datetime.now().strftime("\n%H:%M:%S "), "=== All test passed ===")
        except Exception as e:
            print(datetime.now().strftime("%H:%M:%S "), e)
            traceback.print_tb(e.__traceback__)
            print(datetime.now().strftime("%H:%M:%S "), "Error: ", sys.exc_info()[0])
            exit(1)


if __name__ == "__main__":
    if len(sys.argv) != 9:
        errorExit(
            """\n=== Usage: ./ingest.py <kafka address> <schema registry address> <kafka connect address>
             <test set> <test version> <name salt> <pressure> <enableSSL>===""")

    kafkaAddress = sys.argv[1]
    global schemaRegistryAddress
    schemaRegistryAddress = sys.argv[2]
    kafkaConnectAddress = sys.argv[3]
    testSet = sys.argv[4]
    testVersion = sys.argv[5]
    nameSalt = sys.argv[6]
    pressure = (sys.argv[7] == 'true')
    enableSSL = (sys.argv[8] == 'true')

    if "SNOWFLAKE_CREDENTIAL_FILE" not in os.environ:
        errorExit(
            "\n=== Require environment variable SNOWFLAKE_CREDENTIAL_FILE but it's not set.  Aborting. ===")

    credentialPath = os.environ['SNOWFLAKE_CREDENTIAL_FILE']

    if not os.path.isfile(credentialPath):
        errorExit("\n=== Provided SNOWFLAKE_CREDENTIAL_FILE {} does not exist.  Aborting. ===".format(
            credentialPath))

    # This will either be AWS, AZURE or GCS
    snowflakeCloudPlatform = None

    # If it is not set, we will not run delivery guarantee tests
    enableDeliveryGuaranteeTests = False
    if "SF_CLOUD_PLATFORM" in os.environ:
        snowflakeCloudPlatform = os.environ['SF_CLOUD_PLATFORM']

    if "ENABLE_DELIVERY_GUARANTEE_TESTS" in os.environ:
        enableDeliveryGuaranteeTests = (os.environ['ENABLE_DELIVERY_GUARANTEE_TESTS'] == 'True')

    kafkaTest = KafkaTest(kafkaAddress,
                          schemaRegistryAddress,
                          kafkaConnectAddress,
                          credentialPath,
                          testVersion,
                          enableSSL,
                          snowflakeCloudPlatform,
                          False)

    runTestSet(kafkaTest, testSet, nameSalt, pressure)<|MERGE_RESOLUTION|>--- conflicted
+++ resolved
@@ -550,11 +550,9 @@
 
         from test_suit.test_schema_not_supported_converter import TestSchemaNotSupportedConverter
 
-<<<<<<< HEAD
         from test_suit.test_schema_evolution_drop_table import TestSchemaEvolutionDropTable
-=======
+        
         from test_suit.test_snowpipe_streaming_schema_mapping_dlq import TestSnowpipeStreamingSchemaMappingDLQ
->>>>>>> caeb34f4
 
         testStringJson = TestStringJson(driver, nameSalt)
         testJsonJson = TestJsonJson(driver, nameSalt)
@@ -631,12 +629,9 @@
             True, True,
             True, True,
             True, True,
-<<<<<<< HEAD
+            True, True,
+            True, True,
             True
-=======
-            True, True,
-            True, True
->>>>>>> caeb34f4
         ]
         testSuitEnableList1 = []
         if testSet == "confluent":
@@ -648,12 +643,9 @@
                 True, True,
                 True, True,
                 True, True,
-<<<<<<< HEAD
+                True, True,
+                True, True,
                 True
-=======
-                True, True,
-                True, True
->>>>>>> caeb34f4
             ]
         elif testSet == "apache":
             testSuitEnableList1 = [
