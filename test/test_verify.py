--- conflicted
+++ resolved
@@ -47,15 +47,6 @@
         self.schemaRegistryAddress = schemaRegistryAddress
         self.kafkaAddress = kafkaAddress
 
-<<<<<<< HEAD
-        self.kafkaConnectAddress = kafkaConnectAddress
-        self.schemaRegistryAddress = schemaRegistryAddress
-
-        self.adminClient = AdminClient({"bootstrap.servers": kafkaAddress})
-        self.producer = Producer({'bootstrap.servers': kafkaAddress})
-        self.avroProducer = AvroProducer({'bootstrap.servers': kafkaAddress,
-                                          'schema.registry.url': schemaRegistryAddress})
-=======
         if enableSSL:
             print(datetime.now().strftime("\n%H:%M:%S "), "=== Enable SSL ===")
             self.client_config = {
@@ -76,7 +67,6 @@
         sc_config = self.client_config
         sc_config['schema.registry.url'] = schemaRegistryAddress
         self.avroProducer = AvroProducer(sc_config)
->>>>>>> 9954b91d
 
         reg = "[^\/]*snowflakecomputing"  # find the account name
         account = re.findall(reg, testHost)
