--- conflicted
+++ resolved
@@ -407,13 +407,8 @@
         <dependency>
             <groupId>com.fasterxml.jackson.core</groupId>
             <artifactId>jackson-core</artifactId>
-<<<<<<< HEAD
-            <version>2.16.1</version>
-        </dependency>
-=======
             <version>2.17.2</version>
         </dependency>      
->>>>>>> 05c11484
         <!-- https://mvnrepository.com/artifact/com.fasterxml.jackson.core/jackson-databind -->
         <dependency>
             <groupId>com.fasterxml.jackson.core</groupId>
@@ -678,6 +673,7 @@
             <version>${assertj-core.version}</version>
             <scope>test</scope>
         </dependency>
+
     </dependencies>
 
     <dependencyManagement>
